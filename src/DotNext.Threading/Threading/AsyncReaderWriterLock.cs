--- conflicted
+++ resolved
@@ -30,15 +30,6 @@
 
         protected override void AfterConsumed() => AfterConsumed(this);
 
-<<<<<<< HEAD
-        private protected override void ResetCore()
-        {
-            consumedCallback = null;
-            base.ResetCore();
-        }
-
-=======
->>>>>>> 6691a9d4
         ref Action<WaitNode>? IPooledManualResetCompletionSource<WaitNode>.OnConsumed => ref consumedCallback;
 
         internal bool IsReadLock => Type != LockType.Exclusive;
