--- conflicted
+++ resolved
@@ -1,322 +1,293 @@
-using System.Runtime.CompilerServices;
-using System.Threading.Tasks.Sources;
-using Debug = System.Diagnostics.Debug;
-
-namespace DotNext.Threading.Tasks;
-
-/// <summary>
-/// Represents the producer side of <see cref="ValueTask{T}"/>.
-/// </summary>
-/// <remarks>
-/// In constrast to <see cref="TaskCompletionSource{T}"/>, this
-/// source is resettable.
-/// From performance point of view, the type offers minimal or zero memory allocation
-/// for the task itself (excluding continuations). See <see cref="CreateTask(TimeSpan, CancellationToken)"/>
-/// for more information.
-/// The instance of this type typically used in combination with object pool pattern because
-/// the instance can be reused for multiple tasks.
-/// <see cref="ManualResetCompletionSource.AfterConsumed"/> method allows to capture the point in
-/// time when the source can be reused, e.g. returned to the pool.
-/// </remarks>
-/// <typeparam name="T">>The type the task result.</typeparam>
-/// <seealso cref="ValueTaskCompletionSource"/>
-public class ValueTaskCompletionSource<T> : ManualResetCompletionSource, IValueTaskSource<T>, IValueTaskSource, ISupplier<TimeSpan, CancellationToken, ValueTask>, ISupplier<TimeSpan, CancellationToken, ValueTask<T>>
-{
-    private sealed class LinkedTaskCompletionSource : TaskCompletionSource<T>
-    {
-        private static readonly Action<object?> CompletionCallback = OnCompleted;
-
-        private static void OnCompleted(object? state)
-        {
-            Debug.Assert(state is LinkedTaskCompletionSource);
-
-            Unsafe.As<LinkedTaskCompletionSource>(state).OnCompleted();
-        }
-
-        private IValueTaskSource<T>? source;
-        private short version;
-
-        internal LinkedTaskCompletionSource(object? state)
-            : base(state, TaskCreationOptions.None)
-        {
-        }
-
-        internal void LinkTo(IValueTaskSource<T> source, short version)
-        {
-            this.source = source;
-            this.version = version;
-            source.OnCompleted(CompletionCallback, this, version, ValueTaskSourceOnCompletedFlags.None);
-        }
-
-        private void OnCompleted()
-        {
-            if (source is not null)
-            {
-                try
-                {
-                    TrySetResult(source.GetResult(version));
-                }
-                catch (OperationCanceledException e)
-                {
-                    TrySetCanceled(e.CancellationToken);
-                }
-                catch (Exception e)
-                {
-                    TrySetException(e);
-                }
-            }
-
-            source = null;
-        }
-    }
-
-    private Result<T> result;
-
-    /// <summary>
-    /// Initializes a new completion source.
-    /// </summary>
-    /// <param name="runContinuationsAsynchronously">Indicates that continuations must be executed asynchronously.</param>
-    public ValueTaskCompletionSource(bool runContinuationsAsynchronously = true)
-        : base(runContinuationsAsynchronously)
-    {
-    }
-
-    private static Result<T> FromCanceled(CancellationToken token)
-        => new(new OperationCanceledException(token));
-
-    /// <summary>
-    /// Attempts to complete the task sucessfully.
-    /// </summary>
-    /// <param name="value">The value to be returned to the consumer.</param>
-    /// <returns><see langword="true"/> if the result is completed successfully; <see langword="false"/> if the task has been canceled or timed out.</returns>
-    public unsafe bool TrySetResult(T value)
-        => TrySetResult(&Result.FromValue, value);
-
-    /// <summary>
-    /// Attempts to complete the task sucessfully.
-    /// </summary>
-    /// <param name="completionToken">The completion token previously obtained from <see cref="CreateTask(TimeSpan, CancellationToken)"/> method.</param>
-    /// <param name="value">The value to be returned to the consumer.</param>
-    /// <returns><see langword="true"/> if the result is completed successfully; <see langword="false"/> if the task has been canceled or timed out.</returns>
-    public unsafe bool TrySetResult(short completionToken, T value)
-        => TrySetResult(&Result.FromValue, value, completionToken);
-
-    /// <summary>
-    /// Attempts to complete the task unsuccessfully.
-    /// </summary>
-    /// <param name="e">The exception to be returned to the consumer.</param>
-    /// <returns><see langword="true"/> if the result is completed successfully; <see langword="false"/> if the task has been canceled or timed out.</returns>
-    public sealed override unsafe bool TrySetException(Exception e)
-        => TrySetResult(&Result.FromException<T>, e);
-
-    /// <summary>
-    /// Attempts to complete the task unsuccessfully.
-    /// </summary>
-    /// <param name="completionToken">The completion token previously obtained from <see cref="CreateTask(TimeSpan, CancellationToken)"/> method.</param>
-    /// <param name="e">The exception to be returned to the consumer.</param>
-    /// <returns><see langword="true"/> if the result is completed successfully; <see langword="false"/> if the task has been canceled or timed out.</returns>
-    public unsafe bool TrySetException(short completionToken, Exception e)
-        => TrySetResult(&Result.FromException<T>, e, completionToken);
-
-    /// <summary>
-    /// Attempts to complete the task unsuccessfully.
-    /// </summary>
-    /// <param name="token">The canceled token.</param>
-    /// <returns><see langword="true"/> if the result is completed successfully; <see langword="false"/> if the task has been canceled or timed out.</returns>
-    public sealed override unsafe bool TrySetCanceled(CancellationToken token)
-        => TrySetResult(&FromCanceled, token);
-
-    /// <summary>
-    /// Attempts to complete the task unsuccessfully.
-    /// </summary>
-    /// <param name="completionToken">The completion token previously obtained from <see cref="CreateTask(TimeSpan, CancellationToken)"/> method.</param>
-    /// <param name="token">The canceled token.</param>
-    /// <returns><see langword="true"/> if the result is completed successfully; <see langword="false"/> if the task has been canceled or timed out.</returns>
-    public unsafe bool TrySetCanceled(short completionToken, CancellationToken token)
-        => TrySetResult(&FromCanceled, token, completionToken);
-
-    private protected sealed override void CompleteAsTimedOut()
-        => SetResult(OnTimeout());
-
-    private protected sealed override void CompleteAsCanceled(CancellationToken token)
-        => SetResult(OnCanceled(token));
-
-<<<<<<< HEAD
-    private unsafe bool TrySetResult<TArg>(delegate*<TArg, Result<T>> func, TArg arg)
-    {
-        Debug.Assert(func != null);
-
-        bool result;
-        if (result = Status == ManualResetCompletionSourceStatus.Activated)
-        {
-            lock (SyncRoot)
-            {
-                if (result = Status == ManualResetCompletionSourceStatus.Activated)
-                    SetResult(func(arg));
-            }
-        }
-
-        return result;
-    }
-
-    private unsafe bool TrySetResult<TArg>(short completionToken, delegate*<TArg, Result<T>> func, TArg arg)
-=======
-    private unsafe bool TrySetResult<TArg>(delegate*<TArg, Result<T>> func, TArg arg, short? completionToken = null)
->>>>>>> 6691a9d4
-    {
-        Debug.Assert(func != null);
-
-        bool result;
-<<<<<<< HEAD
-        if (result = Status == ManualResetCompletionSourceStatus.Activated)
-        {
-            lock (SyncRoot)
-            {
-                if (result = Status == ManualResetCompletionSourceStatus.Activated && completionToken == version)
-=======
-        if (result = CanBeCompleted)
-        {
-            lock (SyncRoot)
-            {
-                if (result = CanBeCompleted && completionToken.GetValueOrDefault(version) == version)
->>>>>>> 6691a9d4
-                    SetResult(func(arg));
-            }
-        }
-
-        return result;
-    }
-
-    private void SetResult(Result<T> result)
-    {
-        Debug.Assert(Monitor.IsEntered(SyncRoot));
-
-        StopTrackingCancellation();
-        this.result = result;
-        OnCompleted();
-        InvokeContinuation();
-    }
-
-    private protected override void ResetCore()
-    {
-        Debug.Assert(Monitor.IsEntered(SyncRoot));
-
-        base.ResetCore();
-        result = default;
-    }
-
-    /// <summary>
-    /// Called automatically when timeout detected.
-    /// </summary>
-    /// <remarks>
-    /// By default, this method assigns <see cref="TimeoutException"/> as the task result.
-    /// </remarks>
-    /// <returns>The result to be assigned to the task.</returns>
-    protected virtual Result<T> OnTimeout() => new(new TimeoutException());
-
-    /// <summary>
-    /// Called automatically when cancellation detected.
-    /// </summary>
-    /// <remarks>
-    /// By default, this method assigns <see cref="OperationCanceledException"/> as the task result.
-    /// </remarks>
-    /// <param name="token">The token representing cancellation reason.</param>
-    /// <returns>The result to be assigned to the task.</returns>
-    protected virtual Result<T> OnCanceled(CancellationToken token) => new(new OperationCanceledException(token));
-
-    /// <summary>
-    /// Creates a fresh task linked with this source.
-    /// </summary>
-    /// <remarks>
-    /// This method must be called after <see cref="ManualResetCompletionSource.Reset()"/>.
-    /// </remarks>
-    /// <param name="timeout">The timeout associated with the task.</param>
-    /// <param name="token">The cancellation token that can be used to cancel the task.</param>
-    /// <returns>A fresh incompleted task.</returns>
-    /// <exception cref="ArgumentOutOfRangeException"><paramref name="timeout"/> is less than zero but not equals to <see cref="System.Threading.Timeout.InfiniteTimeSpan"/>.</exception>
-    public ValueTask<T> CreateTask(TimeSpan timeout, CancellationToken token)
-    {
-        PrepareTask(timeout, token);
-        return new(this, version);
-    }
-
-    /// <inheritdoc />
-    ValueTask<T> ISupplier<TimeSpan, CancellationToken, ValueTask<T>>.Invoke(TimeSpan timeout, CancellationToken token)
-        => CreateTask(timeout, token);
-
-    internal ValueTask CreateVoidTask(TimeSpan timeout, CancellationToken token)
-    {
-        PrepareTask(timeout, token);
-        return new(this, version);
-    }
-
-    /// <inheritdoc />
-    ValueTask ISupplier<TimeSpan, CancellationToken, ValueTask>.Invoke(TimeSpan timeout, CancellationToken token)
-        => CreateVoidTask(timeout, token);
-
-    private T GetResult(short token)
-    {
-        if (Status != ManualResetCompletionSourceStatus.WaitForConsumption)
-            throw new InvalidOperationException(ExceptionMessages.InvalidSourceState);
-
-        if (token != version)
-            throw new InvalidOperationException(ExceptionMessages.InvalidSourceToken);
-
-        // ensure that instance field access before returning to the pool to avoid
-        // concurrency with Reset()
-        var resultCopy = result;
-        Thread.MemoryBarrier();
-
-        OnConsumed<ValueTaskCompletionSource<T>>();
-        return resultCopy.Value;
-    }
-
-    /// <inheritdoc />
-    T IValueTaskSource<T>.GetResult(short token) => GetResult(token);
-
-    /// <inheritdoc />
-    void IValueTaskSource.GetResult(short token) => GetResult(token);
-
-    private ValueTaskSourceStatus GetStatus(short token)
-    {
-        if (token != version)
-            throw new InvalidOperationException(ExceptionMessages.InvalidSourceToken);
-
-        return !IsCompleted ? ValueTaskSourceStatus.Pending : result.Error switch
-        {
-            null => ValueTaskSourceStatus.Succeeded,
-            OperationCanceledException => ValueTaskSourceStatus.Canceled,
-            _ => ValueTaskSourceStatus.Faulted,
-        };
-    }
-
-    /// <inheritdoc />
-    ValueTaskSourceStatus IValueTaskSource<T>.GetStatus(short token) => GetStatus(token);
-
-    /// <inheritdoc />
-    ValueTaskSourceStatus IValueTaskSource.GetStatus(short token) => GetStatus(token);
-
-    /// <inheritdoc />
-    void IValueTaskSource<T>.OnCompleted(Action<object?> continuation, object? state, short token, ValueTaskSourceOnCompletedFlags flags)
-        => OnCompleted(continuation, state, token, flags);
-
-    /// <inheritdoc />
-    void IValueTaskSource.OnCompleted(Action<object?> continuation, object? state, short token, ValueTaskSourceOnCompletedFlags flags)
-        => OnCompleted(continuation, state, token, flags);
-
-    /// <summary>
-    /// Creates a linked <see cref="TaskCompletionSource{TResult}"/> that can be used cooperatively to
-    /// complete the task.
-    /// </summary>
-    /// <param name="userData">The custom data to be associated with the current version of the task.</param>
-    /// <param name="timeout">The timeout associated with the task.</param>
-    /// <param name="token">The cancellation token that can be used to cancel the task.</param>
-    /// <returns>A linked <see cref="TaskCompletionSource{TResult}"/>.</returns>
-    public TaskCompletionSource<T> CreateLinkedTaskCompletionSource(object? userData, TimeSpan timeout, CancellationToken token)
-    {
-        var source = new LinkedTaskCompletionSource(userData);
-        PrepareTask(timeout, token);
-        source.LinkTo(this, version);
-        return source;
-    }
+using System.Runtime.CompilerServices;
+using System.Threading.Tasks.Sources;
+using Debug = System.Diagnostics.Debug;
+
+namespace DotNext.Threading.Tasks;
+
+/// <summary>
+/// Represents the producer side of <see cref="ValueTask{T}"/>.
+/// </summary>
+/// <remarks>
+/// In constrast to <see cref="TaskCompletionSource{T}"/>, this
+/// source is resettable.
+/// From performance point of view, the type offers minimal or zero memory allocation
+/// for the task itself (excluding continuations). See <see cref="CreateTask(TimeSpan, CancellationToken)"/>
+/// for more information.
+/// The instance of this type typically used in combination with object pool pattern because
+/// the instance can be reused for multiple tasks.
+/// <see cref="ManualResetCompletionSource.AfterConsumed"/> method allows to capture the point in
+/// time when the source can be reused, e.g. returned to the pool.
+/// </remarks>
+/// <typeparam name="T">>The type the task result.</typeparam>
+/// <seealso cref="ValueTaskCompletionSource"/>
+public class ValueTaskCompletionSource<T> : ManualResetCompletionSource, IValueTaskSource<T>, IValueTaskSource, ISupplier<TimeSpan, CancellationToken, ValueTask>, ISupplier<TimeSpan, CancellationToken, ValueTask<T>>
+{
+    private sealed class LinkedTaskCompletionSource : TaskCompletionSource<T>
+    {
+        private static readonly Action<object?> CompletionCallback = OnCompleted;
+
+        private static void OnCompleted(object? state)
+        {
+            Debug.Assert(state is LinkedTaskCompletionSource);
+
+            Unsafe.As<LinkedTaskCompletionSource>(state).OnCompleted();
+        }
+
+        private IValueTaskSource<T>? source;
+        private short version;
+
+        internal LinkedTaskCompletionSource(object? state)
+            : base(state, TaskCreationOptions.None)
+        {
+        }
+
+        internal void LinkTo(IValueTaskSource<T> source, short version)
+        {
+            this.source = source;
+            this.version = version;
+            source.OnCompleted(CompletionCallback, this, version, ValueTaskSourceOnCompletedFlags.None);
+        }
+
+        private void OnCompleted()
+        {
+            if (source is not null)
+            {
+                try
+                {
+                    TrySetResult(source.GetResult(version));
+                }
+                catch (OperationCanceledException e)
+                {
+                    TrySetCanceled(e.CancellationToken);
+                }
+                catch (Exception e)
+                {
+                    TrySetException(e);
+                }
+            }
+
+            source = null;
+        }
+    }
+
+    private Result<T> result;
+
+    /// <summary>
+    /// Initializes a new completion source.
+    /// </summary>
+    /// <param name="runContinuationsAsynchronously">Indicates that continuations must be executed asynchronously.</param>
+    public ValueTaskCompletionSource(bool runContinuationsAsynchronously = true)
+        : base(runContinuationsAsynchronously)
+    {
+    }
+
+    private static Result<T> FromCanceled(CancellationToken token)
+        => new(new OperationCanceledException(token));
+
+    /// <summary>
+    /// Attempts to complete the task sucessfully.
+    /// </summary>
+    /// <param name="value">The value to be returned to the consumer.</param>
+    /// <returns><see langword="true"/> if the result is completed successfully; <see langword="false"/> if the task has been canceled or timed out.</returns>
+    public unsafe bool TrySetResult(T value)
+        => TrySetResult(&Result.FromValue, value);
+
+    /// <summary>
+    /// Attempts to complete the task sucessfully.
+    /// </summary>
+    /// <param name="completionToken">The completion token previously obtained from <see cref="CreateTask(TimeSpan, CancellationToken)"/> method.</param>
+    /// <param name="value">The value to be returned to the consumer.</param>
+    /// <returns><see langword="true"/> if the result is completed successfully; <see langword="false"/> if the task has been canceled or timed out.</returns>
+    public unsafe bool TrySetResult(short completionToken, T value)
+        => TrySetResult(&Result.FromValue, value, completionToken);
+
+    /// <summary>
+    /// Attempts to complete the task unsuccessfully.
+    /// </summary>
+    /// <param name="e">The exception to be returned to the consumer.</param>
+    /// <returns><see langword="true"/> if the result is completed successfully; <see langword="false"/> if the task has been canceled or timed out.</returns>
+    public sealed override unsafe bool TrySetException(Exception e)
+        => TrySetResult(&Result.FromException<T>, e);
+
+    /// <summary>
+    /// Attempts to complete the task unsuccessfully.
+    /// </summary>
+    /// <param name="completionToken">The completion token previously obtained from <see cref="CreateTask(TimeSpan, CancellationToken)"/> method.</param>
+    /// <param name="e">The exception to be returned to the consumer.</param>
+    /// <returns><see langword="true"/> if the result is completed successfully; <see langword="false"/> if the task has been canceled or timed out.</returns>
+    public unsafe bool TrySetException(short completionToken, Exception e)
+        => TrySetResult(&Result.FromException<T>, e, completionToken);
+
+    /// <summary>
+    /// Attempts to complete the task unsuccessfully.
+    /// </summary>
+    /// <param name="token">The canceled token.</param>
+    /// <returns><see langword="true"/> if the result is completed successfully; <see langword="false"/> if the task has been canceled or timed out.</returns>
+    public sealed override unsafe bool TrySetCanceled(CancellationToken token)
+        => TrySetResult(&FromCanceled, token);
+
+    /// <summary>
+    /// Attempts to complete the task unsuccessfully.
+    /// </summary>
+    /// <param name="completionToken">The completion token previously obtained from <see cref="CreateTask(TimeSpan, CancellationToken)"/> method.</param>
+    /// <param name="token">The canceled token.</param>
+    /// <returns><see langword="true"/> if the result is completed successfully; <see langword="false"/> if the task has been canceled or timed out.</returns>
+    public unsafe bool TrySetCanceled(short completionToken, CancellationToken token)
+        => TrySetResult(&FromCanceled, token, completionToken);
+
+    private protected sealed override void CompleteAsTimedOut()
+        => SetResult(OnTimeout());
+
+    private protected sealed override void CompleteAsCanceled(CancellationToken token)
+        => SetResult(OnCanceled(token));
+
+    private unsafe bool TrySetResult<TArg>(delegate*<TArg, Result<T>> func, TArg arg, short? completionToken = null)
+    {
+        Debug.Assert(func != null);
+
+        bool result;
+        if (result = CanBeCompleted)
+        {
+            lock (SyncRoot)
+            {
+                if (result = CanBeCompleted && completionToken.GetValueOrDefault(version) == version)
+                    SetResult(func(arg));
+            }
+        }
+
+        return result;
+    }
+
+    private void SetResult(Result<T> result)
+    {
+        Debug.Assert(Monitor.IsEntered(SyncRoot));
+
+        StopTrackingCancellation();
+        this.result = result;
+        OnCompleted();
+        InvokeContinuation();
+    }
+
+    private protected override void ResetCore()
+    {
+        Debug.Assert(Monitor.IsEntered(SyncRoot));
+
+        base.ResetCore();
+        result = default;
+    }
+
+    /// <summary>
+    /// Called automatically when timeout detected.
+    /// </summary>
+    /// <remarks>
+    /// By default, this method assigns <see cref="TimeoutException"/> as the task result.
+    /// </remarks>
+    /// <returns>The result to be assigned to the task.</returns>
+    protected virtual Result<T> OnTimeout() => new(new TimeoutException());
+
+    /// <summary>
+    /// Called automatically when cancellation detected.
+    /// </summary>
+    /// <remarks>
+    /// By default, this method assigns <see cref="OperationCanceledException"/> as the task result.
+    /// </remarks>
+    /// <param name="token">The token representing cancellation reason.</param>
+    /// <returns>The result to be assigned to the task.</returns>
+    protected virtual Result<T> OnCanceled(CancellationToken token) => new(new OperationCanceledException(token));
+
+    /// <summary>
+    /// Creates a fresh task linked with this source.
+    /// </summary>
+    /// <remarks>
+    /// This method must be called after <see cref="ManualResetCompletionSource.Reset()"/>.
+    /// </remarks>
+    /// <param name="timeout">The timeout associated with the task.</param>
+    /// <param name="token">The cancellation token that can be used to cancel the task.</param>
+    /// <returns>A fresh incompleted task.</returns>
+    /// <exception cref="ArgumentOutOfRangeException"><paramref name="timeout"/> is less than zero but not equals to <see cref="System.Threading.Timeout.InfiniteTimeSpan"/>.</exception>
+    public ValueTask<T> CreateTask(TimeSpan timeout, CancellationToken token)
+    {
+        PrepareTask(timeout, token);
+        return new(this, version);
+    }
+
+    /// <inheritdoc />
+    ValueTask<T> ISupplier<TimeSpan, CancellationToken, ValueTask<T>>.Invoke(TimeSpan timeout, CancellationToken token)
+        => CreateTask(timeout, token);
+
+    internal ValueTask CreateVoidTask(TimeSpan timeout, CancellationToken token)
+    {
+        PrepareTask(timeout, token);
+        return new(this, version);
+    }
+
+    /// <inheritdoc />
+    ValueTask ISupplier<TimeSpan, CancellationToken, ValueTask>.Invoke(TimeSpan timeout, CancellationToken token)
+        => CreateVoidTask(timeout, token);
+
+    private T GetResult(short token)
+    {
+        if (Status != ManualResetCompletionSourceStatus.WaitForConsumption)
+            throw new InvalidOperationException(ExceptionMessages.InvalidSourceState);
+
+        if (token != version)
+            throw new InvalidOperationException(ExceptionMessages.InvalidSourceToken);
+
+        // ensure that instance field access before returning to the pool to avoid
+        // concurrency with Reset()
+        var resultCopy = result;
+        Thread.MemoryBarrier();
+
+        OnConsumed<ValueTaskCompletionSource<T>>();
+        return resultCopy.Value;
+    }
+
+    /// <inheritdoc />
+    T IValueTaskSource<T>.GetResult(short token) => GetResult(token);
+
+    /// <inheritdoc />
+    void IValueTaskSource.GetResult(short token) => GetResult(token);
+
+    private ValueTaskSourceStatus GetStatus(short token)
+    {
+        if (token != version)
+            throw new InvalidOperationException(ExceptionMessages.InvalidSourceToken);
+
+        return !IsCompleted ? ValueTaskSourceStatus.Pending : result.Error switch
+        {
+            null => ValueTaskSourceStatus.Succeeded,
+            OperationCanceledException => ValueTaskSourceStatus.Canceled,
+            _ => ValueTaskSourceStatus.Faulted,
+        };
+    }
+
+    /// <inheritdoc />
+    ValueTaskSourceStatus IValueTaskSource<T>.GetStatus(short token) => GetStatus(token);
+
+    /// <inheritdoc />
+    ValueTaskSourceStatus IValueTaskSource.GetStatus(short token) => GetStatus(token);
+
+    /// <inheritdoc />
+    void IValueTaskSource<T>.OnCompleted(Action<object?> continuation, object? state, short token, ValueTaskSourceOnCompletedFlags flags)
+        => OnCompleted(continuation, state, token, flags);
+
+    /// <inheritdoc />
+    void IValueTaskSource.OnCompleted(Action<object?> continuation, object? state, short token, ValueTaskSourceOnCompletedFlags flags)
+        => OnCompleted(continuation, state, token, flags);
+
+    /// <summary>
+    /// Creates a linked <see cref="TaskCompletionSource{TResult}"/> that can be used cooperatively to
+    /// complete the task.
+    /// </summary>
+    /// <param name="userData">The custom data to be associated with the current version of the task.</param>
+    /// <param name="timeout">The timeout associated with the task.</param>
+    /// <param name="token">The cancellation token that can be used to cancel the task.</param>
+    /// <returns>A linked <see cref="TaskCompletionSource{TResult}"/>.</returns>
+    public TaskCompletionSource<T> CreateLinkedTaskCompletionSource(object? userData, TimeSpan timeout, CancellationToken token)
+    {
+        var source = new LinkedTaskCompletionSource(userData);
+        PrepareTask(timeout, token);
+        source.LinkTo(this, version);
+        return source;
+    }
 }