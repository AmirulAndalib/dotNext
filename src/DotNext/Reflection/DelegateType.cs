using System;
using System.Reflection;

namespace DotNext.Reflection
{
    /// <summary>
    /// Provides specialized reflection methods for
    /// delegate types. 
    /// </summary>
    public static class DelegateType
    {
        private const string InvokeMethodName = "Invoke";

<<<<<<< HEAD

=======
>>>>>>> dd956192
        /// <summary>
        /// Returns special Invoke method generate for each delegate type.
        /// </summary>
        /// <typeparam name="D">Type of delegate.</typeparam>
        /// <returns>An object representing reflected method Invoke.</returns>
        /// <exception cref="GenericArgumentException{G}"><typeparamref name="D"/> is not a concrete delegate type.</exception>
        public static MethodInfo GetInvokeMethod<D>()
<<<<<<< HEAD
            where D : Delegate
            => typeof(D).GetMethod(InvokeMethodName, BindingFlags.Instance | BindingFlags.Public | BindingFlags.DeclaredOnly);
=======
            where D : Delegate
        {
            var delegateType = typeof(D);
            return delegateType.IsSealed ?
                delegateType.GetMethod(InvokeMethodName, BindingFlags.Instance | BindingFlags.Public | BindingFlags.DeclaredOnly)
                : throw new GenericArgumentException<D>(ExceptionMessages.ConcreteDelegateExpected);
        }
>>>>>>> dd956192
    }
}<|MERGE_RESOLUTION|>--- conflicted
+++ resolved
@@ -11,10 +11,6 @@
     {
         private const string InvokeMethodName = "Invoke";
 
-<<<<<<< HEAD
-
-=======
->>>>>>> dd956192
         /// <summary>
         /// Returns special Invoke method generate for each delegate type.
         /// </summary>
@@ -22,17 +18,12 @@
         /// <returns>An object representing reflected method Invoke.</returns>
         /// <exception cref="GenericArgumentException{G}"><typeparamref name="D"/> is not a concrete delegate type.</exception>
         public static MethodInfo GetInvokeMethod<D>()
-<<<<<<< HEAD
-            where D : Delegate
-            => typeof(D).GetMethod(InvokeMethodName, BindingFlags.Instance | BindingFlags.Public | BindingFlags.DeclaredOnly);
-=======
-            where D : Delegate
-        {
-            var delegateType = typeof(D);
-            return delegateType.IsSealed ?
-                delegateType.GetMethod(InvokeMethodName, BindingFlags.Instance | BindingFlags.Public | BindingFlags.DeclaredOnly)
-                : throw new GenericArgumentException<D>(ExceptionMessages.ConcreteDelegateExpected);
+            where D : Delegate
+        {
+            var delegateType = typeof(D);
+            return delegateType.IsSealed ?
+                delegateType.GetMethod(InvokeMethodName, BindingFlags.Instance | BindingFlags.Public | BindingFlags.DeclaredOnly)
+                : throw new GenericArgumentException<D>(ExceptionMessages.ConcreteDelegateExpected);
         }
->>>>>>> dd956192
     }
 }