--- conflicted
+++ resolved
@@ -11,11 +11,7 @@
     <Authors>.NET Foundation and Contributors</Authors>
     <Company />
     <Product>.NEXT Family of Libraries</Product>
-<<<<<<< HEAD
-    <VersionPrefix>4.7.3</VersionPrefix>
-=======
     <VersionPrefix>4.8.0</VersionPrefix>
->>>>>>> d5cdb0e2
     <VersionSuffix></VersionSuffix>
 	<AssemblyName>DotNext</AssemblyName>
     <PackageLicenseExpression>MIT</PackageLicenseExpression>
