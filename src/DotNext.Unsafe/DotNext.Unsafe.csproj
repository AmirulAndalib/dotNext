--- conflicted
+++ resolved
@@ -4,11 +4,7 @@
     <TargetFramework>netstandard2.0</TargetFramework>
     <RootNamespace>DotNext</RootNamespace>
     <LangVersion>latest</LangVersion>
-<<<<<<< HEAD
-    <Version>0.11.1</Version>
-=======
     <Version>0.12.0</Version>
->>>>>>> fb6dfda4
     <Authors>Roman Sakno</Authors>
     <Product>.NEXT Family of Libraries</Product>
     <Description>Rich data types to work with unmanaged memory in CLS-compliant way</Description>
@@ -19,11 +15,7 @@
     <RepositoryType>git</RepositoryType>
     <PackageTags>unsafe;unmanaged;pointer;pinvoke;interop</PackageTags>
     <PackageIconUrl>https://raw.githubusercontent.com/sakno/dotNext/develop/logo.png</PackageIconUrl>
-<<<<<<< HEAD
-    <PackageReleaseNotes>Updated .NEXT dependencies</PackageReleaseNotes>
-=======
     <PackageReleaseNotes>UnmanagedFunction and UnmanagedFunction&lt;R&gt; classes are introduced to call unmanaged functions by pointer</PackageReleaseNotes>
->>>>>>> fb6dfda4
   </PropertyGroup>
 
   <PropertyGroup Condition="'$(Configuration)|$(Platform)'=='Debug|AnyCPU'">
@@ -47,11 +39,7 @@
     <PackageReference Include="Fody" Version="5.1.1" PrivateAssets="all" />
     <PackageReference Include="InlineIL.Fody" Version="1.2.0" PrivateAssets="all" />
     <ProjectReference Include="..\DotNext\DotNext.csproj" Condition="'$(Configuration)'=='Debug'" />
-<<<<<<< HEAD
-    <PackageReference Include="DotNext" Version="0.11.1" Condition="'$(Configuration)'=='Release'" />
-=======
     <PackageReference Include="DotNext" Version="0.12.0" Condition="'$(Configuration)'=='Release'" />
->>>>>>> fb6dfda4
   </ItemGroup>
 
   <ItemGroup>
