--- conflicted
+++ resolved
@@ -121,15 +121,11 @@
                 DatagramSize = UdpSocket.MinDatagramSize,
                 DontFragment = true
             };
-<<<<<<< HEAD
-
-            ExchangePeer CreateClient(IPEndPoint address, ILocalMember member, TimeSpan requestTimeout)
-                => new(member, address, Random.Shared.Next<ClusterMemberId>(), CreateUdpClient) { RequestTimeout = requestTimeout, IsRemote = true };
-
-            return SendingLogEntriesTest(CreateServer, CreateClient, payloadSize, behavior);
-=======
+
+            ExchangePeer CreateClient(IPEndPoint address, ILocalMember member, TimeSpan requestTimeout)
+                => new(member, address, Random.Shared.Next<ClusterMemberId>(), CreateUdpClient) { RequestTimeout = requestTimeout, IsRemote = true };
+
             return SendingLogEntriesTest(CreateServer, CreateClient, payloadSize, behavior, useEmptyEntry);
->>>>>>> 93f2e61f
         }
 
         [Theory]
