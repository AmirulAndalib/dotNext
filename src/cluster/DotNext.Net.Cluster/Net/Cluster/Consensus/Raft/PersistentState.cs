﻿using System.Diagnostics;
using System.Diagnostics.CodeAnalysis;
using System.Diagnostics.Tracing;
using System.Runtime.CompilerServices;
using System.Threading.Channels;

namespace DotNext.Net.Cluster.Consensus.Raft;

using Buffers;
using Collections.Specialized;
using IO.Log;
using Replication;
using static IO.DataTransferObject;
using AsyncManualResetEvent = Threading.AsyncManualResetEvent;

/// <summary>
/// Represents general purpose persistent audit trail compatible with Raft algorithm.
/// </summary>
/// <seealso cref="MemoryBasedStateMachine"/>
/// <seealso cref="DiskBasedStateMachine"/>
public abstract partial class PersistentState : Disposable, IPersistentState
{
    private static readonly Predicate<PersistentState> IsConsistentPredicate;

    static PersistentState()
    {
        IsConsistentPredicate = IsConsistentCore;

        static bool IsConsistentCore(PersistentState state) => state.IsConsistent;
    }

    private readonly AsyncManualResetEvent commitEvent;
    private protected readonly LockManager syncRoot;
    private readonly long initialSize;
    private protected readonly BufferManager bufferManager;
    private readonly int bufferSize;
    private protected readonly int concurrentReads;
    private protected readonly WriteMode writeMode;
<<<<<<< HEAD
=======
    private readonly bool parallelIO;
>>>>>>> 54d7d53d

    // diagnostic counters
    private readonly Action<double>? readCounter, writeCounter, commitCounter;

    private protected PersistentState(DirectoryInfo path, int recordsPerPartition, Options configuration)
    {
        if (recordsPerPartition < 2 || recordsPerPartition > Partition.MaxRecordsPerPartition)
            throw new ArgumentOutOfRangeException(nameof(recordsPerPartition));
        if (!path.Exists)
            path.Create();
        bufferingConsumer = configuration.CreateBufferingConsumer();
        writeMode = configuration.WriteMode;
        backupCompression = configuration.BackupCompression;
        bufferSize = configuration.BufferSize;
        Location = path;
        this.recordsPerPartition = recordsPerPartition;
        initialSize = configuration.InitialPartitionSize;
        commitEvent = new(initialState: false);
        bufferManager = new(configuration);
        concurrentReads = configuration.MaxConcurrentReads;
        sessionManager = concurrentReads < FastSessionIdPool.MaxReadersCount
            ? new FastSessionIdPool()
            : new SlowSessionIdPool(concurrentReads);
<<<<<<< HEAD
=======
        parallelIO = configuration.ParallelIO;
>>>>>>> 54d7d53d

        syncRoot = new(configuration);
        var partitionTable = new SortedSet<Partition>(Comparer<Partition>.Create(ComparePartitions));

        // load all partitions from file system
        foreach (var file in path.EnumerateFiles())
        {
            if (long.TryParse(file.Name, out var partitionNumber))
            {
                var partition = new Partition(file.Directory!, bufferSize, recordsPerPartition, partitionNumber, in bufferManager, concurrentReads, writeMode, initialSize);
                partition.Initialize();
                partitionTable.Add(partition);
            }
        }

        // constructed sorted list of partitions
        foreach (var partition in partitionTable)
        {
            if (LastPartition is null)
            {
                Debug.Assert(FirstPartition is null);
                FirstPartition = partition;
            }
            else
            {
                LastPartition.Append(partition);
            }

            LastPartition = partition;
        }

        partitionTable.Clear();
        state = new(path, bufferManager.BufferAllocator, configuration.IntegrityCheck, writeMode is not WriteMode.NoFlush);

        // counters
        readCounter = ToDelegate(configuration.ReadCounter);
        writeCounter = ToDelegate(configuration.WriteCounter);
        commitCounter = ToDelegate(configuration.CommitCounter);

        static int ComparePartitions(Partition x, Partition y) => x.PartitionNumber.CompareTo(y.PartitionNumber);
    }

    private protected static Action<double>? ToDelegate(IncrementingEventCounter? counter)
        => counter is null ? null : counter.Increment;

    /// <summary>
    /// Gets path to the folder with Write-Ahead Log files.
    /// </summary>
    protected DirectoryInfo Location { get; }

    /// <inheritdoc/>
    bool IAuditTrail.IsLogEntryLengthAlwaysPresented => true;

    [MethodImpl(MethodImplOptions.AggressiveInlining)]
    private partial Partition CreatePartition(long partitionNumber)
        => new(Location, bufferSize, recordsPerPartition, partitionNumber, in bufferManager, concurrentReads, writeMode, initialSize);

    [AsyncMethodBuilder(typeof(PoolingAsyncValueTaskMethodBuilder<>))]
    private async ValueTask<TResult> UnsafeReadAsync<TResult>(LogEntryConsumer<IRaftLogEntry, TResult> reader, int sessionId, long startIndex, long endIndex, int length, CancellationToken token)
    {
        var list = bufferManager.AllocLogEntryList(length);
        Debug.Assert(list.Length >= length);
        var snapshotRequested = SnapshotInfo.Index > 0L && startIndex <= SnapshotInfo.Index;

        try
        {
            // try to read snapshot out of the loop
            if (snapshotRequested)
            {
                LogEntry snapshot;
                if (reader.OptimizationHint is LogEntryReadOptimizationHint.MetadataOnly)
                {
                    snapshot = new(in SnapshotInfo);
                    snapshotRequested = false;
                }
                else
                {
                    snapshot = new(await BeginReadSnapshotAsync(sessionId, token).ConfigureAwait(false), in SnapshotInfo);
                }

                BufferHelpers.GetReference(in list) = snapshot;

                // skip squashed log entries
                startIndex = snapshot.Index + 1L;
                length = 1;
            }
            else if (startIndex is 0L)
            {
                BufferHelpers.GetReference(in list) = LogEntry.Initial;
                startIndex = length = 1;
            }
            else
            {
                length = 0;
            }

            return await UnsafeReadAsync(in reader, in list, sessionId, startIndex, endIndex, length, token).ConfigureAwait(false);
        }
        finally
        {
            list.Dispose();

            if (snapshotRequested)
                EndReadSnapshot(sessionId);
        }
    }

    private ValueTask<TResult> UnsafeReadAsync<TResult>(in LogEntryConsumer<IRaftLogEntry, TResult> reader, in MemoryOwner<LogEntry> list, int sessionId, long startIndex, long endIndex, int listIndex, CancellationToken token)
    {
        ref var first = ref BufferHelpers.GetReference(in list);

        // enumerate over partitions in search of log entries
        for (Partition? partition = null; startIndex <= endIndex && TryGetPartition(startIndex, ref partition); startIndex++, listIndex++, token.ThrowIfCancellationRequested())
            Unsafe.Add(ref first, listIndex) = partition.Read(sessionId, startIndex, reader.OptimizationHint);

        return reader.ReadAsync<LogEntry, InMemoryList<LogEntry>>(list.Memory.Slice(0, listIndex), first.SnapshotIndex, token);
    }

    private ValueTask<TResult> UnsafeReadAsync<TResult>(LogEntryConsumer<IRaftLogEntry, TResult> reader, int sessionId, long startIndex, long endIndex, CancellationToken token)
    {
        if (startIndex > state.LastIndex)
            return ValueTask.FromException<TResult>(new IndexOutOfRangeException(ExceptionMessages.InvalidEntryIndex(startIndex)));

        if (endIndex > state.LastIndex)
            return ValueTask.FromException<TResult>(new IndexOutOfRangeException(ExceptionMessages.InvalidEntryIndex(endIndex)));

        var length = endIndex - startIndex + 1L;
        if (length > int.MaxValue)
            return ValueTask.FromException<TResult>(new InternalBufferOverflowException(ExceptionMessages.RangeTooBig));

        readCounter?.Invoke(length);
        if (LastPartition is not null)
            return UnsafeReadAsync(reader, sessionId, startIndex, endIndex, (int)length, token);

        if (SnapshotInfo.Index > 0L)
            return ReadSnapshotAsync(reader, sessionId, token);

        return ReadInitialOrEmptyEntryAsync(in reader, startIndex == 0L, token);

        static ValueTask<TResult> ReadInitialOrEmptyEntryAsync(in LogEntryConsumer<IRaftLogEntry, TResult> reader, bool readEphemeralEntry, CancellationToken token)
            => readEphemeralEntry ? reader.ReadAsync<LogEntry, SingletonList<LogEntry>>(LogEntry.Initial, null, token) : reader.ReadAsync<LogEntry, LogEntry[]>(Array.Empty<LogEntry>(), null, token);
    }

    /// <summary>
    /// Gets log entries in the specified range.
    /// </summary>
    /// <remarks>
    /// This method may return less entries than <c>endIndex - startIndex + 1</c>. It may happen if the requested entries are committed entries and squashed into the single entry called snapshot.
    /// In this case the first entry in the collection is a snapshot entry. Additionally, the caller must call <see cref="IDisposable.Dispose"/> to release resources associated
    /// with the audit trail segment with entries.
    /// </remarks>
    /// <typeparam name="TResult">The type of the result.</typeparam>
    /// <param name="reader">The reader of the log entries.</param>
    /// <param name="startIndex">The index of the first requested log entry, inclusively.</param>
    /// <param name="endIndex">The index of the last requested log entry, inclusively.</param>
    /// <param name="token">The token that can be used to cancel the operation.</param>
    /// <returns>The collection of log entries.</returns>
    /// <exception cref="ArgumentOutOfRangeException"><paramref name="startIndex"/> or <paramref name="endIndex"/> is negative.</exception>
    /// <exception cref="IndexOutOfRangeException"><paramref name="endIndex"/> is greater than the index of the last added entry.</exception>
    public ValueTask<TResult> ReadAsync<TResult>(LogEntryConsumer<IRaftLogEntry, TResult> reader, long startIndex, long endIndex, CancellationToken token = default)
    {
        ValueTask<TResult> result;
        if (IsDisposed)
            result = new(GetDisposedTask<TResult>());
        else if (startIndex < 0L)
            result = ValueTask.FromException<TResult>(new ArgumentOutOfRangeException(nameof(startIndex)));
        else if (endIndex < 0L)
            result = ValueTask.FromException<TResult>(new ArgumentOutOfRangeException(nameof(endIndex)));
        else if (startIndex > endIndex)
            result = reader.ReadAsync<LogEntry, LogEntry[]>(Array.Empty<LogEntry>(), null, token);
        else if (bufferingConsumer is null || reader.OptimizationHint is LogEntryReadOptimizationHint.MetadataOnly)
            result = ReadUnbufferedAsync(reader, startIndex, endIndex, token);
        else
            result = ReadBufferedAsync(reader, startIndex, endIndex, token);

        return result;
    }

    /// <inheritdoc />
    ValueTask<TResult> IAuditTrail<IRaftLogEntry>.ReadAsync<TResult>(ILogEntryConsumer<IRaftLogEntry, TResult> reader, long startIndex, CancellationToken token)
        => ReadAsync(new LogEntryConsumer<IRaftLogEntry, TResult>(reader), startIndex, token);

    /// <inheritdoc />
    ValueTask<TResult> IAuditTrail<IRaftLogEntry>.ReadAsync<TResult>(Func<IReadOnlyList<IRaftLogEntry>, long?, CancellationToken, ValueTask<TResult>> reader, long startIndex, CancellationToken token)
        => ReadAsync(new LogEntryConsumer<IRaftLogEntry, TResult>(reader), startIndex, token);

    /// <inheritdoc />
    ValueTask<TResult> IAuditTrail.ReadAsync<TResult>(Func<IReadOnlyList<ILogEntry>, long?, CancellationToken, ValueTask<TResult>> reader, long startIndex, CancellationToken token)
        => ReadAsync(new LogEntryConsumer<IRaftLogEntry, TResult>(reader), startIndex, token);

    /// <inheritdoc />
    ValueTask<TResult> IAuditTrail<IRaftLogEntry>.ReadAsync<TResult>(ILogEntryConsumer<IRaftLogEntry, TResult> reader, long startIndex, long endIndex, CancellationToken token)
        => ReadAsync(new LogEntryConsumer<IRaftLogEntry, TResult>(reader), startIndex, endIndex, token);

    /// <inheritdoc />
    ValueTask<TResult> IAuditTrail<IRaftLogEntry>.ReadAsync<TResult>(Func<IReadOnlyList<IRaftLogEntry>, long?, CancellationToken, ValueTask<TResult>> reader, long startIndex, long endIndex, CancellationToken token)
        => ReadAsync(new LogEntryConsumer<IRaftLogEntry, TResult>(reader), startIndex, endIndex, token);

    /// <inheritdoc />
    ValueTask<TResult> IAuditTrail.ReadAsync<TResult>(Func<IReadOnlyList<ILogEntry>, long?, CancellationToken, ValueTask<TResult>> reader, long startIndex, long endIndex, CancellationToken token)
        => ReadAsync(new LogEntryConsumer<IRaftLogEntry, TResult>(reader), startIndex, endIndex, token);

    // unbuffered read
    private async ValueTask<TResult> ReadUnbufferedAsync<TResult>(LogEntryConsumer<IRaftLogEntry, TResult> reader, long startIndex, long? endIndex, CancellationToken token)
    {
        await syncRoot.AcquireAsync(LockType.WeakReadLock, token).ConfigureAwait(false);
        var session = sessionManager.Take();
        try
        {
            return await UnsafeReadAsync(reader, session, startIndex, endIndex ?? state.LastIndex, token).ConfigureAwait(false);
        }
        finally
        {
            sessionManager.Return(session);
            syncRoot.Release(LockType.WeakReadLock);
        }
    }

    // buffered read
    private async ValueTask<TResult> ReadBufferedAsync<TResult>(LogEntryConsumer<IRaftLogEntry, TResult> reader, long startIndex, long? endIndex, CancellationToken token)
    {
        Debug.Assert(bufferingConsumer is not null);

        // create buffered copy of all entries
        BufferedRaftLogEntryList bufferedEntries;
        long? snapshotIndex;
        await syncRoot.AcquireAsync(LockType.WeakReadLock, token).ConfigureAwait(false);
        var session = sessionManager.Take();
        try
        {
            (bufferedEntries, snapshotIndex) = await UnsafeReadAsync<(BufferedRaftLogEntryList, long?)>(new(bufferingConsumer), session, startIndex, endIndex ?? state.LastIndex, token).ConfigureAwait(false);
        }
        finally
        {
            sessionManager.Return(session);
            syncRoot.Release(LockType.WeakReadLock);
        }

        // pass buffered entries to the reader
        using (bufferedEntries)
        {
            return await reader.ReadAsync<BufferedRaftLogEntry, BufferedRaftLogEntryList>(bufferedEntries, snapshotIndex, token).ConfigureAwait(false);
        }
    }

    /// <summary>
    /// Gets log entries starting from the specified index to the last log entry.
    /// </summary>
    /// <typeparam name="TResult">The type of the result.</typeparam>
    /// <param name="reader">The reader of the log entries.</param>
    /// <param name="startIndex">The index of the first requested log entry, inclusively.</param>
    /// <param name="token">The token that can be used to cancel the operation.</param>
    /// <returns>The collection of log entries.</returns>
    /// <exception cref="ArgumentOutOfRangeException"><paramref name="startIndex"/> is negative.</exception>
    public ValueTask<TResult> ReadAsync<TResult>(LogEntryConsumer<IRaftLogEntry, TResult> reader, long startIndex, CancellationToken token = default)
    {
        ValueTask<TResult> result;
        if (IsDisposed)
            result = new(GetDisposedTask<TResult>());
        else if (startIndex < 0L)
            result = ValueTask.FromException<TResult>(new ArgumentOutOfRangeException(nameof(startIndex)));
        else if (startIndex > state.LastIndex)
            result = reader.ReadAsync<LogEntry, LogEntry[]>(Array.Empty<LogEntry>(), null, token);
        else if (bufferingConsumer is null || reader.OptimizationHint is LogEntryReadOptimizationHint.MetadataOnly)
            result = ReadUnbufferedAsync(reader, startIndex, null, token);
        else
            result = ReadBufferedAsync(reader, startIndex, null, token);

        return result;
    }

<<<<<<< HEAD
    private ValueTask UnsafeAppendAsync<TEntry>(ILogEntryProducer<TEntry> supplier, long startIndex, bool skipCommitted, CancellationToken token)
=======
    private protected ValueTask UnsafeAppendAsync<TEntry>(ILogEntryProducer<TEntry> supplier, long startIndex, bool skipCommitted, CancellationToken token)
>>>>>>> 54d7d53d
        where TEntry : notnull, IRaftLogEntry
    {
        Debug.Assert(startIndex <= state.TailIndex);
        Debug.Assert(supplier.RemainingCount > 0L);

        ValueTask result;
        if (!bufferManager.IsCachingEnabled)
        {
            result = new(AppendUncachedAsync(supplier, startIndex, skipCommitted, token));
        }
<<<<<<< HEAD
        else if (supplier.RemainingCount is 1L)
=======
        else if (supplier.RemainingCount is 1L || (supplier.OptimizationHint & LogEntryProducerOptimizationHint.LogEntryPayloadAvailableImmediately) != 0)
>>>>>>> 54d7d53d
        {
            result = AppendCachedAsync();
        }
        else
        {
            // bufferize log entries in parallel with disk I/O
            // (without Task.Run because we want to bufferize the first entry using the current thread)
            var bufferingSupplier = new BufferingLogEntryProducer<TEntry>(supplier, bufferManager.BufferAllocator) { Token = token };
            result = new(Task.WhenAll(bufferingSupplier.BufferizeAsync(), AppendUncachedAsync(bufferingSupplier, startIndex, skipCommitted, token)));
        }

        writeCounter?.Invoke(supplier.RemainingCount);
        return result;

        async ValueTask AppendCachedAsync()
        {
            for (Partition? partition = null; await supplier.MoveNextAsync().ConfigureAwait(false); startIndex++)
            {
                var currentEntry = supplier.Current;
<<<<<<< HEAD

                if (currentEntry.IsSnapshot)
                    throw new InvalidOperationException(ExceptionMessages.SnapshotDetected);

                if (startIndex > state.CommitIndex)
                {
                    GetOrCreatePartition(startIndex, ref partition);

                    var cachedEntry = new CachedLogEntry
                    {
                        Content = await currentEntry.ToMemoryAsync(bufferManager.BufferAllocator).ConfigureAwait(false),
                        Term = currentEntry.Term,
                        CommandId = currentEntry.CommandId,
                        Timestamp = currentEntry.Timestamp,
                        PersistenceRequired = true,
                    };

                    await partition.WriteAsync(cachedEntry, startIndex, token).ConfigureAwait(false);

                    // flush if last entry is added to the partition or the last entry is consumed from the iterator
                    if (startIndex == partition.LastIndex || supplier.RemainingCount == 0L)
                        await partition.FlushAsync(token).ConfigureAwait(false);
                }
                else if (!skipCommitted)
                {
                    throw new InvalidOperationException(ExceptionMessages.InvalidAppendIndex);
                }
            }

            // flush updated state. Update index here to guarantee safe reads of recently added log entries
            state.LastIndex = startIndex - 1L;
            await state.FlushAsync(in NodeState.IndexesRange).ConfigureAwait(false);
        }
    }

=======

                if (currentEntry.IsSnapshot)
                    throw new InvalidOperationException(ExceptionMessages.SnapshotDetected);

                if (startIndex > state.CommitIndex)
                {
                    GetOrCreatePartition(startIndex, ref partition);

                    var cachedEntry = new CachedLogEntry
                    {
                        Content = await currentEntry.ToMemoryAsync(bufferManager.BufferAllocator).ConfigureAwait(false),
                        Term = currentEntry.Term,
                        CommandId = currentEntry.CommandId,
                        Timestamp = currentEntry.Timestamp,
                        PersistenceRequired = true,
                    };

                    await partition.WriteAsync(cachedEntry, startIndex, token).ConfigureAwait(false);

                    // flush if last entry is added to the partition or the last entry is consumed from the iterator
                    if (startIndex == partition.LastIndex || supplier.RemainingCount == 0L)
                        await partition.FlushAsync(token).ConfigureAwait(false);
                }
                else if (!skipCommitted)
                {
                    throw new InvalidOperationException(ExceptionMessages.InvalidAppendIndex);
                }
            }

            state.LastIndex = startIndex - 1L;
        }
    }

>>>>>>> 54d7d53d
    private async Task AppendUncachedAsync<TEntry>(ILogEntryProducer<TEntry> supplier, long startIndex, bool skipCommitted, CancellationToken token)
        where TEntry : notnull, IRaftLogEntry
    {
        for (Partition? partition = null; await supplier.MoveNextAsync().ConfigureAwait(false); startIndex++)
        {
            if (supplier.Current.IsSnapshot)
                throw new InvalidOperationException(ExceptionMessages.SnapshotDetected);

            if (startIndex > state.CommitIndex)
            {
                GetOrCreatePartition(startIndex, ref partition);
                await partition.WriteAsync(supplier.Current, startIndex, token).ConfigureAwait(false);

                // flush if last entry is added to the partition or the last entry is consumed from the iterator
                if (startIndex == partition.LastIndex || supplier.RemainingCount == 0L)
                    await partition.FlushAsync(token).ConfigureAwait(false);
            }
            else if (!skipCommitted)
            {
                throw new InvalidOperationException(ExceptionMessages.InvalidAppendIndex);
            }
        }

        state.LastIndex = startIndex - 1L;
    }

    /// <inheritdoc/>
    ValueTask IAuditTrail<IRaftLogEntry>.AppendAsync<TEntry>(ILogEntryProducer<TEntry> entries, long startIndex, bool skipCommitted, CancellationToken token)
        => IsDisposed ? new(DisposedTask) : entries.RemainingCount is 0L ? ValueTask.CompletedTask : AppendAsync(entries, startIndex, skipCommitted, token);

    private async ValueTask AppendAsync<TEntry>(ILogEntryProducer<TEntry> entries, long startIndex, bool skipCommitted, CancellationToken token)
        where TEntry : notnull, IRaftLogEntry
    {
        // assuming that we want to add log entry to the tail
        LockType lockType;
        await syncRoot.AcquireAsync(lockType = LockType.WriteLock, token).ConfigureAwait(false);

        try
        {
            var tailIndex = state.TailIndex;
            if (startIndex > tailIndex)
                throw new ArgumentOutOfRangeException(nameof(startIndex));

            // wrong assumption, tail of the log can be rewritten so we need exclusive lock
            if (startIndex != tailIndex)
            {
                // write + compaction lock = exclusive lock
                await syncRoot.AcquireAsync(LockType.CompactionLock, token).ConfigureAwait(false);
                lockType = LockType.ExclusiveLock;
            }

            await UnsafeAppendAsync(entries, startIndex, skipCommitted, token).ConfigureAwait(false);

            // flush updated state. Update index here to guarantee safe reads of recently added log entries
            await state.FlushAsync(in NodeState.IndexesRange).ConfigureAwait(false);
        }
        finally
        {
            syncRoot.Release(lockType);
        }
    }

    private protected abstract ValueTask<long> AppendAndCommitAsync<TEntry>(ILogEntryProducer<TEntry> entries, long startIndex, bool skipCommitted, long commitIndex, CancellationToken token)
        where TEntry : notnull, IRaftLogEntry;

    /// <inheritdoc />
    ValueTask<long> IAuditTrail<IRaftLogEntry>.AppendAndCommitAsync<TEntry>(ILogEntryProducer<TEntry> entries, long startIndex, bool skipCommitted, long commitIndex, CancellationToken token)
    {
        return IsDisposed
            ? new(GetDisposedTask<long>())
            : entries.RemainingCount is 0L
            ? CommitAsync(new long?(commitIndex), token)
            : commitIndex < startIndex && parallelIO
            ? AppendAndCommitAsync(entries, startIndex, skipCommitted, commitIndex, token)
            : AppendAndCommitSlowAsync();

        async ValueTask<long> AppendAndCommitSlowAsync()
        {
            await AppendAsync(entries, startIndex, skipCommitted, token).ConfigureAwait(false);
            return await CommitAsync(new long?(commitIndex), token).ConfigureAwait(false);
        }
    }

    [MethodImpl(MethodImplOptions.AggressiveInlining)]
    private ValueTask UnsafeAppendAsync<TEntry>(TEntry entry, long startIndex, [NotNull] out Partition? partition, CancellationToken token = default)
        where TEntry : notnull, IRaftLogEntry
    {
        partition = LastPartition;
        GetOrCreatePartition(startIndex, ref partition);
        return partition.WriteAsync(entry, startIndex, token);
    }

    private async ValueTask UnsafeAppendAsync<TEntry>(TEntry entry, long startIndex, CancellationToken token)
        where TEntry : notnull, IRaftLogEntry
    {
        Debug.Assert(startIndex <= state.TailIndex);
        Debug.Assert(startIndex > state.CommitIndex);

        await UnsafeAppendAsync(entry, startIndex, out var partition, token).ConfigureAwait(false);
        await partition.FlushAsync(token).ConfigureAwait(false);

        state.LastIndex = startIndex;
        await state.FlushAsync(in NodeState.IndexesRange).ConfigureAwait(false);

        writeCounter?.Invoke(1D);
    }

    /// <summary>
    /// Adds uncommitted log entry to the end of this log.
    /// </summary>
    /// <remarks>
    /// This is the only method that can be used for snapshot installation.
    /// The behavior of the method depends on the <see cref="ILogEntry.IsSnapshot"/> property.
    /// If log entry is a snapshot then the method erases all committed log entries prior to <paramref name="startIndex"/>.
    /// If it is not, the method behaves in the same way as <see cref="IAuditTrail{TEntry}.AppendAsync{TEntryImpl}(ILogEntryProducer{TEntryImpl}, long, bool, CancellationToken)"/>.
    /// </remarks>
    /// <typeparam name="TEntry">The actual type of the supplied log entry.</typeparam>
    /// <param name="entry">The uncommitted log entry to be added into this audit trail.</param>
    /// <param name="startIndex">The index from which all previous log entries should be dropped and replaced with the new entry.</param>
    /// <param name="token">The token that can be used to cancel the operation.</param>
    /// <returns>The task representing asynchronous state of the method.</returns>
    /// <exception cref="InvalidOperationException"><paramref name="startIndex"/> is less than the index of the last committed entry and <paramref name="entry"/> is not a snapshot.</exception>
    public ValueTask AppendAsync<TEntry>(TEntry entry, long startIndex, CancellationToken token = default)
        where TEntry : notnull, IRaftLogEntry
    {
        if (IsDisposed)
            return new(DisposedTask);

        return entry.IsSnapshot ? InstallSnapshotAsync() : AppendRegularEntryAsync();

        async ValueTask AppendRegularEntryAsync()
        {
            Debug.Assert(!entry.IsSnapshot);

            // assuming that we want to add log entry to the tail
            LockType lockType;
            await syncRoot.AcquireAsync(lockType = LockType.WriteLock, token).ConfigureAwait(false);
            try
            {
                if (startIndex <= state.CommitIndex)
                    throw new InvalidOperationException(ExceptionMessages.InvalidAppendIndex);

                var tailIndex = state.TailIndex;
                if (startIndex > tailIndex)
                    throw new ArgumentOutOfRangeException(nameof(startIndex));

                if (startIndex != tailIndex)
                {
                    // wrong assumption, tail of the log can be rewritten so we need exclusive lock
                    // write + compaction lock = exclusive lock
                    await syncRoot.AcquireAsync(LockType.CompactionLock, token).ConfigureAwait(false);
                    lockType = LockType.ExclusiveLock;
                }

                await UnsafeAppendAsync(entry, startIndex, token).ConfigureAwait(false);
            }
            finally
            {
                syncRoot.Release(lockType);
            }
        }

        async ValueTask InstallSnapshotAsync()
        {
            Debug.Assert(entry.IsSnapshot);

            Partition? removedHead;

            // Snapshot requires exclusive lock. However, snapshot installation is very rare operation
            await syncRoot.AcquireAsync(LockType.ExclusiveLock, token).ConfigureAwait(false);
            try
            {
                if (startIndex <= state.CommitIndex)
                    throw new InvalidOperationException(ExceptionMessages.InvalidAppendIndex);
                await InstallSnapshotAsync<TEntry>(entry, startIndex).ConfigureAwait(false);
                removedHead = DetachPartitions(startIndex);
            }
            finally
            {
                syncRoot.Release(LockType.ExclusiveLock);
            }

            DeletePartitions(removedHead);
        }
    }

    private async ValueTask<long> AppendUncachedAsync<TEntry>(TEntry entry, CancellationToken token)
        where TEntry : notnull, IRaftLogEntry
    {
        long startIndex;
        await syncRoot.AcquireAsync(LockType.WriteLock, token).ConfigureAwait(false);
        try
        {
            startIndex = state.TailIndex;
            await UnsafeAppendAsync(entry, startIndex, out var partition, token).ConfigureAwait(false);
            await partition.FlushAsync(token).ConfigureAwait(false);
            state.LastIndex = startIndex;
            await state.FlushAsync(in NodeState.IndexesRange).ConfigureAwait(false);
        }
        finally
        {
            syncRoot.Release(LockType.WriteLock);
        }

        writeCounter?.Invoke(1D);
        return startIndex;
    }

    private async ValueTask<long> AppendCachedAsync<TEntry>(TEntry entry, CancellationToken token)
        where TEntry : notnull, IRaftLogEntry
        => await AppendCachedAsync(new CachedLogEntry { Content = await entry.ToMemoryAsync(bufferManager.BufferAllocator).ConfigureAwait(false), Term = entry.Term, Timestamp = entry.Timestamp, CommandId = entry.CommandId }, token).ConfigureAwait(false);

    private async ValueTask<long> AppendCachedAsync(CachedLogEntry cachedEntry, CancellationToken token)
    {
        Debug.Assert(bufferManager.IsCachingEnabled);

        long startIndex;
        await syncRoot.AcquireAsync(LockType.WriteLock, token).ConfigureAwait(false);
        try
        {
            // append it to the log
            startIndex = state.TailIndex;
            await UnsafeAppendAsync(cachedEntry, startIndex, out _, token).ConfigureAwait(false);
            state.LastIndex = startIndex;
        }
        finally
        {
            syncRoot.Release(LockType.WriteLock);
        }

        writeCounter?.Invoke(1D);
        return startIndex;
    }

    /// <summary>
    /// Adds uncommitted log entry to the end of this log.
    /// </summary>
    /// <remarks>
    /// This method cannot be used to append a snapshot.
    /// </remarks>
    /// <param name="entry">The entry to add.</param>
    /// <param name="token">The token that can be used to cancel the operation.</param>
    /// <typeparam name="TEntry">The actual type of the supplied log entry.</typeparam>
    /// <returns>The index of the added entry.</returns>
    /// <exception cref="InvalidOperationException"><paramref name="entry"/> is the snapshot entry.</exception>
    public ValueTask<long> AppendAsync<TEntry>(TEntry entry, CancellationToken token = default)
        where TEntry : notnull, IRaftLogEntry
        => AppendAsync(entry, true, token);

    /// <summary>
    /// Adds uncommitted log entry to the end of this log.
    /// </summary>
    /// <remarks>
    /// This method cannot be used to append a snapshot.
    /// </remarks>
    /// <param name="entry">The entry to add.</param>
    /// <param name="addToCache">
    /// <see langword="true"/> to copy the entry to in-memory cache to increase commit performance;
    /// <see langword="false"/> to avoid caching.
    /// </param>
    /// <param name="token">The token that can be used to cancel the operation.</param>
    /// <typeparam name="TEntry">The actual type of the supplied log entry.</typeparam>
    /// <returns>The index of the added entry.</returns>
    /// <exception cref="InvalidOperationException"><paramref name="entry"/> is the snapshot entry.</exception>
    public ValueTask<long> AppendAsync<TEntry>(TEntry entry, bool addToCache, CancellationToken token = default)
        where TEntry : notnull, IRaftLogEntry
    {
        ValueTask<long> result;
        if (IsDisposed)
        {
            result = new(GetDisposedTask<long>());
        }
        else if (entry.IsSnapshot)
        {
            result = ValueTask.FromException<long>(new InvalidOperationException(ExceptionMessages.SnapshotDetected));
        }
        else if (bufferManager.IsCachingEnabled && addToCache)
        {
            result = entry is IBinaryLogEntry
                ? AppendCachedAsync(new CachedLogEntry { Content = ((IBinaryLogEntry)entry).ToBuffer(bufferManager.BufferAllocator), Term = entry.Term, Timestamp = entry.Timestamp, CommandId = entry.CommandId }, token)
                : AppendCachedAsync(entry, token);
        }
        else
        {
            result = AppendUncachedAsync(entry, token);
        }

        return result;
    }

    /// <summary>
    /// Adds uncommitted log entries to the end of this log.
    /// </summary>
    /// <typeparam name="TEntry">The actual type of the log entry returned by the supplier.</typeparam>
    /// <param name="entries">The entries to be added into this log.</param>
    /// <param name="token">The token that can be used to cancel the operation.</param>
    /// <returns>Index of the first added entry.</returns>
    /// <exception cref="ArgumentException"><paramref name="entries"/> is empty.</exception>
    /// <exception cref="InvalidOperationException">The collection of entries contains the snapshot entry.</exception>
    public async ValueTask<long> AppendAsync<TEntry>(ILogEntryProducer<TEntry> entries, CancellationToken token = default)
        where TEntry : notnull, IRaftLogEntry
    {
        ThrowIfDisposed();
        if (entries.RemainingCount == 0L)
            throw new ArgumentException(ExceptionMessages.EntrySetIsEmpty);
        await syncRoot.AcquireAsync(LockType.WriteLock, token).ConfigureAwait(false);
        var startIndex = state.TailIndex;
        try
        {
            await UnsafeAppendAsync(entries, startIndex, false, token).ConfigureAwait(false);

            // flush updated state. Update index here to guarantee safe reads of recently added log entries
            await state.FlushAsync(in NodeState.IndexesRange).ConfigureAwait(false);
        }
        finally
        {
            syncRoot.Release(LockType.WriteLock);
        }

        return startIndex;
    }

    /// <summary>
    /// Dropes the uncommitted entries starting from the specified position to the end of the log.
    /// </summary>
    /// <param name="startIndex">The index of the first log entry to be dropped.</param>
    /// <param name="reuseSpace">
    /// <see langword="true"/> to drop entries quickly without cleaning of the disk space occupied by these entries;
    /// <see langword="false"/> to drop entries and reclaim the disk space occupied by these entries.
    /// </param>
    /// <param name="token">The token that can be used to cancel the operation.</param>
    /// <returns>The actual number of dropped entries.</returns>
    /// <exception cref="InvalidOperationException"><paramref name="startIndex"/> represents index of the committed entry.</exception>
    public async ValueTask<long> DropAsync(long startIndex, bool reuseSpace = false, CancellationToken token = default)
    {
        ThrowIfDisposed();
        var count = 0L;
        if (startIndex > state.LastIndex)
            goto exit;

        await syncRoot.AcquireAsync(LockType.ExclusiveLock, token).ConfigureAwait(false);
        try
        {
            if (startIndex <= state.CommitIndex)
                throw new InvalidOperationException(ExceptionMessages.InvalidAppendIndex);
            count = state.LastIndex - startIndex + 1L;
            state.LastIndex = startIndex - 1L;
            await state.FlushAsync(in NodeState.IndexesRange).ConfigureAwait(false);

            if (reuseSpace)
                InvalidatePartitions(startIndex);
            else
                DropPartitions(startIndex);
        }
        finally
        {
            syncRoot.Release(LockType.ExclusiveLock);
        }

    exit:
        return count;

        void DropPartitions(long upToIndex)
        {
            for (Partition? partition = LastPartition, previous; partition is not null && partition.FirstIndex >= upToIndex; partition = previous)
            {
                previous = partition.Previous;
                DropPartition(partition);
            }

            InvalidatePartitions(upToIndex);
        }

        void DropPartition(Partition partition)
        {
            if (ReferenceEquals(FirstPartition, partition))
                FirstPartition = partition.Next;
            if (ReferenceEquals(LastPartition, partition))
                LastPartition = partition.Previous;
            partition.Detach();
            DeletePartition(partition);
        }
    }

    /// <inheritdoc />
    ValueTask<long> IAuditTrail.DropAsync(long startIndex, CancellationToken token)
        => DropAsync(startIndex, false, token);

    /// <summary>
    /// Waits for the commit.
    /// </summary>
    /// <param name="token">The token that can be used to cancel waiting.</param>
    /// <returns>The task representing asynchronous result.</returns>
    /// <exception cref="OperationCanceledException">The operation has been cancelled.</exception>
    public ValueTask WaitForCommitAsync(CancellationToken token = default)
        => commitEvent.WaitAsync(token);

    /// <summary>
    /// Waits for the commit.
    /// </summary>
    /// <param name="index">The index of the log record to be committed.</param>
    /// <param name="token">The token that can be used to cancel waiting.</param>
    /// <returns>The task representing asynchronous result.</returns>
    /// <exception cref="ArgumentOutOfRangeException"><paramref name="index"/> is less than 1.</exception>
    /// <exception cref="OperationCanceledException">The operation has been cancelled.</exception>
    public ValueTask WaitForCommitAsync(long index, CancellationToken token = default)
        => commitEvent.WaitForCommitAsync(NodeState.IsCommittedPredicate, state, index, token);

    private protected abstract ValueTask<long> CommitAsync(long? endIndex, CancellationToken token);

    /// <summary>
    /// Commits log entries into the underlying storage and marks these entries as committed.
    /// </summary>
    /// <param name="endIndex">The index of the last entry to commit, inclusively; if <see langword="null"/> then commits all log entries started from the first uncommitted entry to the last existing log entry.</param>
    /// <param name="token">The token that can be used to cancel the operation.</param>
    /// <returns>The actual number of committed entries.</returns>
    /// <exception cref="OperationCanceledException">The operation has been cancelled.</exception>
    public ValueTask<long> CommitAsync(long endIndex, CancellationToken token = default) => CommitAsync(new long?(endIndex), token);

    /// <summary>
    /// Commits log entries into the underlying storage and marks these entries as committed.
    /// </summary>
    /// <param name="token">The token that can be used to cancel the operation.</param>
    /// <returns>The actual number of committed entries.</returns>
    /// <exception cref="OperationCanceledException">The operation has been cancelled.</exception>
    public ValueTask<long> CommitAsync(CancellationToken token = default) => CommitAsync(null, token);

    /// <summary>
    /// Initializes this state asynchronously.
    /// </summary>
    /// <param name="token">The token that can be used to cancel the operation.</param>
    /// <returns>The task representing asynchronous result of the method.</returns>
    /// <exception cref="OperationCanceledException">The operation has been cancelled.</exception>
    public virtual Task InitializeAsync(CancellationToken token = default)
        => state.VerifyIntegrity() ? Task.CompletedTask : Task.FromException(new InternalStateBrokenException());

    /// <summary>
    /// Removes all log entries from the log.
    /// </summary>
    /// <param name="token">The token that can be used to cancel the operation.</param>
    /// <returns>The task representing asynchronous result of the method.</returns>
    /// <exception cref="OperationCanceledException">The operation has been cancelled.</exception>
    protected virtual async Task ClearAsync(CancellationToken token = default)
    {
        // invalidate state
        await state.ClearAsync(token).ConfigureAwait(false);

        // invalidate partitions
        DeletePartitions(FirstPartition);
        FirstPartition = LastPartition = null;
    }

    private protected void OnCommit(long count)
    {
        if (count > 0L)
        {
            commitEvent.Set(true);
            commitCounter?.Invoke(count);
        }
    }

    private bool IsConsistent => state.Term == LastTerm && state.CommitIndex == state.LastApplied;

    /// <summary>
    /// Suspens the caller until the log entry with term equal to <see cref="Term"/>
    /// will be committed.
    /// </summary>
    /// <param name="token">The token that can be used to cancel the operation.</param>
    /// <returns>The task representing state of the asynchronous execution.</returns>
    /// <exception cref="OperationCanceledException">The operation has been canceled.</exception>
    /// <exception cref="TimeoutException">Timeout occurred.</exception>
    public async ValueTask EnsureConsistencyAsync(CancellationToken token)
    {
        ThrowIfDisposed();

        while (!IsConsistent)
            await commitEvent.WaitAsync(IsConsistentPredicate, this, token).ConfigureAwait(false);
    }

    [MethodImpl(MethodImplOptions.AggressiveInlining)]
    private protected long GetCommitIndexAndCount(in long? endIndex, out long commitIndex)
    {
        var startIndex = state.CommitIndex + 1L;
        commitIndex = endIndex.HasValue ? Math.Min(state.LastIndex, endIndex.GetValueOrDefault()) : state.LastIndex;
        return commitIndex - startIndex + 1L;
    }

    [MethodImpl(MethodImplOptions.AggressiveInlining)]
    private protected long GetCommitIndexAndCount(long endIndex, out long commitIndex)
    {
        var startIndex = state.CommitIndex + 1L;
        commitIndex = Math.Min(state.LastIndex, endIndex);
        return commitIndex - startIndex + 1L;
    }

    /// <inheritdoc/>
    bool IPersistentState.IsVotedFor(in ClusterMemberId? id) => state.IsVotedFor(id);

    /// <summary>
    /// Gets the current term.
    /// </summary>
    public long Term => state.Term;

    /// <inheritdoc/>
    async ValueTask<long> IPersistentState.IncrementTermAsync(ClusterMemberId member)
    {
        long result;
        await syncRoot.AcquireAsync(LockType.WriteLock).ConfigureAwait(false);
        try
        {
            result = state.IncrementTerm(member);
            await state.FlushAsync(in NodeState.TermAndLastVoteRange).ConfigureAwait(false);
        }
        finally
        {
            syncRoot.Release(LockType.WriteLock);
        }

        return result;
    }

    /// <inheritdoc/>
    async ValueTask IPersistentState.UpdateTermAsync(long term, bool resetLastVote)
    {
        await syncRoot.AcquireAsync(LockType.WriteLock).ConfigureAwait(false);
        try
        {
            state.UpdateTerm(term, resetLastVote);
            await state.FlushAsync(in NodeState.TermAndLastVoteFlagRange).ConfigureAwait(false);
        }
        finally
        {
            syncRoot.Release(LockType.WriteLock);
        }
    }

    /// <inheritdoc/>
    async ValueTask IPersistentState.UpdateVotedForAsync(ClusterMemberId? id)
    {
        await syncRoot.AcquireAsync(LockType.WriteLock).ConfigureAwait(false);
        try
        {
            state.UpdateVotedFor(id);
            await state.FlushAsync(in NodeState.LastVoteRange).ConfigureAwait(false);
        }
        finally
        {
            syncRoot.Release(LockType.WriteLock);
        }
    }

    /// <summary>
    /// Releases all resources associated with this audit trail.
    /// </summary>
    /// <param name="disposing"><see langword="true"/> if called from <see cref="IDisposable.Dispose()"/>; <see langword="false"/> if called from finalizer.</param>
    protected override void Dispose(bool disposing)
    {
        if (disposing)
        {
            for (Partition? current = FirstPartition, next; current is not null; current = next)
            {
                next = current.Next;
                current.Dispose();
            }

            FirstPartition = LastPartition = null;
            state.Dispose();
            commitEvent.Dispose();
            syncRoot.Dispose();
        }

        base.Dispose(disposing);
    }
}<|MERGE_RESOLUTION|>--- conflicted
+++ resolved
@@ -36,10 +36,7 @@
     private readonly int bufferSize;
     private protected readonly int concurrentReads;
     private protected readonly WriteMode writeMode;
-<<<<<<< HEAD
-=======
     private readonly bool parallelIO;
->>>>>>> 54d7d53d
 
     // diagnostic counters
     private readonly Action<double>? readCounter, writeCounter, commitCounter;
@@ -63,10 +60,7 @@
         sessionManager = concurrentReads < FastSessionIdPool.MaxReadersCount
             ? new FastSessionIdPool()
             : new SlowSessionIdPool(concurrentReads);
-<<<<<<< HEAD
-=======
         parallelIO = configuration.ParallelIO;
->>>>>>> 54d7d53d
 
         syncRoot = new(configuration);
         var partitionTable = new SortedSet<Partition>(Comparer<Partition>.Create(ComparePartitions));
@@ -338,11 +332,7 @@
         return result;
     }
 
-<<<<<<< HEAD
-    private ValueTask UnsafeAppendAsync<TEntry>(ILogEntryProducer<TEntry> supplier, long startIndex, bool skipCommitted, CancellationToken token)
-=======
     private protected ValueTask UnsafeAppendAsync<TEntry>(ILogEntryProducer<TEntry> supplier, long startIndex, bool skipCommitted, CancellationToken token)
->>>>>>> 54d7d53d
         where TEntry : notnull, IRaftLogEntry
     {
         Debug.Assert(startIndex <= state.TailIndex);
@@ -353,11 +343,7 @@
         {
             result = new(AppendUncachedAsync(supplier, startIndex, skipCommitted, token));
         }
-<<<<<<< HEAD
-        else if (supplier.RemainingCount is 1L)
-=======
         else if (supplier.RemainingCount is 1L || (supplier.OptimizationHint & LogEntryProducerOptimizationHint.LogEntryPayloadAvailableImmediately) != 0)
->>>>>>> 54d7d53d
         {
             result = AppendCachedAsync();
         }
@@ -377,7 +363,6 @@
             for (Partition? partition = null; await supplier.MoveNextAsync().ConfigureAwait(false); startIndex++)
             {
                 var currentEntry = supplier.Current;
-<<<<<<< HEAD
 
                 if (currentEntry.IsSnapshot)
                     throw new InvalidOperationException(ExceptionMessages.SnapshotDetected);
@@ -407,47 +392,10 @@
                 }
             }
 
-            // flush updated state. Update index here to guarantee safe reads of recently added log entries
             state.LastIndex = startIndex - 1L;
-            await state.FlushAsync(in NodeState.IndexesRange).ConfigureAwait(false);
-        }
-    }
-
-=======
-
-                if (currentEntry.IsSnapshot)
-                    throw new InvalidOperationException(ExceptionMessages.SnapshotDetected);
-
-                if (startIndex > state.CommitIndex)
-                {
-                    GetOrCreatePartition(startIndex, ref partition);
-
-                    var cachedEntry = new CachedLogEntry
-                    {
-                        Content = await currentEntry.ToMemoryAsync(bufferManager.BufferAllocator).ConfigureAwait(false),
-                        Term = currentEntry.Term,
-                        CommandId = currentEntry.CommandId,
-                        Timestamp = currentEntry.Timestamp,
-                        PersistenceRequired = true,
-                    };
-
-                    await partition.WriteAsync(cachedEntry, startIndex, token).ConfigureAwait(false);
-
-                    // flush if last entry is added to the partition or the last entry is consumed from the iterator
-                    if (startIndex == partition.LastIndex || supplier.RemainingCount == 0L)
-                        await partition.FlushAsync(token).ConfigureAwait(false);
-                }
-                else if (!skipCommitted)
-                {
-                    throw new InvalidOperationException(ExceptionMessages.InvalidAppendIndex);
-                }
-            }
-
-            state.LastIndex = startIndex - 1L;
-        }
-    }
-
->>>>>>> 54d7d53d
+        }
+    }
+
     private async Task AppendUncachedAsync<TEntry>(ILogEntryProducer<TEntry> supplier, long startIndex, bool skipCommitted, CancellationToken token)
         where TEntry : notnull, IRaftLogEntry
     {
