﻿using Microsoft.Extensions.Logging;
using static System.Threading.Timeout;
using Debug = System.Diagnostics.Debug;

namespace DotNext.Net.Cluster.Consensus.Raft;

using IO.Log;
using Membership;
using Threading.Tasks;
using static Threading.LinkedTokenSourceFactory;
using Timestamp = Diagnostics.Timestamp;
using GCLatencyModeScope = Runtime.GCLatencyModeScope;

internal sealed partial class LeaderState<TMember> : RaftState<TMember>
    where TMember : class, IRaftClusterMember
{
    private const int MaxTermCacheSize = 100;
    private readonly long currentTerm;
    private readonly bool allowPartitioning;
    private readonly CancellationTokenSource timerCancellation;
    internal readonly CancellationToken LeadershipToken; // cached to avoid ObjectDisposedException

    private Task? heartbeatTask;

    internal LeaderState(IRaftStateMachine<TMember> stateMachine, bool allowPartitioning, long term, TimeSpan maxLease)
        : base(stateMachine)
    {
        currentTerm = term;
        this.allowPartitioning = allowPartitioning;
        timerCancellation = new();
        LeadershipToken = timerCancellation.Token;
        (leaseTokenSource = new()).Cancel();
        precedingTermCache = new(MaxTermCacheSize);
        this.maxLease = maxLease;
        leaseTimer = new(OnLeaseExpired, new WeakReference<LeaderState<TMember>>(this), InfiniteTimeSpan, InfiniteTimeSpan);

        static void OnLeaseExpired(object? state)
        {
            if ((state as WeakReference<LeaderState<TMember>>)?.TryGetTarget(out var leader) ?? false)
                leader.OnLeaseExpired();
        }
    }

    internal ILeaderStateMetrics? Metrics
    {
        private get;
        init;
    }

    private async Task<bool> DoHeartbeats(Timestamp startTime, TaskCompletionPipe<Task<Result<bool>>> responsePipe, IAuditTrail<IRaftLogEntry> auditTrail, IClusterConfigurationStorage configurationStorage, CancellationToken token)
    {
        long commitIndex = auditTrail.LastCommittedEntryIndex,
            currentIndex = auditTrail.LastUncommittedEntryIndex,
            term = currentTerm,
            minPrecedingIndex = 0L;

        var activeConfig = configurationStorage.ActiveConfiguration;
        var proposedConfig = configurationStorage.ProposedConfiguration;

        var leaseRenewalThreshold = 0;

        // send heartbeat in parallel
        foreach (var member in Members)
        {
            leaseRenewalThreshold++;

            if (member.IsRemote)
            {
                long precedingIndex = Math.Max(0, member.NextIndex - 1), precedingTerm;
                minPrecedingIndex = Math.Min(minPrecedingIndex, precedingIndex);

                // try to get term from the cache to avoid touching audit trail for each member
                if (!precedingTermCache.TryGetValue(precedingIndex, out precedingTerm))
                    precedingTermCache.Add(precedingIndex, precedingTerm = await auditTrail.GetTermAsync(precedingIndex, token).ConfigureAwait(false));

                // fork replication procedure
<<<<<<< HEAD
                responsePipe.Add(Task.Run(new Replicator(auditTrail, activeConfig, proposedConfig, member, commitIndex, currentIndex, term, precedingIndex, precedingTerm, Logger, token).ReplicateAsync));
=======
                responsePipe.Add(QueueReplication(new Replicator(auditTrail, activeConfig, proposedConfig, member, commitIndex, currentIndex, term, precedingIndex, precedingTerm, Logger, token)));
>>>>>>> d5cdb0e2
            }
        }

        responsePipe.Complete();

        // clear cache
        if (precedingTermCache.Count > MaxTermCacheSize)
            precedingTermCache.Clear();
        else
            precedingTermCache.RemoveHead(minPrecedingIndex);

        // update lease if the cluster contains only one local node
        if (leaseRenewalThreshold is 1)
            RenewLease(startTime);
        else
            leaseRenewalThreshold = (leaseRenewalThreshold >> 1) + 1;

        int quorum = 1, commitQuorum = 1; // because we know that the entry is replicated in this node
        await foreach (var task in responsePipe.ConfigureAwait(false))
        {
            var member = ReplicationWorkItem.GetReplicatedMember(task);
            Debug.Assert(member is not null);
            Debug.Assert(task.IsCompleted);

            try
            {
                var result = task.GetAwaiter().GetResult();
                failureDetector?.ReportHeartbeat(member);
                term = Math.Max(term, result.Term);
                quorum++;

                if (result.Value)
                {
                    if (--leaseRenewalThreshold is 0)
                        RenewLease(startTime);

                    commitQuorum++;
                }
                else
                {
                    commitQuorum--;
                }
            }
            catch (MemberUnavailableException)
            {
                quorum -= 1;
                commitQuorum -= 1;
            }
            catch (OperationCanceledException)
            {
                // leading was canceled
                Metrics?.ReportBroadcastTime(startTime.Elapsed);
                return false;
            }
            catch (Exception e)
            {
                Logger.LogError(e, ExceptionMessages.UnexpectedError);
            }

            // report unavailable cluster member
            if ((failureDetector?.IsAlive(member) ?? true) is false)
                UnavailableMemberDetected(member, LeadershipToken);
        }

        Metrics?.ReportBroadcastTime(startTime.Elapsed);

        if (term <= currentTerm && (quorum > 0 || allowPartitioning))
        {
            Debug.Assert(quorum >= commitQuorum);

            if (commitQuorum > 0)
            {
                // majority of nodes accept entries with at least one entry from the current term
                var count = await auditTrail.CommitAsync(currentIndex, token).ConfigureAwait(false); // commit all entries starting from the first uncommitted index to the end
                Logger.CommitSuccessful(commitIndex + 1, count);
            }
            else
            {
                Logger.CommitFailed(quorum, commitIndex);
            }

            await configurationStorage.ApplyAsync(token).ConfigureAwait(false);
            UpdateLeaderStickiness();
            return true;
        }

        // it is partitioned network with absolute majority, not possible to have more than one leader
        MoveToFollowerState(randomizeTimeout: false, term);
        return false;
    }

    private async Task DoHeartbeats(TimeSpan period, IAuditTrail<IRaftLogEntry> auditTrail, IClusterConfigurationStorage configurationStorage, CancellationToken token)
    {
        using var cancellationSource = token.LinkTo(LeadershipToken);
        await Task.Yield(); // unblock the caller

        var forced = false;
        for (var responsePipe = new TaskCompletionPipe<Task<Result<bool>>>(); !token.IsCancellationRequested; responsePipe.Reset())
        {
            var startTime = new Timestamp();

            // we want to minimize GC intrusion during replication process
            // (however, it is still allowed in case of system-wide memory pressure, e.g. due to container limits)
            using (GCLatencyModeScope.SustainedLowLatency)
            {
                if (!await DoHeartbeats(startTime, responsePipe, auditTrail, configurationStorage, token).ConfigureAwait(false))
                    break;
            }

            if (forced)
                DrainReplicationQueue();

            // subtract heartbeat processing duration from heartbeat period for better stability
            var delay = period - startTime.Elapsed;
            forced = await WaitForReplicationAsync(delay > TimeSpan.Zero ? delay : TimeSpan.Zero, token).ConfigureAwait(false);
        }
<<<<<<< HEAD

        static TaskCompletionPipe<Task<Result<bool>>> CreatePipe(int capacity)
        {
            if (capacity < int.MaxValue / 2)
                capacity <<= 1;

            return new(capacity);
        }
=======
>>>>>>> d5cdb0e2
    }

    /// <summary>
    /// Starts cluster synchronization.
    /// </summary>
    /// <param name="period">Time period of Heartbeats.</param>
    /// <param name="transactionLog">Transaction log.</param>
    /// <param name="configurationStorage">Cluster configuration storage.</param>
    /// <param name="token">The toke that can be used to cancel the operation.</param>
    internal void StartLeading(TimeSpan period, IAuditTrail<IRaftLogEntry> transactionLog, IClusterConfigurationStorage configurationStorage, CancellationToken token)
    {
        foreach (var member in Members)
        {
            member.NextIndex = transactionLog.LastUncommittedEntryIndex + 1;
            member.ConfigurationFingerprint = 0L;
        }

        heartbeatTask = DoHeartbeats(period, transactionLog, configurationStorage, token);
    }

    private void Cleanup()
    {
        timerCancellation.Dispose();
        heartbeatTask = null;

        lease = null;
        leaseTimer.Dispose();
        leaseTokenSource.Dispose();

        // cancel replication queue
        replicationQueue.Dispose(new InvalidOperationException(ExceptionMessages.LocalNodeNotLeader));
        replicationEvent.Dispose();

        failureDetector?.Clear();
    }

    protected override async ValueTask DisposeAsyncCore()
    {
        try
        {
            timerCancellation.Cancel(false);
            replicationEvent.CancelSuspendedCallers(LeadershipToken);
            await leaseTimer.DisposeAsync().ConfigureAwait(false);
            await (heartbeatTask ?? Task.CompletedTask).ConfigureAwait(false); // may throw OperationCanceledException
        }
        catch (OperationCanceledException) when (heartbeatTask?.IsCanceled ?? true)
        {
            // suspend cancellation
        }
        catch (Exception e)
        {
            Logger.LeaderStateExitedWithError(e);
        }
        finally
        {
            Cleanup();
        }
    }

    protected override void Dispose(bool disposing)
    {
        if (disposing)
        {
            Cleanup();
        }

        base.Dispose(disposing);
    }
}<|MERGE_RESOLUTION|>--- conflicted
+++ resolved
@@ -74,11 +74,7 @@
                     precedingTermCache.Add(precedingIndex, precedingTerm = await auditTrail.GetTermAsync(precedingIndex, token).ConfigureAwait(false));
 
                 // fork replication procedure
-<<<<<<< HEAD
-                responsePipe.Add(Task.Run(new Replicator(auditTrail, activeConfig, proposedConfig, member, commitIndex, currentIndex, term, precedingIndex, precedingTerm, Logger, token).ReplicateAsync));
-=======
                 responsePipe.Add(QueueReplication(new Replicator(auditTrail, activeConfig, proposedConfig, member, commitIndex, currentIndex, term, precedingIndex, precedingTerm, Logger, token)));
->>>>>>> d5cdb0e2
             }
         }
 
@@ -195,17 +191,6 @@
             var delay = period - startTime.Elapsed;
             forced = await WaitForReplicationAsync(delay > TimeSpan.Zero ? delay : TimeSpan.Zero, token).ConfigureAwait(false);
         }
-<<<<<<< HEAD
-
-        static TaskCompletionPipe<Task<Result<bool>>> CreatePipe(int capacity)
-        {
-            if (capacity < int.MaxValue / 2)
-                capacity <<= 1;
-
-            return new(capacity);
-        }
-=======
->>>>>>> d5cdb0e2
     }
 
     /// <summary>
