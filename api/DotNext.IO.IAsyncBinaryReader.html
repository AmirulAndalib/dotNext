--- conflicted
+++ resolved
@@ -1,15 +1,14 @@
-﻿<!DOCTYPE html>
-<!--[if IE]><![endif]-->
-<html>
+﻿<!DOCTYPE html>
+<!--[if IE]><![endif]-->
+<html>
   
   <head>
     <meta charset="utf-8">
     <meta http-equiv="X-UA-Compatible" content="IE=edge,chrome=1">
-    <title>Interface IAsyncBinaryReader
+    <title>Interface IAsyncBinaryReader
    | .NEXT </title>
     <meta name="viewport" content="width=device-width">
-    <meta name="title" content="Interface IAsyncBinaryReader
-<<<<<<< HEAD
+    <meta name="title" content="Interface IAsyncBinaryReader
    | .NEXT ">
     <meta name="generator" content="docfx 2.50.0.0">
     
@@ -23,922 +22,908 @@
     
     
     
-=======
-   | .NEXT ">
-    <meta name="generator" content="docfx 2.49.0.0">
-    
-    <link rel="shortcut icon" href="../fav.ico">
-    <link rel="stylesheet" href="../styles/docfx.vendor.css">
-    <link rel="stylesheet" href="../styles/docfx.css">
-    <link rel="stylesheet" href="../styles/main.css">
-    <link href="https://fonts.googleapis.com/css?family=Open+Sans" rel="stylesheet">
-    <meta property="docfx:navrel" content="../toc.html">
-    <meta property="docfx:tocrel" content="toc.html">
-    
-    
-    
->>>>>>> ceac8404
-  </head>  <body data-spy="scroll" data-target="#affix" data-offset="120">
-    <div id="wrapper">
-      <header>
-        
-        <nav id="autocollapse" class="navbar navbar-inverse ng-scope" role="navigation">
-          <div class="container">
-            <div class="navbar-header">
-              <button type="button" class="navbar-toggle" data-toggle="collapse" data-target="#navbar">
-                <span class="sr-only">Toggle navigation</span>
-                <span class="icon-bar"></span>
-                <span class="icon-bar"></span>
-                <span class="icon-bar"></span>
-              </button>
-              
-              <a class="navbar-brand" href="../index.html">
-                <img id="logo" class="svg" src="../doc_logo.png" alt="">
-              </a>
-            </div>
-            <div class="collapse navbar-collapse" id="navbar">
-              <form class="navbar-form navbar-right" role="search" id="search">
-                <div class="form-group">
-                  <input type="text" class="form-control" id="search-query" placeholder="Search" autocomplete="off">
-                </div>
-              </form>
-            </div>
-          </div>
-        </nav>
-        
-        <div class="subnav navbar navbar-default">
-          <div class="container hide-when-search" id="breadcrumb">
-            <ul class="breadcrumb">
-              <li></li>
-            </ul>
-          </div>
-        </div>
-      </header>
-      <div role="main" class="container body-content hide-when-search">
-        
-        <div class="sidenav hide-when-search">
-          <a class="btn toc-toggle collapse" data-toggle="collapse" href="#sidetoggle" aria-expanded="false" aria-controls="sidetoggle">Show / Hide Table of Contents</a>
-          <div class="sidetoggle collapse" id="sidetoggle">
-            <div id="sidetoc"></div>
-          </div>
-        </div>
-        <div class="article row grid-right">
-          <div class="col-md-10">
-            <article class="content wrap" id="_content" data-uid="DotNext.IO.IAsyncBinaryReader">
-  
-  
-  <h1 id="DotNext_IO_IAsyncBinaryReader" data-uid="DotNext.IO.IAsyncBinaryReader" class="text-break">Interface IAsyncBinaryReader
-  </h1>
+  </head>  <body data-spy="scroll" data-target="#affix" data-offset="120">
+    <div id="wrapper">
+      <header>
+        
+        <nav id="autocollapse" class="navbar navbar-inverse ng-scope" role="navigation">
+          <div class="container">
+            <div class="navbar-header">
+              <button type="button" class="navbar-toggle" data-toggle="collapse" data-target="#navbar">
+                <span class="sr-only">Toggle navigation</span>
+                <span class="icon-bar"></span>
+                <span class="icon-bar"></span>
+                <span class="icon-bar"></span>
+              </button>
+              
+              <a class="navbar-brand" href="../index.html">
+                <img id="logo" class="svg" src="../doc_logo.png" alt="">
+              </a>
+            </div>
+            <div class="collapse navbar-collapse" id="navbar">
+              <form class="navbar-form navbar-right" role="search" id="search">
+                <div class="form-group">
+                  <input type="text" class="form-control" id="search-query" placeholder="Search" autocomplete="off">
+                </div>
+              </form>
+            </div>
+          </div>
+        </nav>
+        
+        <div class="subnav navbar navbar-default">
+          <div class="container hide-when-search" id="breadcrumb">
+            <ul class="breadcrumb">
+              <li></li>
+            </ul>
+          </div>
+        </div>
+      </header>
+      <div role="main" class="container body-content hide-when-search">
+        
+        <div class="sidenav hide-when-search">
+          <a class="btn toc-toggle collapse" data-toggle="collapse" href="#sidetoggle" aria-expanded="false" aria-controls="sidetoggle">Show / Hide Table of Contents</a>
+          <div class="sidetoggle collapse" id="sidetoggle">
+            <div id="sidetoc"></div>
+          </div>
+        </div>
+        <div class="article row grid-right">
+          <div class="col-md-10">
+            <article class="content wrap" id="_content" data-uid="DotNext.IO.IAsyncBinaryReader">
+  
+  
+  <h1 id="DotNext_IO_IAsyncBinaryReader" data-uid="DotNext.IO.IAsyncBinaryReader" class="text-break">Interface IAsyncBinaryReader
+  </h1>
   <div class="markdown level0 summary"><p>Providers a uniform way to decode the data
 from various sources such as streams, pipes, unmanaged memory etc.</p>
-</div>
-  <div class="markdown level0 conceptual"></div>
-  <h6><strong>Namespace</strong>: <a class="xref" href="DotNext.IO.html">DotNext.IO</a></h6>
-  <h6><strong>Assembly</strong>: DotNext.IO.dll</h6>
-  <h5 id="DotNext_IO_IAsyncBinaryReader_syntax">Syntax</h5>
-  <div class="codewrapper">
-    <pre><code class="lang-csharp hljs">public interface IAsyncBinaryReader</code></pre>
-  </div>
-  <h3 id="properties">Properties
-  </h3>
-  <span class="small pull-right mobile-hide">
-    <span class="divider">|</span>
-    <a href="https://github.com/sakno/dotNext/new/gh-pages/apiSpec/new?filename=DotNext_IO_IAsyncBinaryReader_Empty.md&amp;value=---%0Auid%3A%20DotNext.IO.IAsyncBinaryReader.Empty%0Asummary%3A%20'*You%20can%20override%20summary%20for%20the%20API%20here%20using%20*MARKDOWN*%20syntax'%0A---%0A%0A*Please%20type%20below%20more%20information%20about%20this%20API%3A*%0A%0A">Improve this Doc</a>
-  </span>
-  <span class="small pull-right mobile-hide">
-    <a href="https://github.com/sakno/dotNext/blob/gh-pages/src/DotNext.IO/IO/IAsyncBinaryReader.cs/#L22">View Source</a>
-  </span>
-  <a id="DotNext_IO_IAsyncBinaryReader_Empty_" data-uid="DotNext.IO.IAsyncBinaryReader.Empty*"></a>
-  <h4 id="DotNext_IO_IAsyncBinaryReader_Empty" data-uid="DotNext.IO.IAsyncBinaryReader.Empty">Empty</h4>
+</div>
+  <div class="markdown level0 conceptual"></div>
+  <h6><strong>Namespace</strong>: <a class="xref" href="DotNext.IO.html">DotNext.IO</a></h6>
+  <h6><strong>Assembly</strong>: DotNext.IO.dll</h6>
+  <h5 id="DotNext_IO_IAsyncBinaryReader_syntax">Syntax</h5>
+  <div class="codewrapper">
+    <pre><code class="lang-csharp hljs">public interface IAsyncBinaryReader</code></pre>
+  </div>
+  <h3 id="properties">Properties
+  </h3>
+  <span class="small pull-right mobile-hide">
+    <span class="divider">|</span>
+    <a href="https://github.com/sakno/DotNext/new/gh-pages/apiSpec/new?filename=DotNext_IO_IAsyncBinaryReader_Empty.md&amp;value=---%0Auid%3A%20DotNext.IO.IAsyncBinaryReader.Empty%0Asummary%3A%20'*You%20can%20override%20summary%20for%20the%20API%20here%20using%20*MARKDOWN*%20syntax'%0A---%0A%0A*Please%20type%20below%20more%20information%20about%20this%20API%3A*%0A%0A">Improve this Doc</a>
+  </span>
+  <span class="small pull-right mobile-hide">
+    <a href="https://github.com/sakno/DotNext/blob/gh-pages/src/DotNext.IO/IO/IAsyncBinaryReader.cs/#L22">View Source</a>
+  </span>
+  <a id="DotNext_IO_IAsyncBinaryReader_Empty_" data-uid="DotNext.IO.IAsyncBinaryReader.Empty*"></a>
+  <h4 id="DotNext_IO_IAsyncBinaryReader_Empty" data-uid="DotNext.IO.IAsyncBinaryReader.Empty">Empty</h4>
   <div class="markdown level1 summary"><p>Represents empty reader.</p>
-</div>
-  <div class="markdown level1 conceptual"></div>
-  <h5 class="decalaration">Declaration</h5>
-  <div class="codewrapper">
-    <pre><code class="lang-csharp hljs">static IAsyncBinaryReader Empty { get; }</code></pre>
-  </div>
-  <h5 class="propertyValue">Property Value</h5>
-  <table class="table table-bordered table-striped table-condensed">
-    <thead>
-      <tr>
-        <th>Type</th>
-        <th>Description</th>
-      </tr>
-    </thead>
-    <tbody>
-      <tr>
-        <td><a class="xref" href="DotNext.IO.IAsyncBinaryReader.html">IAsyncBinaryReader</a></td>
-        <td></td>
-      </tr>
-    </tbody>
-  </table>
-  <h3 id="methods">Methods
-  </h3>
-  <span class="small pull-right mobile-hide">
-    <span class="divider">|</span>
-    <a href="https://github.com/sakno/dotNext/new/gh-pages/apiSpec/new?filename=DotNext_IO_IAsyncBinaryReader_CopyToAsync_System_IO_Pipelines_PipeWriter_System_Threading_CancellationToken_.md&amp;value=---%0Auid%3A%20DotNext.IO.IAsyncBinaryReader.CopyToAsync(System.IO.Pipelines.PipeWriter%2CSystem.Threading.CancellationToken)%0Asummary%3A%20'*You%20can%20override%20summary%20for%20the%20API%20here%20using%20*MARKDOWN*%20syntax'%0A---%0A%0A*Please%20type%20below%20more%20information%20about%20this%20API%3A*%0A%0A">Improve this Doc</a>
-  </span>
-  <span class="small pull-right mobile-hide">
-    <a href="https://github.com/sakno/dotNext/blob/gh-pages/src/DotNext.IO/IO/IAsyncBinaryReader.cs/#L82">View Source</a>
-  </span>
-  <a id="DotNext_IO_IAsyncBinaryReader_CopyToAsync_" data-uid="DotNext.IO.IAsyncBinaryReader.CopyToAsync*"></a>
-  <h4 id="DotNext_IO_IAsyncBinaryReader_CopyToAsync_System_IO_Pipelines_PipeWriter_System_Threading_CancellationToken_" data-uid="DotNext.IO.IAsyncBinaryReader.CopyToAsync(System.IO.Pipelines.PipeWriter,System.Threading.CancellationToken)">CopyToAsync(PipeWriter, CancellationToken)</h4>
+</div>
+  <div class="markdown level1 conceptual"></div>
+  <h5 class="decalaration">Declaration</h5>
+  <div class="codewrapper">
+    <pre><code class="lang-csharp hljs">static IAsyncBinaryReader Empty { get; }</code></pre>
+  </div>
+  <h5 class="propertyValue">Property Value</h5>
+  <table class="table table-bordered table-striped table-condensed">
+    <thead>
+      <tr>
+        <th>Type</th>
+        <th>Description</th>
+      </tr>
+    </thead>
+    <tbody>
+      <tr>
+        <td><a class="xref" href="DotNext.IO.IAsyncBinaryReader.html">IAsyncBinaryReader</a></td>
+        <td></td>
+      </tr>
+    </tbody>
+  </table>
+  <h3 id="methods">Methods
+  </h3>
+  <span class="small pull-right mobile-hide">
+    <span class="divider">|</span>
+    <a href="https://github.com/sakno/DotNext/new/gh-pages/apiSpec/new?filename=DotNext_IO_IAsyncBinaryReader_CopyToAsync_System_IO_Pipelines_PipeWriter_System_Threading_CancellationToken_.md&amp;value=---%0Auid%3A%20DotNext.IO.IAsyncBinaryReader.CopyToAsync(System.IO.Pipelines.PipeWriter%2CSystem.Threading.CancellationToken)%0Asummary%3A%20'*You%20can%20override%20summary%20for%20the%20API%20here%20using%20*MARKDOWN*%20syntax'%0A---%0A%0A*Please%20type%20below%20more%20information%20about%20this%20API%3A*%0A%0A">Improve this Doc</a>
+  </span>
+  <span class="small pull-right mobile-hide">
+    <a href="https://github.com/sakno/DotNext/blob/gh-pages/src/DotNext.IO/IO/IAsyncBinaryReader.cs/#L82">View Source</a>
+  </span>
+  <a id="DotNext_IO_IAsyncBinaryReader_CopyToAsync_" data-uid="DotNext.IO.IAsyncBinaryReader.CopyToAsync*"></a>
+  <h4 id="DotNext_IO_IAsyncBinaryReader_CopyToAsync_System_IO_Pipelines_PipeWriter_System_Threading_CancellationToken_" data-uid="DotNext.IO.IAsyncBinaryReader.CopyToAsync(System.IO.Pipelines.PipeWriter,System.Threading.CancellationToken)">CopyToAsync(PipeWriter, CancellationToken)</h4>
   <div class="markdown level1 summary"><p>Copies the content to the specified pipe writer.</p>
-</div>
-  <div class="markdown level1 conceptual"></div>
-  <h5 class="decalaration">Declaration</h5>
-  <div class="codewrapper">
-    <pre><code class="lang-csharp hljs">Task CopyToAsync(PipeWriter output, CancellationToken token = default(CancellationToken))</code></pre>
-  </div>
-  <h5 class="parameters">Parameters</h5>
-  <table class="table table-bordered table-striped table-condensed">
-    <thead>
-      <tr>
-        <th>Type</th>
-        <th>Name</th>
-        <th>Description</th>
-      </tr>
-    </thead>
-    <tbody>
-      <tr>
-        <td><a class="xref" href="https://docs.microsoft.com/dotnet/api/system.io.pipelines.pipewriter">PipeWriter</a></td>
-        <td><span class="parametername">output</span></td>
+</div>
+  <div class="markdown level1 conceptual"></div>
+  <h5 class="decalaration">Declaration</h5>
+  <div class="codewrapper">
+    <pre><code class="lang-csharp hljs">Task CopyToAsync(PipeWriter output, CancellationToken token = default(CancellationToken))</code></pre>
+  </div>
+  <h5 class="parameters">Parameters</h5>
+  <table class="table table-bordered table-striped table-condensed">
+    <thead>
+      <tr>
+        <th>Type</th>
+        <th>Name</th>
+        <th>Description</th>
+      </tr>
+    </thead>
+    <tbody>
+      <tr>
+        <td><a class="xref" href="https://docs.microsoft.com/dotnet/api/system.io.pipelines.pipewriter">PipeWriter</a></td>
+        <td><span class="parametername">output</span></td>
         <td><p>The writer.</p>
-</td>
-      </tr>
-      <tr>
-        <td><a class="xref" href="https://docs.microsoft.com/dotnet/api/system.threading.cancellationtoken">CancellationToken</a></td>
-        <td><span class="parametername">token</span></td>
+</td>
+      </tr>
+      <tr>
+        <td><a class="xref" href="https://docs.microsoft.com/dotnet/api/system.threading.cancellationtoken">CancellationToken</a></td>
+        <td><span class="parametername">token</span></td>
         <td><p>The token that can be used to cancel operation.</p>
-</td>
-      </tr>
-    </tbody>
-  </table>
-  <h5 class="returns">Returns</h5>
-  <table class="table table-bordered table-striped table-condensed">
-    <thead>
-      <tr>
-        <th>Type</th>
-        <th>Description</th>
-      </tr>
-    </thead>
-    <tbody>
-      <tr>
-        <td><a class="xref" href="https://docs.microsoft.com/dotnet/api/system.threading.tasks.task">Task</a></td>
+</td>
+      </tr>
+    </tbody>
+  </table>
+  <h5 class="returns">Returns</h5>
+  <table class="table table-bordered table-striped table-condensed">
+    <thead>
+      <tr>
+        <th>Type</th>
+        <th>Description</th>
+      </tr>
+    </thead>
+    <tbody>
+      <tr>
+        <td><a class="xref" href="https://docs.microsoft.com/dotnet/api/system.threading.tasks.task">Task</a></td>
         <td><p>The task representing asynchronous execution of this method.</p>
-</td>
-      </tr>
-    </tbody>
-  </table>
-  <h5 class="exceptions">Exceptions</h5>
-  <table class="table table-bordered table-striped table-condensed">
-    <thead>
-      <tr>
-        <th>Type</th>
-        <th>Condition</th>
-      </tr>
-    </thead>
-    <tbody>
-      <tr>
-        <td><a class="xref" href="https://docs.microsoft.com/dotnet/api/system.operationcanceledexception">OperationCanceledException</a></td>
+</td>
+      </tr>
+    </tbody>
+  </table>
+  <h5 class="exceptions">Exceptions</h5>
+  <table class="table table-bordered table-striped table-condensed">
+    <thead>
+      <tr>
+        <th>Type</th>
+        <th>Condition</th>
+      </tr>
+    </thead>
+    <tbody>
+      <tr>
+        <td><a class="xref" href="https://docs.microsoft.com/dotnet/api/system.operationcanceledexception">OperationCanceledException</a></td>
         <td><p>The operation has been canceled.</p>
-</td>
-      </tr>
-    </tbody>
-  </table>
-  <span class="small pull-right mobile-hide">
-    <span class="divider">|</span>
-    <a href="https://github.com/sakno/dotNext/new/gh-pages/apiSpec/new?filename=DotNext_IO_IAsyncBinaryReader_CopyToAsync_System_IO_Stream_System_Threading_CancellationToken_.md&amp;value=---%0Auid%3A%20DotNext.IO.IAsyncBinaryReader.CopyToAsync(System.IO.Stream%2CSystem.Threading.CancellationToken)%0Asummary%3A%20'*You%20can%20override%20summary%20for%20the%20API%20here%20using%20*MARKDOWN*%20syntax'%0A---%0A%0A*Please%20type%20below%20more%20information%20about%20this%20API%3A*%0A%0A">Improve this Doc</a>
-  </span>
-  <span class="small pull-right mobile-hide">
-    <a href="https://github.com/sakno/dotNext/blob/gh-pages/src/DotNext.IO/IO/IAsyncBinaryReader.cs/#L73">View Source</a>
-  </span>
-  <a id="DotNext_IO_IAsyncBinaryReader_CopyToAsync_" data-uid="DotNext.IO.IAsyncBinaryReader.CopyToAsync*"></a>
-  <h4 id="DotNext_IO_IAsyncBinaryReader_CopyToAsync_System_IO_Stream_System_Threading_CancellationToken_" data-uid="DotNext.IO.IAsyncBinaryReader.CopyToAsync(System.IO.Stream,System.Threading.CancellationToken)">CopyToAsync(Stream, CancellationToken)</h4>
+</td>
+      </tr>
+    </tbody>
+  </table>
+  <span class="small pull-right mobile-hide">
+    <span class="divider">|</span>
+    <a href="https://github.com/sakno/DotNext/new/gh-pages/apiSpec/new?filename=DotNext_IO_IAsyncBinaryReader_CopyToAsync_System_IO_Stream_System_Threading_CancellationToken_.md&amp;value=---%0Auid%3A%20DotNext.IO.IAsyncBinaryReader.CopyToAsync(System.IO.Stream%2CSystem.Threading.CancellationToken)%0Asummary%3A%20'*You%20can%20override%20summary%20for%20the%20API%20here%20using%20*MARKDOWN*%20syntax'%0A---%0A%0A*Please%20type%20below%20more%20information%20about%20this%20API%3A*%0A%0A">Improve this Doc</a>
+  </span>
+  <span class="small pull-right mobile-hide">
+    <a href="https://github.com/sakno/DotNext/blob/gh-pages/src/DotNext.IO/IO/IAsyncBinaryReader.cs/#L73">View Source</a>
+  </span>
+  <a id="DotNext_IO_IAsyncBinaryReader_CopyToAsync_" data-uid="DotNext.IO.IAsyncBinaryReader.CopyToAsync*"></a>
+  <h4 id="DotNext_IO_IAsyncBinaryReader_CopyToAsync_System_IO_Stream_System_Threading_CancellationToken_" data-uid="DotNext.IO.IAsyncBinaryReader.CopyToAsync(System.IO.Stream,System.Threading.CancellationToken)">CopyToAsync(Stream, CancellationToken)</h4>
   <div class="markdown level1 summary"><p>Copies the content to the specified stream.</p>
-</div>
-  <div class="markdown level1 conceptual"></div>
-  <h5 class="decalaration">Declaration</h5>
-  <div class="codewrapper">
-    <pre><code class="lang-csharp hljs">Task CopyToAsync(Stream output, CancellationToken token = default(CancellationToken))</code></pre>
-  </div>
-  <h5 class="parameters">Parameters</h5>
-  <table class="table table-bordered table-striped table-condensed">
-    <thead>
-      <tr>
-        <th>Type</th>
-        <th>Name</th>
-        <th>Description</th>
-      </tr>
-    </thead>
-    <tbody>
-      <tr>
-        <td><a class="xref" href="https://docs.microsoft.com/dotnet/api/system.io.stream">Stream</a></td>
-        <td><span class="parametername">output</span></td>
+</div>
+  <div class="markdown level1 conceptual"></div>
+  <h5 class="decalaration">Declaration</h5>
+  <div class="codewrapper">
+    <pre><code class="lang-csharp hljs">Task CopyToAsync(Stream output, CancellationToken token = default(CancellationToken))</code></pre>
+  </div>
+  <h5 class="parameters">Parameters</h5>
+  <table class="table table-bordered table-striped table-condensed">
+    <thead>
+      <tr>
+        <th>Type</th>
+        <th>Name</th>
+        <th>Description</th>
+      </tr>
+    </thead>
+    <tbody>
+      <tr>
+        <td><a class="xref" href="https://docs.microsoft.com/dotnet/api/system.io.stream">Stream</a></td>
+        <td><span class="parametername">output</span></td>
         <td><p>The output stream receiving object content.</p>
-</td>
-      </tr>
-      <tr>
-        <td><a class="xref" href="https://docs.microsoft.com/dotnet/api/system.threading.cancellationtoken">CancellationToken</a></td>
-        <td><span class="parametername">token</span></td>
+</td>
+      </tr>
+      <tr>
+        <td><a class="xref" href="https://docs.microsoft.com/dotnet/api/system.threading.cancellationtoken">CancellationToken</a></td>
+        <td><span class="parametername">token</span></td>
         <td><p>The token that can be used to cancel asynchronous operation.</p>
-</td>
-      </tr>
-    </tbody>
-  </table>
-  <h5 class="returns">Returns</h5>
-  <table class="table table-bordered table-striped table-condensed">
-    <thead>
-      <tr>
-        <th>Type</th>
-        <th>Description</th>
-      </tr>
-    </thead>
-    <tbody>
-      <tr>
-        <td><a class="xref" href="https://docs.microsoft.com/dotnet/api/system.threading.tasks.task">Task</a></td>
-        <td></td>
-      </tr>
-    </tbody>
-  </table>
-  <h5 class="exceptions">Exceptions</h5>
-  <table class="table table-bordered table-striped table-condensed">
-    <thead>
-      <tr>
-        <th>Type</th>
-        <th>Condition</th>
-      </tr>
-    </thead>
-    <tbody>
-      <tr>
-        <td><a class="xref" href="https://docs.microsoft.com/dotnet/api/system.operationcanceledexception">OperationCanceledException</a></td>
+</td>
+      </tr>
+    </tbody>
+  </table>
+  <h5 class="returns">Returns</h5>
+  <table class="table table-bordered table-striped table-condensed">
+    <thead>
+      <tr>
+        <th>Type</th>
+        <th>Description</th>
+      </tr>
+    </thead>
+    <tbody>
+      <tr>
+        <td><a class="xref" href="https://docs.microsoft.com/dotnet/api/system.threading.tasks.task">Task</a></td>
+        <td></td>
+      </tr>
+    </tbody>
+  </table>
+  <h5 class="exceptions">Exceptions</h5>
+  <table class="table table-bordered table-striped table-condensed">
+    <thead>
+      <tr>
+        <th>Type</th>
+        <th>Condition</th>
+      </tr>
+    </thead>
+    <tbody>
+      <tr>
+        <td><a class="xref" href="https://docs.microsoft.com/dotnet/api/system.operationcanceledexception">OperationCanceledException</a></td>
         <td><p>The operation has been canceled.</p>
-</td>
-      </tr>
-    </tbody>
-  </table>
-  <span class="small pull-right mobile-hide">
-    <span class="divider">|</span>
-    <a href="https://github.com/sakno/dotNext/new/gh-pages/apiSpec/new?filename=DotNext_IO_IAsyncBinaryReader_Create_System_Buffers_ReadOnlySequence_System_Byte__.md&amp;value=---%0Auid%3A%20DotNext.IO.IAsyncBinaryReader.Create(System.Buffers.ReadOnlySequence%7BSystem.Byte%7D)%0Asummary%3A%20'*You%20can%20override%20summary%20for%20the%20API%20here%20using%20*MARKDOWN*%20syntax'%0A---%0A%0A*Please%20type%20below%20more%20information%20about%20this%20API%3A*%0A%0A">Improve this Doc</a>
-  </span>
-  <span class="small pull-right mobile-hide">
-    <a href="https://github.com/sakno/dotNext/blob/gh-pages/src/DotNext.IO/IO/IAsyncBinaryReader.cs/#L102">View Source</a>
-  </span>
-  <a id="DotNext_IO_IAsyncBinaryReader_Create_" data-uid="DotNext.IO.IAsyncBinaryReader.Create*"></a>
-  <h4 id="DotNext_IO_IAsyncBinaryReader_Create_System_Buffers_ReadOnlySequence_System_Byte__" data-uid="DotNext.IO.IAsyncBinaryReader.Create(System.Buffers.ReadOnlySequence{System.Byte})">Create(ReadOnlySequence&lt;Byte&gt;)</h4>
+</td>
+      </tr>
+    </tbody>
+  </table>
+  <span class="small pull-right mobile-hide">
+    <span class="divider">|</span>
+    <a href="https://github.com/sakno/DotNext/new/gh-pages/apiSpec/new?filename=DotNext_IO_IAsyncBinaryReader_Create_System_Buffers_ReadOnlySequence_System_Byte__.md&amp;value=---%0Auid%3A%20DotNext.IO.IAsyncBinaryReader.Create(System.Buffers.ReadOnlySequence%7BSystem.Byte%7D)%0Asummary%3A%20'*You%20can%20override%20summary%20for%20the%20API%20here%20using%20*MARKDOWN*%20syntax'%0A---%0A%0A*Please%20type%20below%20more%20information%20about%20this%20API%3A*%0A%0A">Improve this Doc</a>
+  </span>
+  <span class="small pull-right mobile-hide">
+    <a href="https://github.com/sakno/DotNext/blob/gh-pages/src/DotNext.IO/IO/IAsyncBinaryReader.cs/#L102">View Source</a>
+  </span>
+  <a id="DotNext_IO_IAsyncBinaryReader_Create_" data-uid="DotNext.IO.IAsyncBinaryReader.Create*"></a>
+  <h4 id="DotNext_IO_IAsyncBinaryReader_Create_System_Buffers_ReadOnlySequence_System_Byte__" data-uid="DotNext.IO.IAsyncBinaryReader.Create(System.Buffers.ReadOnlySequence{System.Byte})">Create(ReadOnlySequence&lt;Byte&gt;)</h4>
   <div class="markdown level1 summary"><p>Creates default implementation of binary reader over sequence of bytes.</p>
-</div>
-  <div class="markdown level1 conceptual"></div>
-  <h5 class="decalaration">Declaration</h5>
-  <div class="codewrapper">
-    <pre><code class="lang-csharp hljs">static SequenceBinaryReader Create(ReadOnlySequence&lt;byte&gt; sequence)</code></pre>
-  </div>
-  <h5 class="parameters">Parameters</h5>
-  <table class="table table-bordered table-striped table-condensed">
-    <thead>
-      <tr>
-        <th>Type</th>
-        <th>Name</th>
-        <th>Description</th>
-      </tr>
-    </thead>
-    <tbody>
-      <tr>
-        <td><a class="xref" href="https://docs.microsoft.com/dotnet/api/system.buffers.readonlysequence-1">ReadOnlySequence</a>&lt;<a class="xref" href="https://docs.microsoft.com/dotnet/api/system.byte">Byte</a>&gt;</td>
-        <td><span class="parametername">sequence</span></td>
+</div>
+  <div class="markdown level1 conceptual"></div>
+  <h5 class="decalaration">Declaration</h5>
+  <div class="codewrapper">
+    <pre><code class="lang-csharp hljs">static SequenceBinaryReader Create(ReadOnlySequence&lt;byte&gt; sequence)</code></pre>
+  </div>
+  <h5 class="parameters">Parameters</h5>
+  <table class="table table-bordered table-striped table-condensed">
+    <thead>
+      <tr>
+        <th>Type</th>
+        <th>Name</th>
+        <th>Description</th>
+      </tr>
+    </thead>
+    <tbody>
+      <tr>
+        <td><a class="xref" href="https://docs.microsoft.com/dotnet/api/system.buffers.readonlysequence-1">ReadOnlySequence</a>&lt;<a class="xref" href="https://docs.microsoft.com/dotnet/api/system.byte">Byte</a>&gt;</td>
+        <td><span class="parametername">sequence</span></td>
         <td><p>The sequence of bytes.</p>
-</td>
-      </tr>
-    </tbody>
-  </table>
-  <h5 class="returns">Returns</h5>
-  <table class="table table-bordered table-striped table-condensed">
-    <thead>
-      <tr>
-        <th>Type</th>
-        <th>Description</th>
-      </tr>
-    </thead>
-    <tbody>
-      <tr>
-        <td><a class="xref" href="DotNext.IO.SequenceBinaryReader.html">SequenceBinaryReader</a></td>
+</td>
+      </tr>
+    </tbody>
+  </table>
+  <h5 class="returns">Returns</h5>
+  <table class="table table-bordered table-striped table-condensed">
+    <thead>
+      <tr>
+        <th>Type</th>
+        <th>Description</th>
+      </tr>
+    </thead>
+    <tbody>
+      <tr>
+        <td><a class="xref" href="DotNext.IO.SequenceBinaryReader.html">SequenceBinaryReader</a></td>
         <td><p>The binary reader for the sequence of bytes.</p>
-</td>
-      </tr>
-    </tbody>
-  </table>
-  <span class="small pull-right mobile-hide">
-    <span class="divider">|</span>
-    <a href="https://github.com/sakno/dotNext/new/gh-pages/apiSpec/new?filename=DotNext_IO_IAsyncBinaryReader_Create_System_IO_Pipelines_PipeReader_.md&amp;value=---%0Auid%3A%20DotNext.IO.IAsyncBinaryReader.Create(System.IO.Pipelines.PipeReader)%0Asummary%3A%20'*You%20can%20override%20summary%20for%20the%20API%20here%20using%20*MARKDOWN*%20syntax'%0A---%0A%0A*Please%20type%20below%20more%20information%20about%20this%20API%3A*%0A%0A">Improve this Doc</a>
-  </span>
-  <span class="small pull-right mobile-hide">
-    <a href="https://github.com/sakno/dotNext/blob/gh-pages/src/DotNext.IO/IO/IAsyncBinaryReader.cs/#L121">View Source</a>
-  </span>
-  <a id="DotNext_IO_IAsyncBinaryReader_Create_" data-uid="DotNext.IO.IAsyncBinaryReader.Create*"></a>
-  <h4 id="DotNext_IO_IAsyncBinaryReader_Create_System_IO_Pipelines_PipeReader_" data-uid="DotNext.IO.IAsyncBinaryReader.Create(System.IO.Pipelines.PipeReader)">Create(PipeReader)</h4>
+</td>
+      </tr>
+    </tbody>
+  </table>
+  <span class="small pull-right mobile-hide">
+    <span class="divider">|</span>
+    <a href="https://github.com/sakno/DotNext/new/gh-pages/apiSpec/new?filename=DotNext_IO_IAsyncBinaryReader_Create_System_IO_Pipelines_PipeReader_.md&amp;value=---%0Auid%3A%20DotNext.IO.IAsyncBinaryReader.Create(System.IO.Pipelines.PipeReader)%0Asummary%3A%20'*You%20can%20override%20summary%20for%20the%20API%20here%20using%20*MARKDOWN*%20syntax'%0A---%0A%0A*Please%20type%20below%20more%20information%20about%20this%20API%3A*%0A%0A">Improve this Doc</a>
+  </span>
+  <span class="small pull-right mobile-hide">
+    <a href="https://github.com/sakno/DotNext/blob/gh-pages/src/DotNext.IO/IO/IAsyncBinaryReader.cs/#L121">View Source</a>
+  </span>
+  <a id="DotNext_IO_IAsyncBinaryReader_Create_" data-uid="DotNext.IO.IAsyncBinaryReader.Create*"></a>
+  <h4 id="DotNext_IO_IAsyncBinaryReader_Create_System_IO_Pipelines_PipeReader_" data-uid="DotNext.IO.IAsyncBinaryReader.Create(System.IO.Pipelines.PipeReader)">Create(PipeReader)</h4>
   <div class="markdown level1 summary"><p>Creates default implementation of binary reader for the specifed pipe reader.</p>
-</div>
-  <div class="markdown level1 conceptual"></div>
-  <h5 class="decalaration">Declaration</h5>
-  <div class="codewrapper">
-    <pre><code class="lang-csharp hljs">static IAsyncBinaryReader Create(PipeReader reader)</code></pre>
-  </div>
-  <h5 class="parameters">Parameters</h5>
-  <table class="table table-bordered table-striped table-condensed">
-    <thead>
-      <tr>
-        <th>Type</th>
-        <th>Name</th>
-        <th>Description</th>
-      </tr>
-    </thead>
-    <tbody>
-      <tr>
-        <td><a class="xref" href="https://docs.microsoft.com/dotnet/api/system.io.pipelines.pipereader">PipeReader</a></td>
-        <td><span class="parametername">reader</span></td>
+</div>
+  <div class="markdown level1 conceptual"></div>
+  <h5 class="decalaration">Declaration</h5>
+  <div class="codewrapper">
+    <pre><code class="lang-csharp hljs">static IAsyncBinaryReader Create(PipeReader reader)</code></pre>
+  </div>
+  <h5 class="parameters">Parameters</h5>
+  <table class="table table-bordered table-striped table-condensed">
+    <thead>
+      <tr>
+        <th>Type</th>
+        <th>Name</th>
+        <th>Description</th>
+      </tr>
+    </thead>
+    <tbody>
+      <tr>
+        <td><a class="xref" href="https://docs.microsoft.com/dotnet/api/system.io.pipelines.pipereader">PipeReader</a></td>
+        <td><span class="parametername">reader</span></td>
         <td><p>The pipe reader.</p>
-</td>
-      </tr>
-    </tbody>
-  </table>
-  <h5 class="returns">Returns</h5>
-  <table class="table table-bordered table-striped table-condensed">
-    <thead>
-      <tr>
-        <th>Type</th>
-        <th>Description</th>
-      </tr>
-    </thead>
-    <tbody>
-      <tr>
-        <td><a class="xref" href="DotNext.IO.IAsyncBinaryReader.html">IAsyncBinaryReader</a></td>
+</td>
+      </tr>
+    </tbody>
+  </table>
+  <h5 class="returns">Returns</h5>
+  <table class="table table-bordered table-striped table-condensed">
+    <thead>
+      <tr>
+        <th>Type</th>
+        <th>Description</th>
+      </tr>
+    </thead>
+    <tbody>
+      <tr>
+        <td><a class="xref" href="DotNext.IO.IAsyncBinaryReader.html">IAsyncBinaryReader</a></td>
         <td><p>The binary reader.</p>
-</td>
-      </tr>
-    </tbody>
-  </table>
-  <h5 id="DotNext_IO_IAsyncBinaryReader_Create_System_IO_Pipelines_PipeReader__remarks">Remarks</h5>
+</td>
+      </tr>
+    </tbody>
+  </table>
+  <h5 id="DotNext_IO_IAsyncBinaryReader_Create_System_IO_Pipelines_PipeReader__remarks">Remarks</h5>
   <div class="markdown level1 remarks"><p>It is recommended to use extension methods from <a class="xref" href="DotNext.IO.Pipelines.PipeExtensions.html">PipeExtensions</a> class
 for decoding data from the stream. This method is intended for situation
 when you need an object implementing <a class="xref" href="DotNext.IO.IAsyncBinaryReader.html">IAsyncBinaryReader</a> interface.</p>
-</div>
-  <span class="small pull-right mobile-hide">
-    <span class="divider">|</span>
-    <a href="https://github.com/sakno/dotNext/new/gh-pages/apiSpec/new?filename=DotNext_IO_IAsyncBinaryReader_Create_System_IO_Stream_System_Memory_System_Byte__.md&amp;value=---%0Auid%3A%20DotNext.IO.IAsyncBinaryReader.Create(System.IO.Stream%2CSystem.Memory%7BSystem.Byte%7D)%0Asummary%3A%20'*You%20can%20override%20summary%20for%20the%20API%20here%20using%20*MARKDOWN*%20syntax'%0A---%0A%0A*Please%20type%20below%20more%20information%20about%20this%20API%3A*%0A%0A">Improve this Doc</a>
-  </span>
-  <span class="small pull-right mobile-hide">
-    <a href="https://github.com/sakno/dotNext/blob/gh-pages/src/DotNext.IO/IO/IAsyncBinaryReader.cs/#L95">View Source</a>
-  </span>
-  <a id="DotNext_IO_IAsyncBinaryReader_Create_" data-uid="DotNext.IO.IAsyncBinaryReader.Create*"></a>
-  <h4 id="DotNext_IO_IAsyncBinaryReader_Create_System_IO_Stream_System_Memory_System_Byte__" data-uid="DotNext.IO.IAsyncBinaryReader.Create(System.IO.Stream,System.Memory{System.Byte})">Create(Stream, Memory&lt;Byte&gt;)</h4>
+</div>
+  <span class="small pull-right mobile-hide">
+    <span class="divider">|</span>
+    <a href="https://github.com/sakno/DotNext/new/gh-pages/apiSpec/new?filename=DotNext_IO_IAsyncBinaryReader_Create_System_IO_Stream_System_Memory_System_Byte__.md&amp;value=---%0Auid%3A%20DotNext.IO.IAsyncBinaryReader.Create(System.IO.Stream%2CSystem.Memory%7BSystem.Byte%7D)%0Asummary%3A%20'*You%20can%20override%20summary%20for%20the%20API%20here%20using%20*MARKDOWN*%20syntax'%0A---%0A%0A*Please%20type%20below%20more%20information%20about%20this%20API%3A*%0A%0A">Improve this Doc</a>
+  </span>
+  <span class="small pull-right mobile-hide">
+    <a href="https://github.com/sakno/DotNext/blob/gh-pages/src/DotNext.IO/IO/IAsyncBinaryReader.cs/#L95">View Source</a>
+  </span>
+  <a id="DotNext_IO_IAsyncBinaryReader_Create_" data-uid="DotNext.IO.IAsyncBinaryReader.Create*"></a>
+  <h4 id="DotNext_IO_IAsyncBinaryReader_Create_System_IO_Stream_System_Memory_System_Byte__" data-uid="DotNext.IO.IAsyncBinaryReader.Create(System.IO.Stream,System.Memory{System.Byte})">Create(Stream, Memory&lt;Byte&gt;)</h4>
   <div class="markdown level1 summary"><p>Creates default implementation of binary reader for the stream.</p>
-</div>
-  <div class="markdown level1 conceptual"></div>
-  <h5 class="decalaration">Declaration</h5>
-  <div class="codewrapper">
-    <pre><code class="lang-csharp hljs">static IAsyncBinaryReader Create(Stream input, Memory&lt;byte&gt; buffer)</code></pre>
-  </div>
-  <h5 class="parameters">Parameters</h5>
-  <table class="table table-bordered table-striped table-condensed">
-    <thead>
-      <tr>
-        <th>Type</th>
-        <th>Name</th>
-        <th>Description</th>
-      </tr>
-    </thead>
-    <tbody>
-      <tr>
-        <td><a class="xref" href="https://docs.microsoft.com/dotnet/api/system.io.stream">Stream</a></td>
-        <td><span class="parametername">input</span></td>
+</div>
+  <div class="markdown level1 conceptual"></div>
+  <h5 class="decalaration">Declaration</h5>
+  <div class="codewrapper">
+    <pre><code class="lang-csharp hljs">static IAsyncBinaryReader Create(Stream input, Memory&lt;byte&gt; buffer)</code></pre>
+  </div>
+  <h5 class="parameters">Parameters</h5>
+  <table class="table table-bordered table-striped table-condensed">
+    <thead>
+      <tr>
+        <th>Type</th>
+        <th>Name</th>
+        <th>Description</th>
+      </tr>
+    </thead>
+    <tbody>
+      <tr>
+        <td><a class="xref" href="https://docs.microsoft.com/dotnet/api/system.io.stream">Stream</a></td>
+        <td><span class="parametername">input</span></td>
         <td><p>The stream to be wrapped into the reader.</p>
-</td>
-      </tr>
-      <tr>
-        <td><a class="xref" href="https://docs.microsoft.com/dotnet/api/system.memory-1">Memory</a>&lt;<a class="xref" href="https://docs.microsoft.com/dotnet/api/system.byte">Byte</a>&gt;</td>
-        <td><span class="parametername">buffer</span></td>
+</td>
+      </tr>
+      <tr>
+        <td><a class="xref" href="https://docs.microsoft.com/dotnet/api/system.memory-1">Memory</a>&lt;<a class="xref" href="https://docs.microsoft.com/dotnet/api/system.byte">Byte</a>&gt;</td>
+        <td><span class="parametername">buffer</span></td>
         <td><p>The buffer used for decoding data from the stream.</p>
-</td>
-      </tr>
-    </tbody>
-  </table>
-  <h5 class="returns">Returns</h5>
-  <table class="table table-bordered table-striped table-condensed">
-    <thead>
-      <tr>
-        <th>Type</th>
-        <th>Description</th>
-      </tr>
-    </thead>
-    <tbody>
-      <tr>
-        <td><a class="xref" href="DotNext.IO.IAsyncBinaryReader.html">IAsyncBinaryReader</a></td>
+</td>
+      </tr>
+    </tbody>
+  </table>
+  <h5 class="returns">Returns</h5>
+  <table class="table table-bordered table-striped table-condensed">
+    <thead>
+      <tr>
+        <th>Type</th>
+        <th>Description</th>
+      </tr>
+    </thead>
+    <tbody>
+      <tr>
+        <td><a class="xref" href="DotNext.IO.IAsyncBinaryReader.html">IAsyncBinaryReader</a></td>
         <td><p>The stream reader.</p>
-</td>
-      </tr>
-    </tbody>
-  </table>
-  <h5 id="DotNext_IO_IAsyncBinaryReader_Create_System_IO_Stream_System_Memory_System_Byte___remarks">Remarks</h5>
+</td>
+      </tr>
+    </tbody>
+  </table>
+  <h5 id="DotNext_IO_IAsyncBinaryReader_Create_System_IO_Stream_System_Memory_System_Byte___remarks">Remarks</h5>
   <div class="markdown level1 remarks"><p>It is recommended to use extension methods from <a class="xref" href="DotNext.IO.StreamExtensions.html">StreamExtensions</a> class
 for decoding data from the stream. This method is intended for situation
 when you need an object implementing <a class="xref" href="DotNext.IO.IAsyncBinaryReader.html">IAsyncBinaryReader</a> interface.</p>
-</div>
-  <span class="small pull-right mobile-hide">
-    <span class="divider">|</span>
-    <a href="https://github.com/sakno/dotNext/new/gh-pages/apiSpec/new?filename=DotNext_IO_IAsyncBinaryReader_Create_System_ReadOnlyMemory_System_Byte__.md&amp;value=---%0Auid%3A%20DotNext.IO.IAsyncBinaryReader.Create(System.ReadOnlyMemory%7BSystem.Byte%7D)%0Asummary%3A%20'*You%20can%20override%20summary%20for%20the%20API%20here%20using%20*MARKDOWN*%20syntax'%0A---%0A%0A*Please%20type%20below%20more%20information%20about%20this%20API%3A*%0A%0A">Improve this Doc</a>
-  </span>
-  <span class="small pull-right mobile-hide">
-    <a href="https://github.com/sakno/dotNext/blob/gh-pages/src/DotNext.IO/IO/IAsyncBinaryReader.cs/#L109">View Source</a>
-  </span>
-  <a id="DotNext_IO_IAsyncBinaryReader_Create_" data-uid="DotNext.IO.IAsyncBinaryReader.Create*"></a>
-  <h4 id="DotNext_IO_IAsyncBinaryReader_Create_System_ReadOnlyMemory_System_Byte__" data-uid="DotNext.IO.IAsyncBinaryReader.Create(System.ReadOnlyMemory{System.Byte})">Create(ReadOnlyMemory&lt;Byte&gt;)</h4>
+</div>
+  <span class="small pull-right mobile-hide">
+    <span class="divider">|</span>
+    <a href="https://github.com/sakno/DotNext/new/gh-pages/apiSpec/new?filename=DotNext_IO_IAsyncBinaryReader_Create_System_ReadOnlyMemory_System_Byte__.md&amp;value=---%0Auid%3A%20DotNext.IO.IAsyncBinaryReader.Create(System.ReadOnlyMemory%7BSystem.Byte%7D)%0Asummary%3A%20'*You%20can%20override%20summary%20for%20the%20API%20here%20using%20*MARKDOWN*%20syntax'%0A---%0A%0A*Please%20type%20below%20more%20information%20about%20this%20API%3A*%0A%0A">Improve this Doc</a>
+  </span>
+  <span class="small pull-right mobile-hide">
+    <a href="https://github.com/sakno/DotNext/blob/gh-pages/src/DotNext.IO/IO/IAsyncBinaryReader.cs/#L109">View Source</a>
+  </span>
+  <a id="DotNext_IO_IAsyncBinaryReader_Create_" data-uid="DotNext.IO.IAsyncBinaryReader.Create*"></a>
+  <h4 id="DotNext_IO_IAsyncBinaryReader_Create_System_ReadOnlyMemory_System_Byte__" data-uid="DotNext.IO.IAsyncBinaryReader.Create(System.ReadOnlyMemory{System.Byte})">Create(ReadOnlyMemory&lt;Byte&gt;)</h4>
   <div class="markdown level1 summary"><p>Creates default implementation of binary reader over contiguous memory block.</p>
-</div>
-  <div class="markdown level1 conceptual"></div>
-  <h5 class="decalaration">Declaration</h5>
-  <div class="codewrapper">
-    <pre><code class="lang-csharp hljs">static SequenceBinaryReader Create(ReadOnlyMemory&lt;byte&gt; memory)</code></pre>
-  </div>
-  <h5 class="parameters">Parameters</h5>
-  <table class="table table-bordered table-striped table-condensed">
-    <thead>
-      <tr>
-        <th>Type</th>
-        <th>Name</th>
-        <th>Description</th>
-      </tr>
-    </thead>
-    <tbody>
-      <tr>
-        <td><a class="xref" href="https://docs.microsoft.com/dotnet/api/system.readonlymemory-1">ReadOnlyMemory</a>&lt;<a class="xref" href="https://docs.microsoft.com/dotnet/api/system.byte">Byte</a>&gt;</td>
-        <td><span class="parametername">memory</span></td>
+</div>
+  <div class="markdown level1 conceptual"></div>
+  <h5 class="decalaration">Declaration</h5>
+  <div class="codewrapper">
+    <pre><code class="lang-csharp hljs">static SequenceBinaryReader Create(ReadOnlyMemory&lt;byte&gt; memory)</code></pre>
+  </div>
+  <h5 class="parameters">Parameters</h5>
+  <table class="table table-bordered table-striped table-condensed">
+    <thead>
+      <tr>
+        <th>Type</th>
+        <th>Name</th>
+        <th>Description</th>
+      </tr>
+    </thead>
+    <tbody>
+      <tr>
+        <td><a class="xref" href="https://docs.microsoft.com/dotnet/api/system.readonlymemory-1">ReadOnlyMemory</a>&lt;<a class="xref" href="https://docs.microsoft.com/dotnet/api/system.byte">Byte</a>&gt;</td>
+        <td><span class="parametername">memory</span></td>
         <td><p>The block of memory.</p>
-</td>
-      </tr>
-    </tbody>
-  </table>
-  <h5 class="returns">Returns</h5>
-  <table class="table table-bordered table-striped table-condensed">
-    <thead>
-      <tr>
-        <th>Type</th>
-        <th>Description</th>
-      </tr>
-    </thead>
-    <tbody>
-      <tr>
-        <td><a class="xref" href="DotNext.IO.SequenceBinaryReader.html">SequenceBinaryReader</a></td>
+</td>
+      </tr>
+    </tbody>
+  </table>
+  <h5 class="returns">Returns</h5>
+  <table class="table table-bordered table-striped table-condensed">
+    <thead>
+      <tr>
+        <th>Type</th>
+        <th>Description</th>
+      </tr>
+    </thead>
+    <tbody>
+      <tr>
+        <td><a class="xref" href="DotNext.IO.SequenceBinaryReader.html">SequenceBinaryReader</a></td>
         <td><p>The binary reader for the memory block.</p>
-</td>
-      </tr>
-    </tbody>
-  </table>
-  <span class="small pull-right mobile-hide">
-    <span class="divider">|</span>
-    <a href="https://github.com/sakno/dotNext/new/gh-pages/apiSpec/new?filename=DotNext_IO_IAsyncBinaryReader_ReadAsync_System_Memory_System_Byte__System_Threading_CancellationToken_.md&amp;value=---%0Auid%3A%20DotNext.IO.IAsyncBinaryReader.ReadAsync(System.Memory%7BSystem.Byte%7D%2CSystem.Threading.CancellationToken)%0Asummary%3A%20'*You%20can%20override%20summary%20for%20the%20API%20here%20using%20*MARKDOWN*%20syntax'%0A---%0A%0A*Please%20type%20below%20more%20information%20about%20this%20API%3A*%0A%0A">Improve this Doc</a>
-  </span>
-  <span class="small pull-right mobile-hide">
-    <a href="https://github.com/sakno/dotNext/blob/gh-pages/src/DotNext.IO/IO/IAsyncBinaryReader.cs/#L42">View Source</a>
-  </span>
-  <a id="DotNext_IO_IAsyncBinaryReader_ReadAsync_" data-uid="DotNext.IO.IAsyncBinaryReader.ReadAsync*"></a>
-  <h4 id="DotNext_IO_IAsyncBinaryReader_ReadAsync_System_Memory_System_Byte__System_Threading_CancellationToken_" data-uid="DotNext.IO.IAsyncBinaryReader.ReadAsync(System.Memory{System.Byte},System.Threading.CancellationToken)">ReadAsync(Memory&lt;Byte&gt;, CancellationToken)</h4>
+</td>
+      </tr>
+    </tbody>
+  </table>
+  <span class="small pull-right mobile-hide">
+    <span class="divider">|</span>
+    <a href="https://github.com/sakno/DotNext/new/gh-pages/apiSpec/new?filename=DotNext_IO_IAsyncBinaryReader_ReadAsync_System_Memory_System_Byte__System_Threading_CancellationToken_.md&amp;value=---%0Auid%3A%20DotNext.IO.IAsyncBinaryReader.ReadAsync(System.Memory%7BSystem.Byte%7D%2CSystem.Threading.CancellationToken)%0Asummary%3A%20'*You%20can%20override%20summary%20for%20the%20API%20here%20using%20*MARKDOWN*%20syntax'%0A---%0A%0A*Please%20type%20below%20more%20information%20about%20this%20API%3A*%0A%0A">Improve this Doc</a>
+  </span>
+  <span class="small pull-right mobile-hide">
+    <a href="https://github.com/sakno/DotNext/blob/gh-pages/src/DotNext.IO/IO/IAsyncBinaryReader.cs/#L42">View Source</a>
+  </span>
+  <a id="DotNext_IO_IAsyncBinaryReader_ReadAsync_" data-uid="DotNext.IO.IAsyncBinaryReader.ReadAsync*"></a>
+  <h4 id="DotNext_IO_IAsyncBinaryReader_ReadAsync_System_Memory_System_Byte__System_Threading_CancellationToken_" data-uid="DotNext.IO.IAsyncBinaryReader.ReadAsync(System.Memory{System.Byte},System.Threading.CancellationToken)">ReadAsync(Memory&lt;Byte&gt;, CancellationToken)</h4>
   <div class="markdown level1 summary"><p>Reads the block of bytes.</p>
-</div>
-  <div class="markdown level1 conceptual"></div>
-  <h5 class="decalaration">Declaration</h5>
-  <div class="codewrapper">
-    <pre><code class="lang-csharp hljs">ValueTask ReadAsync(Memory&lt;byte&gt; output, CancellationToken token = default(CancellationToken))</code></pre>
-  </div>
-  <h5 class="parameters">Parameters</h5>
-  <table class="table table-bordered table-striped table-condensed">
-    <thead>
-      <tr>
-        <th>Type</th>
-        <th>Name</th>
-        <th>Description</th>
-      </tr>
-    </thead>
-    <tbody>
-      <tr>
-        <td><a class="xref" href="https://docs.microsoft.com/dotnet/api/system.memory-1">Memory</a>&lt;<a class="xref" href="https://docs.microsoft.com/dotnet/api/system.byte">Byte</a>&gt;</td>
-        <td><span class="parametername">output</span></td>
+</div>
+  <div class="markdown level1 conceptual"></div>
+  <h5 class="decalaration">Declaration</h5>
+  <div class="codewrapper">
+    <pre><code class="lang-csharp hljs">ValueTask ReadAsync(Memory&lt;byte&gt; output, CancellationToken token = default(CancellationToken))</code></pre>
+  </div>
+  <h5 class="parameters">Parameters</h5>
+  <table class="table table-bordered table-striped table-condensed">
+    <thead>
+      <tr>
+        <th>Type</th>
+        <th>Name</th>
+        <th>Description</th>
+      </tr>
+    </thead>
+    <tbody>
+      <tr>
+        <td><a class="xref" href="https://docs.microsoft.com/dotnet/api/system.memory-1">Memory</a>&lt;<a class="xref" href="https://docs.microsoft.com/dotnet/api/system.byte">Byte</a>&gt;</td>
+        <td><span class="parametername">output</span></td>
         <td><p>The block of memory to fill.</p>
-</td>
-      </tr>
-      <tr>
-        <td><a class="xref" href="https://docs.microsoft.com/dotnet/api/system.threading.cancellationtoken">CancellationToken</a></td>
-        <td><span class="parametername">token</span></td>
+</td>
+      </tr>
+      <tr>
+        <td><a class="xref" href="https://docs.microsoft.com/dotnet/api/system.threading.cancellationtoken">CancellationToken</a></td>
+        <td><span class="parametername">token</span></td>
         <td><p>The token that can be used to cancel the operation.</p>
-</td>
-      </tr>
-    </tbody>
-  </table>
-  <h5 class="returns">Returns</h5>
-  <table class="table table-bordered table-striped table-condensed">
-    <thead>
-      <tr>
-        <th>Type</th>
-        <th>Description</th>
-      </tr>
-    </thead>
-    <tbody>
-      <tr>
-        <td><a class="xref" href="https://docs.microsoft.com/dotnet/api/system.threading.tasks.valuetask">ValueTask</a></td>
+</td>
+      </tr>
+    </tbody>
+  </table>
+  <h5 class="returns">Returns</h5>
+  <table class="table table-bordered table-striped table-condensed">
+    <thead>
+      <tr>
+        <th>Type</th>
+        <th>Description</th>
+      </tr>
+    </thead>
+    <tbody>
+      <tr>
+        <td><a class="xref" href="https://docs.microsoft.com/dotnet/api/system.threading.tasks.valuetask">ValueTask</a></td>
         <td><p>The task representing state of asynchronous execution.</p>
-</td>
-      </tr>
-    </tbody>
-  </table>
-  <h5 class="exceptions">Exceptions</h5>
-  <table class="table table-bordered table-striped table-condensed">
-    <thead>
-      <tr>
-        <th>Type</th>
-        <th>Condition</th>
-      </tr>
-    </thead>
-    <tbody>
-      <tr>
-        <td><a class="xref" href="https://docs.microsoft.com/dotnet/api/system.operationcanceledexception">OperationCanceledException</a></td>
+</td>
+      </tr>
+    </tbody>
+  </table>
+  <h5 class="exceptions">Exceptions</h5>
+  <table class="table table-bordered table-striped table-condensed">
+    <thead>
+      <tr>
+        <th>Type</th>
+        <th>Condition</th>
+      </tr>
+    </thead>
+    <tbody>
+      <tr>
+        <td><a class="xref" href="https://docs.microsoft.com/dotnet/api/system.operationcanceledexception">OperationCanceledException</a></td>
         <td><p>The operation has been canceled.</p>
-</td>
-      </tr>
-      <tr>
-        <td><a class="xref" href="https://docs.microsoft.com/dotnet/api/system.io.endofstreamexception">EndOfStreamException</a></td>
+</td>
+      </tr>
+      <tr>
+        <td><a class="xref" href="https://docs.microsoft.com/dotnet/api/system.io.endofstreamexception">EndOfStreamException</a></td>
         <td><p>The underlying source doesn't contain necessary amount of bytes to decode the value.</p>
-</td>
-      </tr>
-    </tbody>
-  </table>
-  <span class="small pull-right mobile-hide">
-    <span class="divider">|</span>
-    <a href="https://github.com/sakno/dotNext/new/gh-pages/apiSpec/new?filename=DotNext_IO_IAsyncBinaryReader_ReadAsync__1_System_Threading_CancellationToken_.md&amp;value=---%0Auid%3A%20DotNext.IO.IAsyncBinaryReader.ReadAsync%60%601(System.Threading.CancellationToken)%0Asummary%3A%20'*You%20can%20override%20summary%20for%20the%20API%20here%20using%20*MARKDOWN*%20syntax'%0A---%0A%0A*Please%20type%20below%20more%20information%20about%20this%20API%3A*%0A%0A">Improve this Doc</a>
-  </span>
-  <span class="small pull-right mobile-hide">
-    <a href="https://github.com/sakno/dotNext/blob/gh-pages/src/DotNext.IO/IO/IAsyncBinaryReader.cs/#L32">View Source</a>
-  </span>
-  <a id="DotNext_IO_IAsyncBinaryReader_ReadAsync_" data-uid="DotNext.IO.IAsyncBinaryReader.ReadAsync*"></a>
-  <h4 id="DotNext_IO_IAsyncBinaryReader_ReadAsync__1_System_Threading_CancellationToken_" data-uid="DotNext.IO.IAsyncBinaryReader.ReadAsync``1(System.Threading.CancellationToken)">ReadAsync&lt;T&gt;(CancellationToken)</h4>
+</td>
+      </tr>
+    </tbody>
+  </table>
+  <span class="small pull-right mobile-hide">
+    <span class="divider">|</span>
+    <a href="https://github.com/sakno/DotNext/new/gh-pages/apiSpec/new?filename=DotNext_IO_IAsyncBinaryReader_ReadAsync__1_System_Threading_CancellationToken_.md&amp;value=---%0Auid%3A%20DotNext.IO.IAsyncBinaryReader.ReadAsync%60%601(System.Threading.CancellationToken)%0Asummary%3A%20'*You%20can%20override%20summary%20for%20the%20API%20here%20using%20*MARKDOWN*%20syntax'%0A---%0A%0A*Please%20type%20below%20more%20information%20about%20this%20API%3A*%0A%0A">Improve this Doc</a>
+  </span>
+  <span class="small pull-right mobile-hide">
+    <a href="https://github.com/sakno/DotNext/blob/gh-pages/src/DotNext.IO/IO/IAsyncBinaryReader.cs/#L32">View Source</a>
+  </span>
+  <a id="DotNext_IO_IAsyncBinaryReader_ReadAsync_" data-uid="DotNext.IO.IAsyncBinaryReader.ReadAsync*"></a>
+  <h4 id="DotNext_IO_IAsyncBinaryReader_ReadAsync__1_System_Threading_CancellationToken_" data-uid="DotNext.IO.IAsyncBinaryReader.ReadAsync``1(System.Threading.CancellationToken)">ReadAsync&lt;T&gt;(CancellationToken)</h4>
   <div class="markdown level1 summary"><p>Decodes the value of blittable type.</p>
-</div>
-  <div class="markdown level1 conceptual"></div>
-  <h5 class="decalaration">Declaration</h5>
-  <div class="codewrapper">
+</div>
+  <div class="markdown level1 conceptual"></div>
+  <h5 class="decalaration">Declaration</h5>
+  <div class="codewrapper">
     <pre><code class="lang-csharp hljs">ValueTask&lt;T&gt; ReadAsync&lt;T&gt;(CancellationToken token = default(CancellationToken))
-    where T : struct</code></pre>
-  </div>
-  <h5 class="parameters">Parameters</h5>
-  <table class="table table-bordered table-striped table-condensed">
-    <thead>
-      <tr>
-        <th>Type</th>
-        <th>Name</th>
-        <th>Description</th>
-      </tr>
-    </thead>
-    <tbody>
-      <tr>
-        <td><a class="xref" href="https://docs.microsoft.com/dotnet/api/system.threading.cancellationtoken">CancellationToken</a></td>
-        <td><span class="parametername">token</span></td>
+
+    where T : struct</code></pre>
+  </div>
+  <h5 class="parameters">Parameters</h5>
+  <table class="table table-bordered table-striped table-condensed">
+    <thead>
+      <tr>
+        <th>Type</th>
+        <th>Name</th>
+        <th>Description</th>
+      </tr>
+    </thead>
+    <tbody>
+      <tr>
+        <td><a class="xref" href="https://docs.microsoft.com/dotnet/api/system.threading.cancellationtoken">CancellationToken</a></td>
+        <td><span class="parametername">token</span></td>
         <td><p>The token that can be used to cancel the operation.</p>
-</td>
-      </tr>
-    </tbody>
-  </table>
-  <h5 class="returns">Returns</h5>
-  <table class="table table-bordered table-striped table-condensed">
-    <thead>
-      <tr>
-        <th>Type</th>
-        <th>Description</th>
-      </tr>
-    </thead>
-    <tbody>
-      <tr>
-        <td><a class="xref" href="https://docs.microsoft.com/dotnet/api/system.threading.tasks.valuetask-1">ValueTask</a>&lt;T&gt;</td>
+</td>
+      </tr>
+    </tbody>
+  </table>
+  <h5 class="returns">Returns</h5>
+  <table class="table table-bordered table-striped table-condensed">
+    <thead>
+      <tr>
+        <th>Type</th>
+        <th>Description</th>
+      </tr>
+    </thead>
+    <tbody>
+      <tr>
+        <td><a class="xref" href="https://docs.microsoft.com/dotnet/api/system.threading.tasks.valuetask-1">ValueTask</a>&lt;T&gt;</td>
         <td><p>The decoded value.</p>
-</td>
-      </tr>
-    </tbody>
-  </table>
-  <h5 class="typeParameters">Type Parameters</h5>
-  <table class="table table-bordered table-striped table-condensed">
-    <thead>
-      <tr>
-        <th>Name</th>
-        <th>Description</th>
-      </tr>
-    </thead>
-    <tbody>
-      <tr>
-        <td><span class="parametername">T</span></td>
+</td>
+      </tr>
+    </tbody>
+  </table>
+  <h5 class="typeParameters">Type Parameters</h5>
+  <table class="table table-bordered table-striped table-condensed">
+    <thead>
+      <tr>
+        <th>Name</th>
+        <th>Description</th>
+      </tr>
+    </thead>
+    <tbody>
+      <tr>
+        <td><span class="parametername">T</span></td>
         <td><p>The type of the result.</p>
-</td>
-      </tr>
-    </tbody>
-  </table>
-  <h5 class="exceptions">Exceptions</h5>
-  <table class="table table-bordered table-striped table-condensed">
-    <thead>
-      <tr>
-        <th>Type</th>
-        <th>Condition</th>
-      </tr>
-    </thead>
-    <tbody>
-      <tr>
-        <td><a class="xref" href="https://docs.microsoft.com/dotnet/api/system.operationcanceledexception">OperationCanceledException</a></td>
+</td>
+      </tr>
+    </tbody>
+  </table>
+  <h5 class="exceptions">Exceptions</h5>
+  <table class="table table-bordered table-striped table-condensed">
+    <thead>
+      <tr>
+        <th>Type</th>
+        <th>Condition</th>
+      </tr>
+    </thead>
+    <tbody>
+      <tr>
+        <td><a class="xref" href="https://docs.microsoft.com/dotnet/api/system.operationcanceledexception">OperationCanceledException</a></td>
         <td><p>The operation has been canceled.</p>
-</td>
-      </tr>
-      <tr>
-        <td><a class="xref" href="https://docs.microsoft.com/dotnet/api/system.io.endofstreamexception">EndOfStreamException</a></td>
+</td>
+      </tr>
+      <tr>
+        <td><a class="xref" href="https://docs.microsoft.com/dotnet/api/system.io.endofstreamexception">EndOfStreamException</a></td>
         <td><p>The underlying source doesn't contain necessary amount of bytes to decode the value.</p>
-</td>
-      </tr>
-    </tbody>
-  </table>
-  <span class="small pull-right mobile-hide">
-    <span class="divider">|</span>
-    <a href="https://github.com/sakno/dotNext/new/gh-pages/apiSpec/new?filename=DotNext_IO_IAsyncBinaryReader_ReadStringAsync_DotNext_IO_StringLengthEncoding_DotNext_Text_DecodingContext_System_Threading_CancellationToken_.md&amp;value=---%0Auid%3A%20DotNext.IO.IAsyncBinaryReader.ReadStringAsync(DotNext.IO.StringLengthEncoding%2CDotNext.Text.DecodingContext%2CSystem.Threading.CancellationToken)%0Asummary%3A%20'*You%20can%20override%20summary%20for%20the%20API%20here%20using%20*MARKDOWN*%20syntax'%0A---%0A%0A*Please%20type%20below%20more%20information%20about%20this%20API%3A*%0A%0A">Improve this Doc</a>
-  </span>
-  <span class="small pull-right mobile-hide">
-    <a href="https://github.com/sakno/dotNext/blob/gh-pages/src/DotNext.IO/IO/IAsyncBinaryReader.cs/#L65">View Source</a>
-  </span>
-  <a id="DotNext_IO_IAsyncBinaryReader_ReadStringAsync_" data-uid="DotNext.IO.IAsyncBinaryReader.ReadStringAsync*"></a>
-  <h4 id="DotNext_IO_IAsyncBinaryReader_ReadStringAsync_DotNext_IO_StringLengthEncoding_DotNext_Text_DecodingContext_System_Threading_CancellationToken_" data-uid="DotNext.IO.IAsyncBinaryReader.ReadStringAsync(DotNext.IO.StringLengthEncoding,DotNext.Text.DecodingContext,System.Threading.CancellationToken)">ReadStringAsync(StringLengthEncoding, DecodingContext, CancellationToken)</h4>
+</td>
+      </tr>
+    </tbody>
+  </table>
+  <span class="small pull-right mobile-hide">
+    <span class="divider">|</span>
+    <a href="https://github.com/sakno/DotNext/new/gh-pages/apiSpec/new?filename=DotNext_IO_IAsyncBinaryReader_ReadStringAsync_DotNext_IO_StringLengthEncoding_DotNext_Text_DecodingContext_System_Threading_CancellationToken_.md&amp;value=---%0Auid%3A%20DotNext.IO.IAsyncBinaryReader.ReadStringAsync(DotNext.IO.StringLengthEncoding%2CDotNext.Text.DecodingContext%2CSystem.Threading.CancellationToken)%0Asummary%3A%20'*You%20can%20override%20summary%20for%20the%20API%20here%20using%20*MARKDOWN*%20syntax'%0A---%0A%0A*Please%20type%20below%20more%20information%20about%20this%20API%3A*%0A%0A">Improve this Doc</a>
+  </span>
+  <span class="small pull-right mobile-hide">
+    <a href="https://github.com/sakno/DotNext/blob/gh-pages/src/DotNext.IO/IO/IAsyncBinaryReader.cs/#L65">View Source</a>
+  </span>
+  <a id="DotNext_IO_IAsyncBinaryReader_ReadStringAsync_" data-uid="DotNext.IO.IAsyncBinaryReader.ReadStringAsync*"></a>
+  <h4 id="DotNext_IO_IAsyncBinaryReader_ReadStringAsync_DotNext_IO_StringLengthEncoding_DotNext_Text_DecodingContext_System_Threading_CancellationToken_" data-uid="DotNext.IO.IAsyncBinaryReader.ReadStringAsync(DotNext.IO.StringLengthEncoding,DotNext.Text.DecodingContext,System.Threading.CancellationToken)">ReadStringAsync(StringLengthEncoding, DecodingContext, CancellationToken)</h4>
   <div class="markdown level1 summary"><p>Decodes the string.</p>
-</div>
-  <div class="markdown level1 conceptual"></div>
-  <h5 class="decalaration">Declaration</h5>
-  <div class="codewrapper">
-    <pre><code class="lang-csharp hljs">ValueTask&lt;string&gt; ReadStringAsync(StringLengthEncoding lengthFormat, DecodingContext context, CancellationToken token = default(CancellationToken))</code></pre>
-  </div>
-  <h5 class="parameters">Parameters</h5>
-  <table class="table table-bordered table-striped table-condensed">
-    <thead>
-      <tr>
-        <th>Type</th>
-        <th>Name</th>
-        <th>Description</th>
-      </tr>
-    </thead>
-    <tbody>
-      <tr>
-        <td><a class="xref" href="DotNext.IO.StringLengthEncoding.html">StringLengthEncoding</a></td>
-        <td><span class="parametername">lengthFormat</span></td>
+</div>
+  <div class="markdown level1 conceptual"></div>
+  <h5 class="decalaration">Declaration</h5>
+  <div class="codewrapper">
+    <pre><code class="lang-csharp hljs">ValueTask&lt;string&gt; ReadStringAsync(StringLengthEncoding lengthFormat, DecodingContext context, CancellationToken token = default(CancellationToken))</code></pre>
+  </div>
+  <h5 class="parameters">Parameters</h5>
+  <table class="table table-bordered table-striped table-condensed">
+    <thead>
+      <tr>
+        <th>Type</th>
+        <th>Name</th>
+        <th>Description</th>
+      </tr>
+    </thead>
+    <tbody>
+      <tr>
+        <td><a class="xref" href="DotNext.IO.StringLengthEncoding.html">StringLengthEncoding</a></td>
+        <td><span class="parametername">lengthFormat</span></td>
         <td><p>The format of the string length encoded in the stream.</p>
-</td>
-      </tr>
-      <tr>
-        <td><a class="xref" href="DotNext.Text.DecodingContext.html">DecodingContext</a></td>
-        <td><span class="parametername">context</span></td>
+</td>
+      </tr>
+      <tr>
+        <td><a class="xref" href="DotNext.Text.DecodingContext.html">DecodingContext</a></td>
+        <td><span class="parametername">context</span></td>
         <td><p>The decoding context containing string characters encoding.</p>
-</td>
-      </tr>
-      <tr>
-        <td><a class="xref" href="https://docs.microsoft.com/dotnet/api/system.threading.cancellationtoken">CancellationToken</a></td>
-        <td><span class="parametername">token</span></td>
+</td>
+      </tr>
+      <tr>
+        <td><a class="xref" href="https://docs.microsoft.com/dotnet/api/system.threading.cancellationtoken">CancellationToken</a></td>
+        <td><span class="parametername">token</span></td>
         <td><p>The token that can be used to cancel the operation.</p>
-</td>
-      </tr>
-    </tbody>
-  </table>
-  <h5 class="returns">Returns</h5>
-  <table class="table table-bordered table-striped table-condensed">
-    <thead>
-      <tr>
-        <th>Type</th>
-        <th>Description</th>
-      </tr>
-    </thead>
-    <tbody>
-      <tr>
-        <td><a class="xref" href="https://docs.microsoft.com/dotnet/api/system.threading.tasks.valuetask-1">ValueTask</a>&lt;<a class="xref" href="https://docs.microsoft.com/dotnet/api/system.string">String</a>&gt;</td>
+</td>
+      </tr>
+    </tbody>
+  </table>
+  <h5 class="returns">Returns</h5>
+  <table class="table table-bordered table-striped table-condensed">
+    <thead>
+      <tr>
+        <th>Type</th>
+        <th>Description</th>
+      </tr>
+    </thead>
+    <tbody>
+      <tr>
+        <td><a class="xref" href="https://docs.microsoft.com/dotnet/api/system.threading.tasks.valuetask-1">ValueTask</a>&lt;<a class="xref" href="https://docs.microsoft.com/dotnet/api/system.string">String</a>&gt;</td>
         <td><p>The decoded string.</p>
-</td>
-      </tr>
-    </tbody>
-  </table>
-  <h5 class="exceptions">Exceptions</h5>
-  <table class="table table-bordered table-striped table-condensed">
-    <thead>
-      <tr>
-        <th>Type</th>
-        <th>Condition</th>
-      </tr>
-    </thead>
-    <tbody>
-      <tr>
-        <td><a class="xref" href="https://docs.microsoft.com/dotnet/api/system.operationcanceledexception">OperationCanceledException</a></td>
+</td>
+      </tr>
+    </tbody>
+  </table>
+  <h5 class="exceptions">Exceptions</h5>
+  <table class="table table-bordered table-striped table-condensed">
+    <thead>
+      <tr>
+        <th>Type</th>
+        <th>Condition</th>
+      </tr>
+    </thead>
+    <tbody>
+      <tr>
+        <td><a class="xref" href="https://docs.microsoft.com/dotnet/api/system.operationcanceledexception">OperationCanceledException</a></td>
         <td><p>The operation has been canceled.</p>
-</td>
-      </tr>
-      <tr>
-        <td><a class="xref" href="https://docs.microsoft.com/dotnet/api/system.io.endofstreamexception">EndOfStreamException</a></td>
+</td>
+      </tr>
+      <tr>
+        <td><a class="xref" href="https://docs.microsoft.com/dotnet/api/system.io.endofstreamexception">EndOfStreamException</a></td>
         <td><p>The underlying source doesn't contain necessary amount of bytes to decode the value.</p>
-</td>
-      </tr>
-      <tr>
-        <td><a class="xref" href="https://docs.microsoft.com/dotnet/api/system.argumentoutofrangeexception">ArgumentOutOfRangeException</a></td>
+</td>
+      </tr>
+      <tr>
+        <td><a class="xref" href="https://docs.microsoft.com/dotnet/api/system.argumentoutofrangeexception">ArgumentOutOfRangeException</a></td>
         <td><p><code data-dev-comment-type="paramref" class="paramref">lengthFormat</code> is invalid.</p>
-</td>
-      </tr>
-    </tbody>
-  </table>
-  <span class="small pull-right mobile-hide">
-    <span class="divider">|</span>
-    <a href="https://github.com/sakno/dotNext/new/gh-pages/apiSpec/new?filename=DotNext_IO_IAsyncBinaryReader_ReadStringAsync_System_Int32_DotNext_Text_DecodingContext_System_Threading_CancellationToken_.md&amp;value=---%0Auid%3A%20DotNext.IO.IAsyncBinaryReader.ReadStringAsync(System.Int32%2CDotNext.Text.DecodingContext%2CSystem.Threading.CancellationToken)%0Asummary%3A%20'*You%20can%20override%20summary%20for%20the%20API%20here%20using%20*MARKDOWN*%20syntax'%0A---%0A%0A*Please%20type%20below%20more%20information%20about%20this%20API%3A*%0A%0A">Improve this Doc</a>
-  </span>
-  <span class="small pull-right mobile-hide">
-    <a href="https://github.com/sakno/dotNext/blob/gh-pages/src/DotNext.IO/IO/IAsyncBinaryReader.cs/#L53">View Source</a>
-  </span>
-  <a id="DotNext_IO_IAsyncBinaryReader_ReadStringAsync_" data-uid="DotNext.IO.IAsyncBinaryReader.ReadStringAsync*"></a>
-  <h4 id="DotNext_IO_IAsyncBinaryReader_ReadStringAsync_System_Int32_DotNext_Text_DecodingContext_System_Threading_CancellationToken_" data-uid="DotNext.IO.IAsyncBinaryReader.ReadStringAsync(System.Int32,DotNext.Text.DecodingContext,System.Threading.CancellationToken)">ReadStringAsync(Int32, DecodingContext, CancellationToken)</h4>
+</td>
+      </tr>
+    </tbody>
+  </table>
+  <span class="small pull-right mobile-hide">
+    <span class="divider">|</span>
+    <a href="https://github.com/sakno/DotNext/new/gh-pages/apiSpec/new?filename=DotNext_IO_IAsyncBinaryReader_ReadStringAsync_System_Int32_DotNext_Text_DecodingContext_System_Threading_CancellationToken_.md&amp;value=---%0Auid%3A%20DotNext.IO.IAsyncBinaryReader.ReadStringAsync(System.Int32%2CDotNext.Text.DecodingContext%2CSystem.Threading.CancellationToken)%0Asummary%3A%20'*You%20can%20override%20summary%20for%20the%20API%20here%20using%20*MARKDOWN*%20syntax'%0A---%0A%0A*Please%20type%20below%20more%20information%20about%20this%20API%3A*%0A%0A">Improve this Doc</a>
+  </span>
+  <span class="small pull-right mobile-hide">
+    <a href="https://github.com/sakno/DotNext/blob/gh-pages/src/DotNext.IO/IO/IAsyncBinaryReader.cs/#L53">View Source</a>
+  </span>
+  <a id="DotNext_IO_IAsyncBinaryReader_ReadStringAsync_" data-uid="DotNext.IO.IAsyncBinaryReader.ReadStringAsync*"></a>
+  <h4 id="DotNext_IO_IAsyncBinaryReader_ReadStringAsync_System_Int32_DotNext_Text_DecodingContext_System_Threading_CancellationToken_" data-uid="DotNext.IO.IAsyncBinaryReader.ReadStringAsync(System.Int32,DotNext.Text.DecodingContext,System.Threading.CancellationToken)">ReadStringAsync(Int32, DecodingContext, CancellationToken)</h4>
   <div class="markdown level1 summary"><p>Decodes the string.</p>
-</div>
-  <div class="markdown level1 conceptual"></div>
-  <h5 class="decalaration">Declaration</h5>
-  <div class="codewrapper">
-    <pre><code class="lang-csharp hljs">ValueTask&lt;string&gt; ReadStringAsync(int length, DecodingContext context, CancellationToken token = default(CancellationToken))</code></pre>
-  </div>
-  <h5 class="parameters">Parameters</h5>
-  <table class="table table-bordered table-striped table-condensed">
-    <thead>
-      <tr>
-        <th>Type</th>
-        <th>Name</th>
-        <th>Description</th>
-      </tr>
-    </thead>
-    <tbody>
-      <tr>
-        <td><a class="xref" href="https://docs.microsoft.com/dotnet/api/system.int32">Int32</a></td>
-        <td><span class="parametername">length</span></td>
+</div>
+  <div class="markdown level1 conceptual"></div>
+  <h5 class="decalaration">Declaration</h5>
+  <div class="codewrapper">
+    <pre><code class="lang-csharp hljs">ValueTask&lt;string&gt; ReadStringAsync(int length, DecodingContext context, CancellationToken token = default(CancellationToken))</code></pre>
+  </div>
+  <h5 class="parameters">Parameters</h5>
+  <table class="table table-bordered table-striped table-condensed">
+    <thead>
+      <tr>
+        <th>Type</th>
+        <th>Name</th>
+        <th>Description</th>
+      </tr>
+    </thead>
+    <tbody>
+      <tr>
+        <td><a class="xref" href="https://docs.microsoft.com/dotnet/api/system.int32">Int32</a></td>
+        <td><span class="parametername">length</span></td>
         <td><p>The length of the encoded string, in bytes.</p>
-</td>
-      </tr>
-      <tr>
-        <td><a class="xref" href="DotNext.Text.DecodingContext.html">DecodingContext</a></td>
-        <td><span class="parametername">context</span></td>
+</td>
+      </tr>
+      <tr>
+        <td><a class="xref" href="DotNext.Text.DecodingContext.html">DecodingContext</a></td>
+        <td><span class="parametername">context</span></td>
         <td><p>The decoding context containing string characters encoding.</p>
-</td>
-      </tr>
-      <tr>
-        <td><a class="xref" href="https://docs.microsoft.com/dotnet/api/system.threading.cancellationtoken">CancellationToken</a></td>
-        <td><span class="parametername">token</span></td>
+</td>
+      </tr>
+      <tr>
+        <td><a class="xref" href="https://docs.microsoft.com/dotnet/api/system.threading.cancellationtoken">CancellationToken</a></td>
+        <td><span class="parametername">token</span></td>
         <td><p>The token that can be used to cancel the operation.</p>
-</td>
-      </tr>
-    </tbody>
-  </table>
-  <h5 class="returns">Returns</h5>
-  <table class="table table-bordered table-striped table-condensed">
-    <thead>
-      <tr>
-        <th>Type</th>
-        <th>Description</th>
-      </tr>
-    </thead>
-    <tbody>
-      <tr>
-        <td><a class="xref" href="https://docs.microsoft.com/dotnet/api/system.threading.tasks.valuetask-1">ValueTask</a>&lt;<a class="xref" href="https://docs.microsoft.com/dotnet/api/system.string">String</a>&gt;</td>
+</td>
+      </tr>
+    </tbody>
+  </table>
+  <h5 class="returns">Returns</h5>
+  <table class="table table-bordered table-striped table-condensed">
+    <thead>
+      <tr>
+        <th>Type</th>
+        <th>Description</th>
+      </tr>
+    </thead>
+    <tbody>
+      <tr>
+        <td><a class="xref" href="https://docs.microsoft.com/dotnet/api/system.threading.tasks.valuetask-1">ValueTask</a>&lt;<a class="xref" href="https://docs.microsoft.com/dotnet/api/system.string">String</a>&gt;</td>
         <td><p>The decoded string.</p>
-</td>
-      </tr>
-    </tbody>
-  </table>
-  <h5 class="exceptions">Exceptions</h5>
-  <table class="table table-bordered table-striped table-condensed">
-    <thead>
-      <tr>
-        <th>Type</th>
-        <th>Condition</th>
-      </tr>
-    </thead>
-    <tbody>
-      <tr>
-        <td><a class="xref" href="https://docs.microsoft.com/dotnet/api/system.operationcanceledexception">OperationCanceledException</a></td>
+</td>
+      </tr>
+    </tbody>
+  </table>
+  <h5 class="exceptions">Exceptions</h5>
+  <table class="table table-bordered table-striped table-condensed">
+    <thead>
+      <tr>
+        <th>Type</th>
+        <th>Condition</th>
+      </tr>
+    </thead>
+    <tbody>
+      <tr>
+        <td><a class="xref" href="https://docs.microsoft.com/dotnet/api/system.operationcanceledexception">OperationCanceledException</a></td>
         <td><p>The operation has been canceled.</p>
-</td>
-      </tr>
-      <tr>
-        <td><a class="xref" href="https://docs.microsoft.com/dotnet/api/system.io.endofstreamexception">EndOfStreamException</a></td>
+</td>
+      </tr>
+      <tr>
+        <td><a class="xref" href="https://docs.microsoft.com/dotnet/api/system.io.endofstreamexception">EndOfStreamException</a></td>
         <td><p>The underlying source doesn't contain necessary amount of bytes to decode the value.</p>
-</td>
-      </tr>
-    </tbody>
-  </table>
-  <h3 id="extensionmethods">Extension Methods</h3>
-  <div>
-      <a class="xref" href="DotNext.Threading.AsyncLockAcquisition.html#DotNext_Threading_AsyncLockAcquisition_AcquireLockAsync__1___0_System_TimeSpan_">AsyncLockAcquisition.AcquireLockAsync&lt;T&gt;(T, TimeSpan)</a>
-  </div>
-  <div>
-      <a class="xref" href="DotNext.Threading.AsyncLockAcquisition.html#DotNext_Threading_AsyncLockAcquisition_AcquireLockAsync__1___0_System_Threading_CancellationToken_">AsyncLockAcquisition.AcquireLockAsync&lt;T&gt;(T, CancellationToken)</a>
-  </div>
-  <div>
-      <a class="xref" href="DotNext.Threading.AsyncLockAcquisition.html#DotNext_Threading_AsyncLockAcquisition_AcquireReadLockAsync__1___0_System_TimeSpan_">AsyncLockAcquisition.AcquireReadLockAsync&lt;T&gt;(T, TimeSpan)</a>
-  </div>
-  <div>
-      <a class="xref" href="DotNext.Threading.AsyncLockAcquisition.html#DotNext_Threading_AsyncLockAcquisition_AcquireReadLockAsync__1___0_System_Threading_CancellationToken_">AsyncLockAcquisition.AcquireReadLockAsync&lt;T&gt;(T, CancellationToken)</a>
-  </div>
-  <div>
-      <a class="xref" href="DotNext.Threading.AsyncLockAcquisition.html#DotNext_Threading_AsyncLockAcquisition_AcquireWriteLockAsync__1___0_System_TimeSpan_">AsyncLockAcquisition.AcquireWriteLockAsync&lt;T&gt;(T, TimeSpan)</a>
-  </div>
-  <div>
-      <a class="xref" href="DotNext.Threading.AsyncLockAcquisition.html#DotNext_Threading_AsyncLockAcquisition_AcquireWriteLockAsync__1___0_System_Threading_CancellationToken_">AsyncLockAcquisition.AcquireWriteLockAsync&lt;T&gt;(T, CancellationToken)</a>
-  </div>
-  <div>
-      <a class="xref" href="DotNext.Threading.AsyncLockAcquisition.html#DotNext_Threading_AsyncLockAcquisition_AcquireUpgradeableReadLockAsync__1___0_System_TimeSpan_">AsyncLockAcquisition.AcquireUpgradeableReadLockAsync&lt;T&gt;(T, TimeSpan)</a>
-  </div>
-  <div>
-      <a class="xref" href="DotNext.Threading.AsyncLockAcquisition.html#DotNext_Threading_AsyncLockAcquisition_AcquireUpgradeableReadLockAsync__1___0_System_Threading_CancellationToken_">AsyncLockAcquisition.AcquireUpgradeableReadLockAsync&lt;T&gt;(T, CancellationToken)</a>
-  </div>
-  <div>
-      <a class="xref" href="DotNext.ObjectExtensions.html#DotNext_ObjectExtensions_GetUserData__1___0_">ObjectExtensions.GetUserData&lt;T&gt;(T)</a>
-  </div>
-  <div>
-      <a class="xref" href="DotNext.ObjectExtensions.html#DotNext_ObjectExtensions_IsOneOf__1___0_System_Collections_Generic_IEnumerable___0__">ObjectExtensions.IsOneOf&lt;T&gt;(T, IEnumerable&lt;T&gt;)</a>
-  </div>
-  <div>
-      <a class="xref" href="DotNext.ObjectExtensions.html#DotNext_ObjectExtensions_IsOneOf__1___0___0___">ObjectExtensions.IsOneOf&lt;T&gt;(T, T[])</a>
-  </div>
-  <div>
-      <a class="xref" href="DotNext.ObjectExtensions.html#DotNext_ObjectExtensions_Decompose__3___0_System_Func___0___1__System_Func___0___2____1____2__">ObjectExtensions.Decompose&lt;T, R1, R2&gt;(T, Func&lt;T, R1&gt;, Func&lt;T, R2&gt;, out R1, out R2)</a>
-  </div>
-  <div>
-      <a class="xref" href="DotNext.ObjectExtensions.html#DotNext_ObjectExtensions_Decompose__3___0_DotNext_ValueFunc___0___1___DotNext_ValueFunc___0___2_____1____2__">ObjectExtensions.Decompose&lt;T, R1, R2&gt;(T, ValueFunc&lt;T, R1&gt;, ValueFunc&lt;T, R2&gt;, out R1, out R2)</a>
-  </div>
-  <div>
-      <a class="xref" href="DotNext.ObjectExtensions.html#DotNext_ObjectExtensions_Decompose__3___0_System_Func___0___1__System_Func___0___2__">ObjectExtensions.Decompose&lt;T, R1, R2&gt;(T, Func&lt;T, R1&gt;, Func&lt;T, R2&gt;)</a>
-  </div>
-  <div>
-      <a class="xref" href="DotNext.ObjectExtensions.html#DotNext_ObjectExtensions_Decompose__3___0_DotNext_ValueFunc___0___1___DotNext_ValueFunc___0___2___">ObjectExtensions.Decompose&lt;T, R1, R2&gt;(T, ValueFunc&lt;T, R1&gt;, ValueFunc&lt;T, R2&gt;)</a>
-  </div>
-  <div>
-      <a class="xref" href="DotNext.Threading.LockAcquisition.html#DotNext_Threading_LockAcquisition_AcquireReadLock__1___0_">LockAcquisition.AcquireReadLock&lt;T&gt;(T)</a>
-  </div>
-  <div>
-      <a class="xref" href="DotNext.Threading.LockAcquisition.html#DotNext_Threading_LockAcquisition_AcquireReadLock__1___0_System_TimeSpan_">LockAcquisition.AcquireReadLock&lt;T&gt;(T, TimeSpan)</a>
-  </div>
-  <div>
-      <a class="xref" href="DotNext.Threading.LockAcquisition.html#DotNext_Threading_LockAcquisition_AcquireWriteLock__1___0_">LockAcquisition.AcquireWriteLock&lt;T&gt;(T)</a>
-  </div>
-  <div>
-      <a class="xref" href="DotNext.Threading.LockAcquisition.html#DotNext_Threading_LockAcquisition_AcquireWriteLock__1___0_System_TimeSpan_">LockAcquisition.AcquireWriteLock&lt;T&gt;(T, TimeSpan)</a>
-  </div>
-  <div>
-      <a class="xref" href="DotNext.Threading.LockAcquisition.html#DotNext_Threading_LockAcquisition_AcquireUpgradeableReadLock__1___0_">LockAcquisition.AcquireUpgradeableReadLock&lt;T&gt;(T)</a>
-  </div>
-  <div>
-      <a class="xref" href="DotNext.Threading.LockAcquisition.html#DotNext_Threading_LockAcquisition_AcquireUpgradeableReadLock__1___0_System_TimeSpan_">LockAcquisition.AcquireUpgradeableReadLock&lt;T&gt;(T, TimeSpan)</a>
-  </div>
-  <div>
-      <a class="xref" href="DotNext.Linq.Expressions.ExpressionBuilder.html#DotNext_Linq_Expressions_ExpressionBuilder_Const__1___0_">ExpressionBuilder.Const&lt;T&gt;(T)</a>
-  </div>
-  <h3 id="seealso">See Also</h3>
-  <div class="seealso">
-      <div><a class="xref" href="DotNext.IO.IAsyncBinaryWriter.html">IAsyncBinaryWriter</a></div>
-  </div>
-</article>
-          </div>
-          
-          <div class="hidden-sm col-md-2" role="complementary">
-            <div class="sideaffix">
-              <div class="contribution">
-                <ul class="nav">
-                  <li>
-                    <a href="https://github.com/sakno/dotNext/new/gh-pages/apiSpec/new?filename=DotNext_IO_IAsyncBinaryReader.md&amp;value=---%0Auid%3A%20DotNext.IO.IAsyncBinaryReader%0Asummary%3A%20'*You%20can%20override%20summary%20for%20the%20API%20here%20using%20*MARKDOWN*%20syntax'%0A---%0A%0A*Please%20type%20below%20more%20information%20about%20this%20API%3A*%0A%0A" class="contribution-link">Improve this Doc</a>
-                  </li>
-                  <li>
-                    <a href="https://github.com/sakno/dotNext/blob/gh-pages/src/DotNext.IO/IO/IAsyncBinaryReader.cs/#L17" class="contribution-link">View Source</a>
-                  </li>
-                </ul>
-              </div>
-              <nav class="bs-docs-sidebar hidden-print hidden-xs hidden-sm affix" id="affix">
-              <!-- <p><a class="back-to-top" href="#top">Back to top</a><p> -->
-              </nav>
-            </div>
-          </div>
-        </div>
-      </div>
-      
-      <footer>
-        <div class="grad-bottom"></div>
-        <div class="footer">
-          <div class="container">
-            <span class="pull-right">
-              <a href="#top">Back to top</a>
-            </span>
-            
-            <span>Generated by <strong>DocFX</strong></span>
-          </div>
-        </div>
-      </footer>
-    </div>
-    
-    <script type="text/javascript" src="../styles/docfx.vendor.js"></script>
-    <script type="text/javascript" src="../styles/docfx.js"></script>
-    <script type="text/javascript" src="../styles/main.js"></script>
-  </body>
-</html>
+</td>
+      </tr>
+    </tbody>
+  </table>
+  <h3 id="extensionmethods">Extension Methods</h3>
+  <div>
+      <a class="xref" href="DotNext.Threading.AsyncLockAcquisition.html#DotNext_Threading_AsyncLockAcquisition_AcquireLockAsync__1___0_System_TimeSpan_">AsyncLockAcquisition.AcquireLockAsync&lt;T&gt;(T, TimeSpan)</a>
+  </div>
+  <div>
+      <a class="xref" href="DotNext.Threading.AsyncLockAcquisition.html#DotNext_Threading_AsyncLockAcquisition_AcquireLockAsync__1___0_System_Threading_CancellationToken_">AsyncLockAcquisition.AcquireLockAsync&lt;T&gt;(T, CancellationToken)</a>
+  </div>
+  <div>
+      <a class="xref" href="DotNext.Threading.AsyncLockAcquisition.html#DotNext_Threading_AsyncLockAcquisition_AcquireReadLockAsync__1___0_System_TimeSpan_">AsyncLockAcquisition.AcquireReadLockAsync&lt;T&gt;(T, TimeSpan)</a>
+  </div>
+  <div>
+      <a class="xref" href="DotNext.Threading.AsyncLockAcquisition.html#DotNext_Threading_AsyncLockAcquisition_AcquireReadLockAsync__1___0_System_Threading_CancellationToken_">AsyncLockAcquisition.AcquireReadLockAsync&lt;T&gt;(T, CancellationToken)</a>
+  </div>
+  <div>
+      <a class="xref" href="DotNext.Threading.AsyncLockAcquisition.html#DotNext_Threading_AsyncLockAcquisition_AcquireWriteLockAsync__1___0_System_TimeSpan_">AsyncLockAcquisition.AcquireWriteLockAsync&lt;T&gt;(T, TimeSpan)</a>
+  </div>
+  <div>
+      <a class="xref" href="DotNext.Threading.AsyncLockAcquisition.html#DotNext_Threading_AsyncLockAcquisition_AcquireWriteLockAsync__1___0_System_Threading_CancellationToken_">AsyncLockAcquisition.AcquireWriteLockAsync&lt;T&gt;(T, CancellationToken)</a>
+  </div>
+  <div>
+      <a class="xref" href="DotNext.Threading.AsyncLockAcquisition.html#DotNext_Threading_AsyncLockAcquisition_AcquireUpgradeableReadLockAsync__1___0_System_TimeSpan_">AsyncLockAcquisition.AcquireUpgradeableReadLockAsync&lt;T&gt;(T, TimeSpan)</a>
+  </div>
+  <div>
+      <a class="xref" href="DotNext.Threading.AsyncLockAcquisition.html#DotNext_Threading_AsyncLockAcquisition_AcquireUpgradeableReadLockAsync__1___0_System_Threading_CancellationToken_">AsyncLockAcquisition.AcquireUpgradeableReadLockAsync&lt;T&gt;(T, CancellationToken)</a>
+  </div>
+  <div>
+      <a class="xref" href="DotNext.Linq.Expressions.ExpressionBuilder.html#DotNext_Linq_Expressions_ExpressionBuilder_Const__1___0_">ExpressionBuilder.Const&lt;T&gt;(T)</a>
+  </div>
+  <div>
+      <a class="xref" href="DotNext.ObjectExtensions.html#DotNext_ObjectExtensions_GetUserData__1___0_">ObjectExtensions.GetUserData&lt;T&gt;(T)</a>
+  </div>
+  <div>
+      <a class="xref" href="DotNext.ObjectExtensions.html#DotNext_ObjectExtensions_IsOneOf__1___0_System_Collections_Generic_IEnumerable___0__">ObjectExtensions.IsOneOf&lt;T&gt;(T, IEnumerable&lt;T&gt;)</a>
+  </div>
+  <div>
+      <a class="xref" href="DotNext.ObjectExtensions.html#DotNext_ObjectExtensions_IsOneOf__1___0___0___">ObjectExtensions.IsOneOf&lt;T&gt;(T, T[])</a>
+  </div>
+  <div>
+      <a class="xref" href="DotNext.ObjectExtensions.html#DotNext_ObjectExtensions_Decompose__3___0_System_Func___0___1__System_Func___0___2____1____2__">ObjectExtensions.Decompose&lt;T, R1, R2&gt;(T, Func&lt;T, R1&gt;, Func&lt;T, R2&gt;, out R1, out R2)</a>
+  </div>
+  <div>
+      <a class="xref" href="DotNext.ObjectExtensions.html#DotNext_ObjectExtensions_Decompose__3___0_DotNext_ValueFunc___0___1___DotNext_ValueFunc___0___2_____1____2__">ObjectExtensions.Decompose&lt;T, R1, R2&gt;(T, ValueFunc&lt;T, R1&gt;, ValueFunc&lt;T, R2&gt;, out R1, out R2)</a>
+  </div>
+  <div>
+      <a class="xref" href="DotNext.ObjectExtensions.html#DotNext_ObjectExtensions_Decompose__3___0_System_Func___0___1__System_Func___0___2__">ObjectExtensions.Decompose&lt;T, R1, R2&gt;(T, Func&lt;T, R1&gt;, Func&lt;T, R2&gt;)</a>
+  </div>
+  <div>
+      <a class="xref" href="DotNext.ObjectExtensions.html#DotNext_ObjectExtensions_Decompose__3___0_DotNext_ValueFunc___0___1___DotNext_ValueFunc___0___2___">ObjectExtensions.Decompose&lt;T, R1, R2&gt;(T, ValueFunc&lt;T, R1&gt;, ValueFunc&lt;T, R2&gt;)</a>
+  </div>
+  <div>
+      <a class="xref" href="DotNext.Threading.LockAcquisition.html#DotNext_Threading_LockAcquisition_AcquireReadLock__1___0_">LockAcquisition.AcquireReadLock&lt;T&gt;(T)</a>
+  </div>
+  <div>
+      <a class="xref" href="DotNext.Threading.LockAcquisition.html#DotNext_Threading_LockAcquisition_AcquireReadLock__1___0_System_TimeSpan_">LockAcquisition.AcquireReadLock&lt;T&gt;(T, TimeSpan)</a>
+  </div>
+  <div>
+      <a class="xref" href="DotNext.Threading.LockAcquisition.html#DotNext_Threading_LockAcquisition_AcquireWriteLock__1___0_">LockAcquisition.AcquireWriteLock&lt;T&gt;(T)</a>
+  </div>
+  <div>
+      <a class="xref" href="DotNext.Threading.LockAcquisition.html#DotNext_Threading_LockAcquisition_AcquireWriteLock__1___0_System_TimeSpan_">LockAcquisition.AcquireWriteLock&lt;T&gt;(T, TimeSpan)</a>
+  </div>
+  <div>
+      <a class="xref" href="DotNext.Threading.LockAcquisition.html#DotNext_Threading_LockAcquisition_AcquireUpgradeableReadLock__1___0_">LockAcquisition.AcquireUpgradeableReadLock&lt;T&gt;(T)</a>
+  </div>
+  <div>
+      <a class="xref" href="DotNext.Threading.LockAcquisition.html#DotNext_Threading_LockAcquisition_AcquireUpgradeableReadLock__1___0_System_TimeSpan_">LockAcquisition.AcquireUpgradeableReadLock&lt;T&gt;(T, TimeSpan)</a>
+  </div>
+  <h3 id="seealso">See Also</h3>
+  <div class="seealso">
+      <div><a class="xref" href="DotNext.IO.IAsyncBinaryWriter.html">IAsyncBinaryWriter</a></div>
+  </div>
+</article>
+          </div>
+          
+          <div class="hidden-sm col-md-2" role="complementary">
+            <div class="sideaffix">
+              <div class="contribution">
+                <ul class="nav">
+                  <li>
+                    <a href="https://github.com/sakno/DotNext/new/gh-pages/apiSpec/new?filename=DotNext_IO_IAsyncBinaryReader.md&amp;value=---%0Auid%3A%20DotNext.IO.IAsyncBinaryReader%0Asummary%3A%20'*You%20can%20override%20summary%20for%20the%20API%20here%20using%20*MARKDOWN*%20syntax'%0A---%0A%0A*Please%20type%20below%20more%20information%20about%20this%20API%3A*%0A%0A" class="contribution-link">Improve this Doc</a>
+                  </li>
+                  <li>
+                    <a href="https://github.com/sakno/DotNext/blob/gh-pages/src/DotNext.IO/IO/IAsyncBinaryReader.cs/#L17" class="contribution-link">View Source</a>
+                  </li>
+                </ul>
+              </div>
+              <nav class="bs-docs-sidebar hidden-print hidden-xs hidden-sm affix" id="affix">
+              <!-- <p><a class="back-to-top" href="#top">Back to top</a><p> -->
+              </nav>
+            </div>
+          </div>
+        </div>
+      </div>
+      
+      <footer>
+        <div class="grad-bottom"></div>
+        <div class="footer">
+          <div class="container">
+            <span class="pull-right">
+              <a href="#top">Back to top</a>
+            </span>
+            
+            <span>Generated by <strong>DocFX</strong></span>
+          </div>
+        </div>
+      </footer>
+    </div>
+    
+    <script type="text/javascript" src="../styles/docfx.vendor.js"></script>
+    <script type="text/javascript" src="../styles/docfx.js"></script>
+    <script type="text/javascript" src="../styles/main.js"></script>
+  </body>
+</html>