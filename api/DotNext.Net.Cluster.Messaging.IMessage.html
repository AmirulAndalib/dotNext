--- conflicted
+++ resolved
@@ -1,15 +1,14 @@
-﻿<!DOCTYPE html>
-<!--[if IE]><![endif]-->
-<html>
+﻿<!DOCTYPE html>
+<!--[if IE]><![endif]-->
+<html>
   
   <head>
     <meta charset="utf-8">
     <meta http-equiv="X-UA-Compatible" content="IE=edge,chrome=1">
-    <title>Interface IMessage
+    <title>Interface IMessage
    | .NEXT </title>
     <meta name="viewport" content="width=device-width">
-    <meta name="title" content="Interface IMessage
-<<<<<<< HEAD
+    <meta name="title" content="Interface IMessage
    | .NEXT ">
     <meta name="generator" content="docfx 2.50.0.0">
     
@@ -23,265 +22,250 @@
     
     
     
-=======
-   | .NEXT ">
-    <meta name="generator" content="docfx 2.49.0.0">
-    
-    <link rel="shortcut icon" href="../fav.ico">
-    <link rel="stylesheet" href="../styles/docfx.vendor.css">
-    <link rel="stylesheet" href="../styles/docfx.css">
-    <link rel="stylesheet" href="../styles/main.css">
-    <link href="https://fonts.googleapis.com/css?family=Open+Sans" rel="stylesheet">
-    <meta property="docfx:navrel" content="../toc.html">
-    <meta property="docfx:tocrel" content="toc.html">
-    
-    
-    
->>>>>>> ceac8404
-  </head>  <body data-spy="scroll" data-target="#affix" data-offset="120">
-    <div id="wrapper">
-      <header>
-        
-        <nav id="autocollapse" class="navbar navbar-inverse ng-scope" role="navigation">
-          <div class="container">
-            <div class="navbar-header">
-              <button type="button" class="navbar-toggle" data-toggle="collapse" data-target="#navbar">
-                <span class="sr-only">Toggle navigation</span>
-                <span class="icon-bar"></span>
-                <span class="icon-bar"></span>
-                <span class="icon-bar"></span>
-              </button>
-              
-              <a class="navbar-brand" href="../index.html">
-                <img id="logo" class="svg" src="../doc_logo.png" alt="">
-              </a>
-            </div>
-            <div class="collapse navbar-collapse" id="navbar">
-              <form class="navbar-form navbar-right" role="search" id="search">
-                <div class="form-group">
-                  <input type="text" class="form-control" id="search-query" placeholder="Search" autocomplete="off">
-                </div>
-              </form>
-            </div>
-          </div>
-        </nav>
-        
-        <div class="subnav navbar navbar-default">
-          <div class="container hide-when-search" id="breadcrumb">
-            <ul class="breadcrumb">
-              <li></li>
-            </ul>
-          </div>
-        </div>
-      </header>
-      <div role="main" class="container body-content hide-when-search">
-        
-        <div class="sidenav hide-when-search">
-          <a class="btn toc-toggle collapse" data-toggle="collapse" href="#sidetoggle" aria-expanded="false" aria-controls="sidetoggle">Show / Hide Table of Contents</a>
-          <div class="sidetoggle collapse" id="sidetoggle">
-            <div id="sidetoc"></div>
-          </div>
-        </div>
-        <div class="article row grid-right">
-          <div class="col-md-10">
-            <article class="content wrap" id="_content" data-uid="DotNext.Net.Cluster.Messaging.IMessage">
-  
-  
-  <h1 id="DotNext_Net_Cluster_Messaging_IMessage" data-uid="DotNext.Net.Cluster.Messaging.IMessage" class="text-break">Interface IMessage
-  </h1>
+  </head>  <body data-spy="scroll" data-target="#affix" data-offset="120">
+    <div id="wrapper">
+      <header>
+        
+        <nav id="autocollapse" class="navbar navbar-inverse ng-scope" role="navigation">
+          <div class="container">
+            <div class="navbar-header">
+              <button type="button" class="navbar-toggle" data-toggle="collapse" data-target="#navbar">
+                <span class="sr-only">Toggle navigation</span>
+                <span class="icon-bar"></span>
+                <span class="icon-bar"></span>
+                <span class="icon-bar"></span>
+              </button>
+              
+              <a class="navbar-brand" href="../index.html">
+                <img id="logo" class="svg" src="../doc_logo.png" alt="">
+              </a>
+            </div>
+            <div class="collapse navbar-collapse" id="navbar">
+              <form class="navbar-form navbar-right" role="search" id="search">
+                <div class="form-group">
+                  <input type="text" class="form-control" id="search-query" placeholder="Search" autocomplete="off">
+                </div>
+              </form>
+            </div>
+          </div>
+        </nav>
+        
+        <div class="subnav navbar navbar-default">
+          <div class="container hide-when-search" id="breadcrumb">
+            <ul class="breadcrumb">
+              <li></li>
+            </ul>
+          </div>
+        </div>
+      </header>
+      <div role="main" class="container body-content hide-when-search">
+        
+        <div class="sidenav hide-when-search">
+          <a class="btn toc-toggle collapse" data-toggle="collapse" href="#sidetoggle" aria-expanded="false" aria-controls="sidetoggle">Show / Hide Table of Contents</a>
+          <div class="sidetoggle collapse" id="sidetoggle">
+            <div id="sidetoc"></div>
+          </div>
+        </div>
+        <div class="article row grid-right">
+          <div class="col-md-10">
+            <article class="content wrap" id="_content" data-uid="DotNext.Net.Cluster.Messaging.IMessage">
+  
+  
+  <h1 id="DotNext_Net_Cluster_Messaging_IMessage" data-uid="DotNext.Net.Cluster.Messaging.IMessage" class="text-break">Interface IMessage
+  </h1>
   <div class="markdown level0 summary"><p>Represents message that can be transferred between cluster nodes.</p>
-</div>
-  <div class="markdown level0 conceptual"></div>
-  <h6><strong>Namespace</strong>: <a class="xref" href="DotNext.Net.Cluster.Messaging.html">DotNext.Net.Cluster.Messaging</a></h6>
-  <h6><strong>Assembly</strong>: DotNext.Net.Cluster.dll</h6>
-  <h5 id="DotNext_Net_Cluster_Messaging_IMessage_syntax">Syntax</h5>
-  <div class="codewrapper">
-    <pre><code class="lang-csharp hljs">public interface IMessage : IO.IDataTransferObject</code></pre>
-  </div>
-  <h5 id="DotNext_Net_Cluster_Messaging_IMessage_remarks"><strong>Remarks</strong></h5>
+</div>
+  <div class="markdown level0 conceptual"></div>
+  <h6><strong>Namespace</strong>: <a class="xref" href="DotNext.Net.Cluster.Messaging.html">DotNext.Net.Cluster.Messaging</a></h6>
+  <h6><strong>Assembly</strong>: DotNext.Net.Cluster.dll</h6>
+  <h5 id="DotNext_Net_Cluster_Messaging_IMessage_syntax">Syntax</h5>
+  <div class="codewrapper">
+    <pre><code class="lang-csharp hljs">public interface IMessage : IDataTransferObject</code></pre>
+  </div>
+  <h5 id="DotNext_Net_Cluster_Messaging_IMessage_remarks"><strong>Remarks</strong></h5>
   <div class="markdown level0 remarks"><p>Message is a low-level abstraction representing logical protocol-independent transport unit used for communication between nodes.
 This interface should not be implemented by entities at higher level of abstraction such as Business Layer. It is similar
 to Data Transfer Object.</p>
-</div>
-  <h3 id="properties">Properties
-  </h3>
-  <span class="small pull-right mobile-hide">
-    <span class="divider">|</span>
-    <a href="https://github.com/sakno/dotNext/new/gh-pages/apiSpec/new?filename=DotNext_Net_Cluster_Messaging_IMessage_Name.md&amp;value=---%0Auid%3A%20DotNext.Net.Cluster.Messaging.IMessage.Name%0Asummary%3A%20'*You%20can%20override%20summary%20for%20the%20API%20here%20using%20*MARKDOWN*%20syntax'%0A---%0A%0A*Please%20type%20below%20more%20information%20about%20this%20API%3A*%0A%0A">Improve this Doc</a>
-  </span>
-  <span class="small pull-right mobile-hide">
-    <a href="https://github.com/sakno/dotNext/blob/gh-pages/src/cluster/DotNext.Net.Cluster/Net/Cluster/Messaging/IMessage.cs/#L21">View Source</a>
-  </span>
-  <a id="DotNext_Net_Cluster_Messaging_IMessage_Name_" data-uid="DotNext.Net.Cluster.Messaging.IMessage.Name*"></a>
-  <h4 id="DotNext_Net_Cluster_Messaging_IMessage_Name" data-uid="DotNext.Net.Cluster.Messaging.IMessage.Name">Name</h4>
+</div>
+  <h3 id="properties">Properties
+  </h3>
+  <span class="small pull-right mobile-hide">
+    <span class="divider">|</span>
+    <a href="https://github.com/sakno/DotNext/new/gh-pages/apiSpec/new?filename=DotNext_Net_Cluster_Messaging_IMessage_Name.md&amp;value=---%0Auid%3A%20DotNext.Net.Cluster.Messaging.IMessage.Name%0Asummary%3A%20'*You%20can%20override%20summary%20for%20the%20API%20here%20using%20*MARKDOWN*%20syntax'%0A---%0A%0A*Please%20type%20below%20more%20information%20about%20this%20API%3A*%0A%0A">Improve this Doc</a>
+  </span>
+  <span class="small pull-right mobile-hide">
+    <a href="https://github.com/sakno/DotNext/blob/gh-pages/src/cluster/DotNext.Net.Cluster/Net/Cluster/Messaging/IMessage.cs/#L21">View Source</a>
+  </span>
+  <a id="DotNext_Net_Cluster_Messaging_IMessage_Name_" data-uid="DotNext.Net.Cluster.Messaging.IMessage.Name*"></a>
+  <h4 id="DotNext_Net_Cluster_Messaging_IMessage_Name" data-uid="DotNext.Net.Cluster.Messaging.IMessage.Name">Name</h4>
   <div class="markdown level1 summary"><p>Gets name of the message.</p>
-</div>
-  <div class="markdown level1 conceptual"></div>
-  <h5 class="decalaration">Declaration</h5>
-  <div class="codewrapper">
-    <pre><code class="lang-csharp hljs">string Name { get; }</code></pre>
-  </div>
-  <h5 class="propertyValue">Property Value</h5>
-  <table class="table table-bordered table-striped table-condensed">
-    <thead>
-      <tr>
-        <th>Type</th>
-        <th>Description</th>
-      </tr>
-    </thead>
-    <tbody>
-      <tr>
-        <td><a class="xref" href="https://docs.microsoft.com/dotnet/api/system.string">String</a></td>
-        <td></td>
-      </tr>
-    </tbody>
-  </table>
-  <span class="small pull-right mobile-hide">
-    <span class="divider">|</span>
-    <a href="https://github.com/sakno/dotNext/new/gh-pages/apiSpec/new?filename=DotNext_Net_Cluster_Messaging_IMessage_Type.md&amp;value=---%0Auid%3A%20DotNext.Net.Cluster.Messaging.IMessage.Type%0Asummary%3A%20'*You%20can%20override%20summary%20for%20the%20API%20here%20using%20*MARKDOWN*%20syntax'%0A---%0A%0A*Please%20type%20below%20more%20information%20about%20this%20API%3A*%0A%0A">Improve this Doc</a>
-  </span>
-  <span class="small pull-right mobile-hide">
-    <a href="https://github.com/sakno/dotNext/blob/gh-pages/src/cluster/DotNext.Net.Cluster/Net/Cluster/Messaging/IMessage.cs/#L26">View Source</a>
-  </span>
-  <a id="DotNext_Net_Cluster_Messaging_IMessage_Type_" data-uid="DotNext.Net.Cluster.Messaging.IMessage.Type*"></a>
-  <h4 id="DotNext_Net_Cluster_Messaging_IMessage_Type" data-uid="DotNext.Net.Cluster.Messaging.IMessage.Type">Type</h4>
+</div>
+  <div class="markdown level1 conceptual"></div>
+  <h5 class="decalaration">Declaration</h5>
+  <div class="codewrapper">
+    <pre><code class="lang-csharp hljs">string Name { get; }</code></pre>
+  </div>
+  <h5 class="propertyValue">Property Value</h5>
+  <table class="table table-bordered table-striped table-condensed">
+    <thead>
+      <tr>
+        <th>Type</th>
+        <th>Description</th>
+      </tr>
+    </thead>
+    <tbody>
+      <tr>
+        <td><a class="xref" href="https://docs.microsoft.com/dotnet/api/system.string">String</a></td>
+        <td></td>
+      </tr>
+    </tbody>
+  </table>
+  <span class="small pull-right mobile-hide">
+    <span class="divider">|</span>
+    <a href="https://github.com/sakno/DotNext/new/gh-pages/apiSpec/new?filename=DotNext_Net_Cluster_Messaging_IMessage_Type.md&amp;value=---%0Auid%3A%20DotNext.Net.Cluster.Messaging.IMessage.Type%0Asummary%3A%20'*You%20can%20override%20summary%20for%20the%20API%20here%20using%20*MARKDOWN*%20syntax'%0A---%0A%0A*Please%20type%20below%20more%20information%20about%20this%20API%3A*%0A%0A">Improve this Doc</a>
+  </span>
+  <span class="small pull-right mobile-hide">
+    <a href="https://github.com/sakno/DotNext/blob/gh-pages/src/cluster/DotNext.Net.Cluster/Net/Cluster/Messaging/IMessage.cs/#L26">View Source</a>
+  </span>
+  <a id="DotNext_Net_Cluster_Messaging_IMessage_Type_" data-uid="DotNext.Net.Cluster.Messaging.IMessage.Type*"></a>
+  <h4 id="DotNext_Net_Cluster_Messaging_IMessage_Type" data-uid="DotNext.Net.Cluster.Messaging.IMessage.Type">Type</h4>
   <div class="markdown level1 summary"><p>MIME type of the message.</p>
-</div>
-  <div class="markdown level1 conceptual"></div>
-  <h5 class="decalaration">Declaration</h5>
-  <div class="codewrapper">
-    <pre><code class="lang-csharp hljs">ContentType Type { get; }</code></pre>
-  </div>
-  <h5 class="propertyValue">Property Value</h5>
-  <table class="table table-bordered table-striped table-condensed">
-    <thead>
-      <tr>
-        <th>Type</th>
-        <th>Description</th>
-      </tr>
-    </thead>
-    <tbody>
-      <tr>
-        <td><a class="xref" href="https://docs.microsoft.com/dotnet/api/system.net.mime.contenttype">ContentType</a></td>
-        <td></td>
-      </tr>
-    </tbody>
-  </table>
-  <h3 id="extensionmethods">Extension Methods</h3>
-  <div>
-      <a class="xref" href="DotNext.Net.Cluster.Messaging.Messenger.html#DotNext_Net_Cluster_Messaging_Messenger_ReadAsTextAsync_DotNext_Net_Cluster_Messaging_IMessage_System_Threading_CancellationToken_">Messenger.ReadAsTextAsync(IMessage, CancellationToken)</a>
-  </div>
-  <div>
-      <a class="xref" href="DotNext.Threading.AsyncLockAcquisition.html#DotNext_Threading_AsyncLockAcquisition_AcquireLockAsync__1___0_System_TimeSpan_">AsyncLockAcquisition.AcquireLockAsync&lt;T&gt;(T, TimeSpan)</a>
-  </div>
-  <div>
-      <a class="xref" href="DotNext.Threading.AsyncLockAcquisition.html#DotNext_Threading_AsyncLockAcquisition_AcquireLockAsync__1___0_System_Threading_CancellationToken_">AsyncLockAcquisition.AcquireLockAsync&lt;T&gt;(T, CancellationToken)</a>
-  </div>
-  <div>
-      <a class="xref" href="DotNext.Threading.AsyncLockAcquisition.html#DotNext_Threading_AsyncLockAcquisition_AcquireReadLockAsync__1___0_System_TimeSpan_">AsyncLockAcquisition.AcquireReadLockAsync&lt;T&gt;(T, TimeSpan)</a>
-  </div>
-  <div>
-      <a class="xref" href="DotNext.Threading.AsyncLockAcquisition.html#DotNext_Threading_AsyncLockAcquisition_AcquireReadLockAsync__1___0_System_Threading_CancellationToken_">AsyncLockAcquisition.AcquireReadLockAsync&lt;T&gt;(T, CancellationToken)</a>
-  </div>
-  <div>
-      <a class="xref" href="DotNext.Threading.AsyncLockAcquisition.html#DotNext_Threading_AsyncLockAcquisition_AcquireWriteLockAsync__1___0_System_TimeSpan_">AsyncLockAcquisition.AcquireWriteLockAsync&lt;T&gt;(T, TimeSpan)</a>
-  </div>
-  <div>
-      <a class="xref" href="DotNext.Threading.AsyncLockAcquisition.html#DotNext_Threading_AsyncLockAcquisition_AcquireWriteLockAsync__1___0_System_Threading_CancellationToken_">AsyncLockAcquisition.AcquireWriteLockAsync&lt;T&gt;(T, CancellationToken)</a>
-  </div>
-  <div>
-      <a class="xref" href="DotNext.Threading.AsyncLockAcquisition.html#DotNext_Threading_AsyncLockAcquisition_AcquireUpgradeableReadLockAsync__1___0_System_TimeSpan_">AsyncLockAcquisition.AcquireUpgradeableReadLockAsync&lt;T&gt;(T, TimeSpan)</a>
-  </div>
-  <div>
-      <a class="xref" href="DotNext.Threading.AsyncLockAcquisition.html#DotNext_Threading_AsyncLockAcquisition_AcquireUpgradeableReadLockAsync__1___0_System_Threading_CancellationToken_">AsyncLockAcquisition.AcquireUpgradeableReadLockAsync&lt;T&gt;(T, CancellationToken)</a>
-  </div>
-  <div>
-      <a class="xref" href="DotNext.ObjectExtensions.html#DotNext_ObjectExtensions_GetUserData__1___0_">ObjectExtensions.GetUserData&lt;T&gt;(T)</a>
-  </div>
-  <div>
-      <a class="xref" href="DotNext.ObjectExtensions.html#DotNext_ObjectExtensions_IsOneOf__1___0_System_Collections_Generic_IEnumerable___0__">ObjectExtensions.IsOneOf&lt;T&gt;(T, IEnumerable&lt;T&gt;)</a>
-  </div>
-  <div>
-      <a class="xref" href="DotNext.ObjectExtensions.html#DotNext_ObjectExtensions_IsOneOf__1___0___0___">ObjectExtensions.IsOneOf&lt;T&gt;(T, T[])</a>
-  </div>
-  <div>
-      <a class="xref" href="DotNext.ObjectExtensions.html#DotNext_ObjectExtensions_Decompose__3___0_System_Func___0___1__System_Func___0___2____1____2__">ObjectExtensions.Decompose&lt;T, R1, R2&gt;(T, Func&lt;T, R1&gt;, Func&lt;T, R2&gt;, out R1, out R2)</a>
-  </div>
-  <div>
-      <a class="xref" href="DotNext.ObjectExtensions.html#DotNext_ObjectExtensions_Decompose__3___0_DotNext_ValueFunc___0___1___DotNext_ValueFunc___0___2_____1____2__">ObjectExtensions.Decompose&lt;T, R1, R2&gt;(T, ValueFunc&lt;T, R1&gt;, ValueFunc&lt;T, R2&gt;, out R1, out R2)</a>
-  </div>
-  <div>
-      <a class="xref" href="DotNext.ObjectExtensions.html#DotNext_ObjectExtensions_Decompose__3___0_System_Func___0___1__System_Func___0___2__">ObjectExtensions.Decompose&lt;T, R1, R2&gt;(T, Func&lt;T, R1&gt;, Func&lt;T, R2&gt;)</a>
-  </div>
-  <div>
-      <a class="xref" href="DotNext.ObjectExtensions.html#DotNext_ObjectExtensions_Decompose__3___0_DotNext_ValueFunc___0___1___DotNext_ValueFunc___0___2___">ObjectExtensions.Decompose&lt;T, R1, R2&gt;(T, ValueFunc&lt;T, R1&gt;, ValueFunc&lt;T, R2&gt;)</a>
-  </div>
-  <div>
-      <a class="xref" href="DotNext.Threading.LockAcquisition.html#DotNext_Threading_LockAcquisition_AcquireReadLock__1___0_">LockAcquisition.AcquireReadLock&lt;T&gt;(T)</a>
-  </div>
-  <div>
-      <a class="xref" href="DotNext.Threading.LockAcquisition.html#DotNext_Threading_LockAcquisition_AcquireReadLock__1___0_System_TimeSpan_">LockAcquisition.AcquireReadLock&lt;T&gt;(T, TimeSpan)</a>
-  </div>
-  <div>
-      <a class="xref" href="DotNext.Threading.LockAcquisition.html#DotNext_Threading_LockAcquisition_AcquireWriteLock__1___0_">LockAcquisition.AcquireWriteLock&lt;T&gt;(T)</a>
-  </div>
-  <div>
-      <a class="xref" href="DotNext.Threading.LockAcquisition.html#DotNext_Threading_LockAcquisition_AcquireWriteLock__1___0_System_TimeSpan_">LockAcquisition.AcquireWriteLock&lt;T&gt;(T, TimeSpan)</a>
-  </div>
-  <div>
-      <a class="xref" href="DotNext.Threading.LockAcquisition.html#DotNext_Threading_LockAcquisition_AcquireUpgradeableReadLock__1___0_">LockAcquisition.AcquireUpgradeableReadLock&lt;T&gt;(T)</a>
-  </div>
-  <div>
-      <a class="xref" href="DotNext.Threading.LockAcquisition.html#DotNext_Threading_LockAcquisition_AcquireUpgradeableReadLock__1___0_System_TimeSpan_">LockAcquisition.AcquireUpgradeableReadLock&lt;T&gt;(T, TimeSpan)</a>
-  </div>
-  <div>
-      <a class="xref" href="DotNext.Linq.Expressions.ExpressionBuilder.html#DotNext_Linq_Expressions_ExpressionBuilder_Const__1___0_">ExpressionBuilder.Const&lt;T&gt;(T)</a>
-  </div>
-  <h3 id="seealso">See Also</h3>
-  <div class="seealso">
-      <div><a class="xref" href="DotNext.Net.Cluster.Messaging.TextMessage.html">TextMessage</a></div>
-      <div><a class="xref" href="DotNext.Net.Cluster.Messaging.BinaryMessage.html">BinaryMessage</a></div>
-      <div><a class="xref" href="DotNext.Net.Cluster.Messaging.StreamMessage.html">StreamMessage</a></div>
-  </div>
-</article>
-          </div>
-          
-          <div class="hidden-sm col-md-2" role="complementary">
-            <div class="sideaffix">
-              <div class="contribution">
-                <ul class="nav">
-                  <li>
-                    <a href="https://github.com/sakno/dotNext/new/gh-pages/apiSpec/new?filename=DotNext_Net_Cluster_Messaging_IMessage.md&amp;value=---%0Auid%3A%20DotNext.Net.Cluster.Messaging.IMessage%0Asummary%3A%20'*You%20can%20override%20summary%20for%20the%20API%20here%20using%20*MARKDOWN*%20syntax'%0A---%0A%0A*Please%20type%20below%20more%20information%20about%20this%20API%3A*%0A%0A" class="contribution-link">Improve this Doc</a>
-                  </li>
-                  <li>
-                    <a href="https://github.com/sakno/dotNext/blob/gh-pages/src/cluster/DotNext.Net.Cluster/Net/Cluster/Messaging/IMessage.cs/#L16" class="contribution-link">View Source</a>
-                  </li>
-                </ul>
-              </div>
-              <nav class="bs-docs-sidebar hidden-print hidden-xs hidden-sm affix" id="affix">
-              <!-- <p><a class="back-to-top" href="#top">Back to top</a><p> -->
-              </nav>
-            </div>
-          </div>
-        </div>
-      </div>
-      
-      <footer>
-        <div class="grad-bottom"></div>
-        <div class="footer">
-          <div class="container">
-            <span class="pull-right">
-              <a href="#top">Back to top</a>
-            </span>
-            
-            <span>Generated by <strong>DocFX</strong></span>
-          </div>
-        </div>
-      </footer>
-    </div>
-    
-    <script type="text/javascript" src="../styles/docfx.vendor.js"></script>
-    <script type="text/javascript" src="../styles/docfx.js"></script>
-    <script type="text/javascript" src="../styles/main.js"></script>
-  </body>
-</html>
+</div>
+  <div class="markdown level1 conceptual"></div>
+  <h5 class="decalaration">Declaration</h5>
+  <div class="codewrapper">
+    <pre><code class="lang-csharp hljs">ContentType Type { get; }</code></pre>
+  </div>
+  <h5 class="propertyValue">Property Value</h5>
+  <table class="table table-bordered table-striped table-condensed">
+    <thead>
+      <tr>
+        <th>Type</th>
+        <th>Description</th>
+      </tr>
+    </thead>
+    <tbody>
+      <tr>
+        <td><a class="xref" href="https://docs.microsoft.com/dotnet/api/system.net.mime.contenttype">ContentType</a></td>
+        <td></td>
+      </tr>
+    </tbody>
+  </table>
+  <h3 id="extensionmethods">Extension Methods</h3>
+  <div>
+      <a class="xref" href="DotNext.Threading.AsyncLockAcquisition.html#DotNext_Threading_AsyncLockAcquisition_AcquireLockAsync__1___0_System_TimeSpan_">AsyncLockAcquisition.AcquireLockAsync&lt;T&gt;(T, TimeSpan)</a>
+  </div>
+  <div>
+      <a class="xref" href="DotNext.Threading.AsyncLockAcquisition.html#DotNext_Threading_AsyncLockAcquisition_AcquireLockAsync__1___0_System_Threading_CancellationToken_">AsyncLockAcquisition.AcquireLockAsync&lt;T&gt;(T, CancellationToken)</a>
+  </div>
+  <div>
+      <a class="xref" href="DotNext.Threading.AsyncLockAcquisition.html#DotNext_Threading_AsyncLockAcquisition_AcquireReadLockAsync__1___0_System_TimeSpan_">AsyncLockAcquisition.AcquireReadLockAsync&lt;T&gt;(T, TimeSpan)</a>
+  </div>
+  <div>
+      <a class="xref" href="DotNext.Threading.AsyncLockAcquisition.html#DotNext_Threading_AsyncLockAcquisition_AcquireReadLockAsync__1___0_System_Threading_CancellationToken_">AsyncLockAcquisition.AcquireReadLockAsync&lt;T&gt;(T, CancellationToken)</a>
+  </div>
+  <div>
+      <a class="xref" href="DotNext.Threading.AsyncLockAcquisition.html#DotNext_Threading_AsyncLockAcquisition_AcquireWriteLockAsync__1___0_System_TimeSpan_">AsyncLockAcquisition.AcquireWriteLockAsync&lt;T&gt;(T, TimeSpan)</a>
+  </div>
+  <div>
+      <a class="xref" href="DotNext.Threading.AsyncLockAcquisition.html#DotNext_Threading_AsyncLockAcquisition_AcquireWriteLockAsync__1___0_System_Threading_CancellationToken_">AsyncLockAcquisition.AcquireWriteLockAsync&lt;T&gt;(T, CancellationToken)</a>
+  </div>
+  <div>
+      <a class="xref" href="DotNext.Threading.AsyncLockAcquisition.html#DotNext_Threading_AsyncLockAcquisition_AcquireUpgradeableReadLockAsync__1___0_System_TimeSpan_">AsyncLockAcquisition.AcquireUpgradeableReadLockAsync&lt;T&gt;(T, TimeSpan)</a>
+  </div>
+  <div>
+      <a class="xref" href="DotNext.Threading.AsyncLockAcquisition.html#DotNext_Threading_AsyncLockAcquisition_AcquireUpgradeableReadLockAsync__1___0_System_Threading_CancellationToken_">AsyncLockAcquisition.AcquireUpgradeableReadLockAsync&lt;T&gt;(T, CancellationToken)</a>
+  </div>
+  <div>
+      <a class="xref" href="DotNext.Net.Cluster.Messaging.Messenger.html#DotNext_Net_Cluster_Messaging_Messenger_ReadAsTextAsync_DotNext_Net_Cluster_Messaging_IMessage_System_Threading_CancellationToken_">Messenger.ReadAsTextAsync(IMessage, CancellationToken)</a>
+  </div>
+  <div>
+      <a class="xref" href="DotNext.Linq.Expressions.ExpressionBuilder.html#DotNext_Linq_Expressions_ExpressionBuilder_Const__1___0_">ExpressionBuilder.Const&lt;T&gt;(T)</a>
+  </div>
+  <div>
+      <a class="xref" href="DotNext.ObjectExtensions.html#DotNext_ObjectExtensions_GetUserData__1___0_">ObjectExtensions.GetUserData&lt;T&gt;(T)</a>
+  </div>
+  <div>
+      <a class="xref" href="DotNext.ObjectExtensions.html#DotNext_ObjectExtensions_IsOneOf__1___0_System_Collections_Generic_IEnumerable___0__">ObjectExtensions.IsOneOf&lt;T&gt;(T, IEnumerable&lt;T&gt;)</a>
+  </div>
+  <div>
+      <a class="xref" href="DotNext.ObjectExtensions.html#DotNext_ObjectExtensions_IsOneOf__1___0___0___">ObjectExtensions.IsOneOf&lt;T&gt;(T, T[])</a>
+  </div>
+  <div>
+      <a class="xref" href="DotNext.ObjectExtensions.html#DotNext_ObjectExtensions_Decompose__3___0_System_Func___0___1__System_Func___0___2____1____2__">ObjectExtensions.Decompose&lt;T, R1, R2&gt;(T, Func&lt;T, R1&gt;, Func&lt;T, R2&gt;, out R1, out R2)</a>
+  </div>
+  <div>
+      <a class="xref" href="DotNext.ObjectExtensions.html#DotNext_ObjectExtensions_Decompose__3___0_DotNext_ValueFunc___0___1___DotNext_ValueFunc___0___2_____1____2__">ObjectExtensions.Decompose&lt;T, R1, R2&gt;(T, ValueFunc&lt;T, R1&gt;, ValueFunc&lt;T, R2&gt;, out R1, out R2)</a>
+  </div>
+  <div>
+      <a class="xref" href="DotNext.ObjectExtensions.html#DotNext_ObjectExtensions_Decompose__3___0_System_Func___0___1__System_Func___0___2__">ObjectExtensions.Decompose&lt;T, R1, R2&gt;(T, Func&lt;T, R1&gt;, Func&lt;T, R2&gt;)</a>
+  </div>
+  <div>
+      <a class="xref" href="DotNext.ObjectExtensions.html#DotNext_ObjectExtensions_Decompose__3___0_DotNext_ValueFunc___0___1___DotNext_ValueFunc___0___2___">ObjectExtensions.Decompose&lt;T, R1, R2&gt;(T, ValueFunc&lt;T, R1&gt;, ValueFunc&lt;T, R2&gt;)</a>
+  </div>
+  <div>
+      <a class="xref" href="DotNext.Threading.LockAcquisition.html#DotNext_Threading_LockAcquisition_AcquireReadLock__1___0_">LockAcquisition.AcquireReadLock&lt;T&gt;(T)</a>
+  </div>
+  <div>
+      <a class="xref" href="DotNext.Threading.LockAcquisition.html#DotNext_Threading_LockAcquisition_AcquireReadLock__1___0_System_TimeSpan_">LockAcquisition.AcquireReadLock&lt;T&gt;(T, TimeSpan)</a>
+  </div>
+  <div>
+      <a class="xref" href="DotNext.Threading.LockAcquisition.html#DotNext_Threading_LockAcquisition_AcquireWriteLock__1___0_">LockAcquisition.AcquireWriteLock&lt;T&gt;(T)</a>
+  </div>
+  <div>
+      <a class="xref" href="DotNext.Threading.LockAcquisition.html#DotNext_Threading_LockAcquisition_AcquireWriteLock__1___0_System_TimeSpan_">LockAcquisition.AcquireWriteLock&lt;T&gt;(T, TimeSpan)</a>
+  </div>
+  <div>
+      <a class="xref" href="DotNext.Threading.LockAcquisition.html#DotNext_Threading_LockAcquisition_AcquireUpgradeableReadLock__1___0_">LockAcquisition.AcquireUpgradeableReadLock&lt;T&gt;(T)</a>
+  </div>
+  <div>
+      <a class="xref" href="DotNext.Threading.LockAcquisition.html#DotNext_Threading_LockAcquisition_AcquireUpgradeableReadLock__1___0_System_TimeSpan_">LockAcquisition.AcquireUpgradeableReadLock&lt;T&gt;(T, TimeSpan)</a>
+  </div>
+  <h3 id="seealso">See Also</h3>
+  <div class="seealso">
+      <div><a class="xref" href="DotNext.Net.Cluster.Messaging.TextMessage.html">TextMessage</a></div>
+      <div><a class="xref" href="DotNext.Net.Cluster.Messaging.BinaryMessage.html">BinaryMessage</a></div>
+      <div><a class="xref" href="DotNext.Net.Cluster.Messaging.StreamMessage.html">StreamMessage</a></div>
+  </div>
+</article>
+          </div>
+          
+          <div class="hidden-sm col-md-2" role="complementary">
+            <div class="sideaffix">
+              <div class="contribution">
+                <ul class="nav">
+                  <li>
+                    <a href="https://github.com/sakno/DotNext/new/gh-pages/apiSpec/new?filename=DotNext_Net_Cluster_Messaging_IMessage.md&amp;value=---%0Auid%3A%20DotNext.Net.Cluster.Messaging.IMessage%0Asummary%3A%20'*You%20can%20override%20summary%20for%20the%20API%20here%20using%20*MARKDOWN*%20syntax'%0A---%0A%0A*Please%20type%20below%20more%20information%20about%20this%20API%3A*%0A%0A" class="contribution-link">Improve this Doc</a>
+                  </li>
+                  <li>
+                    <a href="https://github.com/sakno/DotNext/blob/gh-pages/src/cluster/DotNext.Net.Cluster/Net/Cluster/Messaging/IMessage.cs/#L16" class="contribution-link">View Source</a>
+                  </li>
+                </ul>
+              </div>
+              <nav class="bs-docs-sidebar hidden-print hidden-xs hidden-sm affix" id="affix">
+              <!-- <p><a class="back-to-top" href="#top">Back to top</a><p> -->
+              </nav>
+            </div>
+          </div>
+        </div>
+      </div>
+      
+      <footer>
+        <div class="grad-bottom"></div>
+        <div class="footer">
+          <div class="container">
+            <span class="pull-right">
+              <a href="#top">Back to top</a>
+            </span>
+            
+            <span>Generated by <strong>DocFX</strong></span>
+          </div>
+        </div>
+      </footer>
+    </div>
+    
+    <script type="text/javascript" src="../styles/docfx.vendor.js"></script>
+    <script type="text/javascript" src="../styles/docfx.js"></script>
+    <script type="text/javascript" src="../styles/main.js"></script>
+  </body>
+</html>