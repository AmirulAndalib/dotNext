﻿<!DOCTYPE html>
<!--[if IE]><![endif]-->
<html>
  
  <head>
    <meta charset="utf-8">
    <meta http-equiv="X-UA-Compatible" content="IE=edge,chrome=1">
    <title>Struct Lock
   | .NEXT </title>
    <meta name="viewport" content="width=device-width">
    <meta name="title" content="Struct Lock
<<<<<<< HEAD
   | .NEXT ">
    <meta name="generator" content="docfx 2.50.0.0">
    
    <link rel="shortcut icon" href="../fav.ico">
    <link rel="stylesheet" href="../styles/docfx.vendor.css">
    <link rel="stylesheet" href="../styles/docfx.css">
    <link rel="stylesheet" href="../styles/main.css">
    <link href="https://fonts.googleapis.com/css?family=Open+Sans" rel="stylesheet">
    <meta property="docfx:navrel" content="../toc.html">
    <meta property="docfx:tocrel" content="toc.html">
    
    
    
=======
   | .NEXT ">
    <meta name="generator" content="docfx 2.49.0.0">
    
    <link rel="shortcut icon" href="../fav.ico">
    <link rel="stylesheet" href="../styles/docfx.vendor.css">
    <link rel="stylesheet" href="../styles/docfx.css">
    <link rel="stylesheet" href="../styles/main.css">
    <link href="https://fonts.googleapis.com/css?family=Open+Sans" rel="stylesheet">
    <meta property="docfx:navrel" content="../toc.html">
    <meta property="docfx:tocrel" content="toc.html">
    
    
    
>>>>>>> ceac8404
  </head>  <body data-spy="scroll" data-target="#affix" data-offset="120">
    <div id="wrapper">
      <header>
        
        <nav id="autocollapse" class="navbar navbar-inverse ng-scope" role="navigation">
          <div class="container">
            <div class="navbar-header">
              <button type="button" class="navbar-toggle" data-toggle="collapse" data-target="#navbar">
                <span class="sr-only">Toggle navigation</span>
                <span class="icon-bar"></span>
                <span class="icon-bar"></span>
                <span class="icon-bar"></span>
              </button>
              
              <a class="navbar-brand" href="../index.html">
                <img id="logo" class="svg" src="../doc_logo.png" alt="">
              </a>
            </div>
            <div class="collapse navbar-collapse" id="navbar">
              <form class="navbar-form navbar-right" role="search" id="search">
                <div class="form-group">
                  <input type="text" class="form-control" id="search-query" placeholder="Search" autocomplete="off">
                </div>
              </form>
            </div>
          </div>
        </nav>
        
        <div class="subnav navbar navbar-default">
          <div class="container hide-when-search" id="breadcrumb">
            <ul class="breadcrumb">
              <li></li>
            </ul>
          </div>
        </div>
      </header>
      <div role="main" class="container body-content hide-when-search">
        
        <div class="sidenav hide-when-search">
          <a class="btn toc-toggle collapse" data-toggle="collapse" href="#sidetoggle" aria-expanded="false" aria-controls="sidetoggle">Show / Hide Table of Contents</a>
          <div class="sidetoggle collapse" id="sidetoggle">
            <div id="sidetoc"></div>
          </div>
        </div>
        <div class="article row grid-right">
          <div class="col-md-10">
            <article class="content wrap" id="_content" data-uid="DotNext.Threading.Lock">
  
  
  <h1 id="DotNext_Threading_Lock" data-uid="DotNext.Threading.Lock" class="text-break">Struct Lock
  </h1>
  <div class="markdown level0 summary"><p>Unified representation of monitor lock, semaphore lock, read lock, write lock or upgradeable read lock.</p>
</div>
  <div class="markdown level0 conceptual"></div>
  <div classs="implements">
    <h5>Implements</h5>
    <div><a class="xref" href="https://docs.microsoft.com/dotnet/api/system.idisposable">IDisposable</a></div>
    <div><a class="xref" href="https://docs.microsoft.com/dotnet/api/system.iequatable-1">IEquatable</a>&lt;<a class="xref" href="DotNext.Threading.Lock.html">Lock</a>&gt;</div>
  </div>
  <div class="inheritedMembers">
    <h5>Inherited Members</h5>
    <div>
      <a class="xref" href="https://docs.microsoft.com/dotnet/api/system.object.equals#System_Object_Equals_System_Object_System_Object_">Object.Equals(Object, Object)</a>
    </div>
    <div>
      <a class="xref" href="https://docs.microsoft.com/dotnet/api/system.object.gettype#System_Object_GetType">Object.GetType()</a>
    </div>
    <div>
      <a class="xref" href="https://docs.microsoft.com/dotnet/api/system.object.referenceequals#System_Object_ReferenceEquals_System_Object_System_Object_">Object.ReferenceEquals(Object, Object)</a>
    </div>
  </div>
  <h6><strong>Namespace</strong>: <a class="xref" href="DotNext.Threading.html">DotNext.Threading</a></h6>
  <h6><strong>Assembly</strong>: DotNext.dll</h6>
  <h5 id="DotNext_Threading_Lock_syntax">Syntax</h5>
  <div class="codewrapper">
    <pre><code class="lang-csharp hljs">public struct Lock : IDisposable, IEquatable&lt;Lock&gt;</code></pre>
  </div>
  <h5 id="DotNext_Threading_Lock_remarks"><strong>Remarks</strong></h5>
  <div class="markdown level0 remarks"><p>The lock acquisition may block the caller thread.</p>
</div>
  <h3 id="methods">Methods
  </h3>
  <span class="small pull-right mobile-hide">
    <span class="divider">|</span>
    <a href="https://github.com/sakno/dotNext/new/gh-pages/apiSpec/new?filename=DotNext_Threading_Lock_Acquire.md&amp;value=---%0Auid%3A%20DotNext.Threading.Lock.Acquire%0Asummary%3A%20'*You%20can%20override%20summary%20for%20the%20API%20here%20using%20*MARKDOWN*%20syntax'%0A---%0A%0A*Please%20type%20below%20more%20information%20about%20this%20API%3A*%0A%0A">Improve this Doc</a>
  </span>
  <span class="small pull-right mobile-hide">
    <a href="https://github.com/sakno/dotNext/blob/gh-pages/src/DotNext/Threading/Lock.cs/#L154">View Source</a>
  </span>
  <a id="DotNext_Threading_Lock_Acquire_" data-uid="DotNext.Threading.Lock.Acquire*"></a>
  <h4 id="DotNext_Threading_Lock_Acquire" data-uid="DotNext.Threading.Lock.Acquire">Acquire()</h4>
  <div class="markdown level1 summary"><p>Acquires lock.</p>
</div>
  <div class="markdown level1 conceptual"></div>
  <h5 class="decalaration">Declaration</h5>
  <div class="codewrapper">
    <pre><code class="lang-csharp hljs">public Lock.Holder Acquire()</code></pre>
  </div>
  <h5 class="returns">Returns</h5>
  <table class="table table-bordered table-striped table-condensed">
    <thead>
      <tr>
        <th>Type</th>
        <th>Description</th>
      </tr>
    </thead>
    <tbody>
      <tr>
        <td><a class="xref" href="DotNext.Threading.Lock.Holder.html">Lock.Holder</a></td>
        <td></td>
      </tr>
    </tbody>
  </table>
  <span class="small pull-right mobile-hide">
    <span class="divider">|</span>
    <a href="https://github.com/sakno/dotNext/new/gh-pages/apiSpec/new?filename=DotNext_Threading_Lock_Acquire_System_TimeSpan_.md&amp;value=---%0Auid%3A%20DotNext.Threading.Lock.Acquire(System.TimeSpan)%0Asummary%3A%20'*You%20can%20override%20summary%20for%20the%20API%20here%20using%20*MARKDOWN*%20syntax'%0A---%0A%0A*Please%20type%20below%20more%20information%20about%20this%20API%3A*%0A%0A">Improve this Doc</a>
  </span>
  <span class="small pull-right mobile-hide">
    <a href="https://github.com/sakno/dotNext/blob/gh-pages/src/DotNext/Threading/Lock.cs/#L241">View Source</a>
  </span>
  <a id="DotNext_Threading_Lock_Acquire_" data-uid="DotNext.Threading.Lock.Acquire*"></a>
  <h4 id="DotNext_Threading_Lock_Acquire_System_TimeSpan_" data-uid="DotNext.Threading.Lock.Acquire(System.TimeSpan)">Acquire(TimeSpan)</h4>
  <div class="markdown level1 summary"><p>Acquires lock.</p>
</div>
  <div class="markdown level1 conceptual"></div>
  <h5 class="decalaration">Declaration</h5>
  <div class="codewrapper">
    <pre><code class="lang-csharp hljs">public Lock.Holder Acquire(TimeSpan timeout)</code></pre>
  </div>
  <h5 class="parameters">Parameters</h5>
  <table class="table table-bordered table-striped table-condensed">
    <thead>
      <tr>
        <th>Type</th>
        <th>Name</th>
        <th>Description</th>
      </tr>
    </thead>
    <tbody>
      <tr>
        <td><a class="xref" href="https://docs.microsoft.com/dotnet/api/system.timespan">TimeSpan</a></td>
        <td><span class="parametername">timeout</span></td>
        <td><p>The amount of time to wait for the lock</p>
</td>
      </tr>
    </tbody>
  </table>
  <h5 class="returns">Returns</h5>
  <table class="table table-bordered table-striped table-condensed">
    <thead>
      <tr>
        <th>Type</th>
        <th>Description</th>
      </tr>
    </thead>
    <tbody>
      <tr>
        <td><a class="xref" href="DotNext.Threading.Lock.Holder.html">Lock.Holder</a></td>
        <td></td>
      </tr>
    </tbody>
  </table>
  <h5 class="exceptions">Exceptions</h5>
  <table class="table table-bordered table-striped table-condensed">
    <thead>
      <tr>
        <th>Type</th>
        <th>Condition</th>
      </tr>
    </thead>
    <tbody>
      <tr>
        <td><a class="xref" href="https://docs.microsoft.com/dotnet/api/system.timeoutexception">TimeoutException</a></td>
        <td><p>The lock has not been acquired during the specified timeout.</p>
</td>
      </tr>
    </tbody>
  </table>
  <span class="small pull-right mobile-hide">
    <span class="divider">|</span>
    <a href="https://github.com/sakno/dotNext/new/gh-pages/apiSpec/new?filename=DotNext_Threading_Lock_Dispose.md&amp;value=---%0Auid%3A%20DotNext.Threading.Lock.Dispose%0Asummary%3A%20'*You%20can%20override%20summary%20for%20the%20API%20here%20using%20*MARKDOWN*%20syntax'%0A---%0A%0A*Please%20type%20below%20more%20information%20about%20this%20API%3A*%0A%0A">Improve this Doc</a>
  </span>
  <span class="small pull-right mobile-hide">
    <a href="https://github.com/sakno/dotNext/blob/gh-pages/src/DotNext/Threading/Lock.cs/#L252">View Source</a>
  </span>
  <a id="DotNext_Threading_Lock_Dispose_" data-uid="DotNext.Threading.Lock.Dispose*"></a>
  <h4 id="DotNext_Threading_Lock_Dispose" data-uid="DotNext.Threading.Lock.Dispose">Dispose()</h4>
  <div class="markdown level1 summary"><p>Destroy this lock and dispose underlying lock object if it is owned by the given lock.</p>
</div>
  <div class="markdown level1 conceptual"></div>
  <h5 class="decalaration">Declaration</h5>
  <div class="codewrapper">
    <pre><code class="lang-csharp hljs">public void Dispose()</code></pre>
  </div>
  <h5 id="DotNext_Threading_Lock_Dispose_remarks">Remarks</h5>
  <div class="markdown level1 remarks"><p>If the given lock is an owner of the underlying lock object then this method will call <a class="xref" href="https://docs.microsoft.com/dotnet/api/system.idisposable.dispose#System_IDisposable_Dispose">Dispose()</a> on it;
otherwise, the underlying lock object will not be destroyed.
As a result, this lock is not usable after calling of this method.</p>
</div>
  <span class="small pull-right mobile-hide">
    <span class="divider">|</span>
    <a href="https://github.com/sakno/dotNext/new/gh-pages/apiSpec/new?filename=DotNext_Threading_Lock_Equals_DotNext_Threading_Lock_.md&amp;value=---%0Auid%3A%20DotNext.Threading.Lock.Equals(DotNext.Threading.Lock)%0Asummary%3A%20'*You%20can%20override%20summary%20for%20the%20API%20here%20using%20*MARKDOWN*%20syntax'%0A---%0A%0A*Please%20type%20below%20more%20information%20about%20this%20API%3A*%0A%0A">Improve this Doc</a>
  </span>
  <span class="small pull-right mobile-hide">
    <a href="https://github.com/sakno/dotNext/blob/gh-pages/src/DotNext/Threading/Lock.cs/#L264">View Source</a>
  </span>
  <a id="DotNext_Threading_Lock_Equals_" data-uid="DotNext.Threading.Lock.Equals*"></a>
  <h4 id="DotNext_Threading_Lock_Equals_DotNext_Threading_Lock_" data-uid="DotNext.Threading.Lock.Equals(DotNext.Threading.Lock)">Equals(Lock)</h4>
  <div class="markdown level1 summary"><p>Determines whether this lock object is the same as other lock.</p>
</div>
  <div class="markdown level1 conceptual"></div>
  <h5 class="decalaration">Declaration</h5>
  <div class="codewrapper">
    <pre><code class="lang-csharp hljs">public bool Equals(Lock other)</code></pre>
  </div>
  <h5 class="parameters">Parameters</h5>
  <table class="table table-bordered table-striped table-condensed">
    <thead>
      <tr>
        <th>Type</th>
        <th>Name</th>
        <th>Description</th>
      </tr>
    </thead>
    <tbody>
      <tr>
        <td><a class="xref" href="DotNext.Threading.Lock.html">Lock</a></td>
        <td><span class="parametername">other</span></td>
        <td><p>Other lock to compare.</p>
</td>
      </tr>
    </tbody>
  </table>
  <h5 class="returns">Returns</h5>
  <table class="table table-bordered table-striped table-condensed">
    <thead>
      <tr>
        <th>Type</th>
        <th>Description</th>
      </tr>
    </thead>
    <tbody>
      <tr>
        <td><a class="xref" href="https://docs.microsoft.com/dotnet/api/system.boolean">Boolean</a></td>
        <td><p><span class="xref">true</span> if this lock is the same as the specified lock; otherwise, <span class="xref">false</span>.</p>
</td>
      </tr>
    </tbody>
  </table>
  <span class="small pull-right mobile-hide">
    <span class="divider">|</span>
    <a href="https://github.com/sakno/dotNext/new/gh-pages/apiSpec/new?filename=DotNext_Threading_Lock_Equals_System_Object_.md&amp;value=---%0Auid%3A%20DotNext.Threading.Lock.Equals(System.Object)%0Asummary%3A%20'*You%20can%20override%20summary%20for%20the%20API%20here%20using%20*MARKDOWN*%20syntax'%0A---%0A%0A*Please%20type%20below%20more%20information%20about%20this%20API%3A*%0A%0A">Improve this Doc</a>
  </span>
  <span class="small pull-right mobile-hide">
    <a href="https://github.com/sakno/dotNext/blob/gh-pages/src/DotNext/Threading/Lock.cs/#L271">View Source</a>
  </span>
  <a id="DotNext_Threading_Lock_Equals_" data-uid="DotNext.Threading.Lock.Equals*"></a>
  <h4 id="DotNext_Threading_Lock_Equals_System_Object_" data-uid="DotNext.Threading.Lock.Equals(System.Object)">Equals(Object)</h4>
  <div class="markdown level1 summary"><p>Determines whether this lock object is the same as other lock.</p>
</div>
  <div class="markdown level1 conceptual"></div>
  <h5 class="decalaration">Declaration</h5>
  <div class="codewrapper">
    <pre><code class="lang-csharp hljs">public override bool Equals(object other)</code></pre>
  </div>
  <h5 class="parameters">Parameters</h5>
  <table class="table table-bordered table-striped table-condensed">
    <thead>
      <tr>
        <th>Type</th>
        <th>Name</th>
        <th>Description</th>
      </tr>
    </thead>
    <tbody>
      <tr>
        <td><a class="xref" href="https://docs.microsoft.com/dotnet/api/system.object">Object</a></td>
        <td><span class="parametername">other</span></td>
        <td><p>Other lock to compare.</p>
</td>
      </tr>
    </tbody>
  </table>
  <h5 class="returns">Returns</h5>
  <table class="table table-bordered table-striped table-condensed">
    <thead>
      <tr>
        <th>Type</th>
        <th>Description</th>
      </tr>
    </thead>
    <tbody>
      <tr>
        <td><a class="xref" href="https://docs.microsoft.com/dotnet/api/system.boolean">Boolean</a></td>
        <td><p><span class="xref">true</span> if this lock is the same as the specified lock; otherwise, <span class="xref">false</span>.</p>
</td>
      </tr>
    </tbody>
  </table>
  <h5 class="overrides">Overrides</h5>
  <div><a class="xref" href="https://docs.microsoft.com/dotnet/api/system.valuetype.equals#System_ValueType_Equals_System_Object_">ValueType.Equals(Object)</a></div>
  <span class="small pull-right mobile-hide">
    <span class="divider">|</span>
    <a href="https://github.com/sakno/dotNext/new/gh-pages/apiSpec/new?filename=DotNext_Threading_Lock_GetHashCode.md&amp;value=---%0Auid%3A%20DotNext.Threading.Lock.GetHashCode%0Asummary%3A%20'*You%20can%20override%20summary%20for%20the%20API%20here%20using%20*MARKDOWN*%20syntax'%0A---%0A%0A*Please%20type%20below%20more%20information%20about%20this%20API%3A*%0A%0A">Improve this Doc</a>
  </span>
  <span class="small pull-right mobile-hide">
    <a href="https://github.com/sakno/dotNext/blob/gh-pages/src/DotNext/Threading/Lock.cs/#L277">View Source</a>
  </span>
  <a id="DotNext_Threading_Lock_GetHashCode_" data-uid="DotNext.Threading.Lock.GetHashCode*"></a>
  <h4 id="DotNext_Threading_Lock_GetHashCode" data-uid="DotNext.Threading.Lock.GetHashCode">GetHashCode()</h4>
  <div class="markdown level1 summary"><p>Computes hash code of this lock.</p>
</div>
  <div class="markdown level1 conceptual"></div>
  <h5 class="decalaration">Declaration</h5>
  <div class="codewrapper">
    <pre><code class="lang-csharp hljs">public override int GetHashCode()</code></pre>
  </div>
  <h5 class="returns">Returns</h5>
  <table class="table table-bordered table-striped table-condensed">
    <thead>
      <tr>
        <th>Type</th>
        <th>Description</th>
      </tr>
    </thead>
    <tbody>
      <tr>
        <td><a class="xref" href="https://docs.microsoft.com/dotnet/api/system.int32">Int32</a></td>
        <td><p>The hash code of this lock.</p>
</td>
      </tr>
    </tbody>
  </table>
  <h5 class="overrides">Overrides</h5>
  <div><a class="xref" href="https://docs.microsoft.com/dotnet/api/system.valuetype.gethashcode#System_ValueType_GetHashCode">ValueType.GetHashCode()</a></div>
  <span class="small pull-right mobile-hide">
    <span class="divider">|</span>
    <a href="https://github.com/sakno/dotNext/new/gh-pages/apiSpec/new?filename=DotNext_Threading_Lock_Monitor.md&amp;value=---%0Auid%3A%20DotNext.Threading.Lock.Monitor%0Asummary%3A%20'*You%20can%20override%20summary%20for%20the%20API%20here%20using%20*MARKDOWN*%20syntax'%0A---%0A%0A*Please%20type%20below%20more%20information%20about%20this%20API%3A*%0A%0A">Improve this Doc</a>
  </span>
  <span class="small pull-right mobile-hide">
    <a href="https://github.com/sakno/dotNext/blob/gh-pages/src/DotNext/Threading/Lock.cs/#L132">View Source</a>
  </span>
  <a id="DotNext_Threading_Lock_Monitor_" data-uid="DotNext.Threading.Lock.Monitor*"></a>
  <h4 id="DotNext_Threading_Lock_Monitor" data-uid="DotNext.Threading.Lock.Monitor">Monitor()</h4>
  <div class="markdown level1 summary"><p>Creates exclusive lock.</p>
</div>
  <div class="markdown level1 conceptual"></div>
  <h5 class="decalaration">Declaration</h5>
  <div class="codewrapper">
    <pre><code class="lang-csharp hljs">public static Lock Monitor()</code></pre>
  </div>
  <h5 class="returns">Returns</h5>
  <table class="table table-bordered table-striped table-condensed">
    <thead>
      <tr>
        <th>Type</th>
        <th>Description</th>
      </tr>
    </thead>
    <tbody>
      <tr>
        <td><a class="xref" href="DotNext.Threading.Lock.html">Lock</a></td>
        <td><p>The exclusive lock.</p>
</td>
      </tr>
    </tbody>
  </table>
  <h5 id="DotNext_Threading_Lock_Monitor_remarks">Remarks</h5>
  <div class="markdown level1 remarks"><p>Constructed lock owns the object instance used as a monitor.</p>
</div>
  <span class="small pull-right mobile-hide">
    <span class="divider">|</span>
    <a href="https://github.com/sakno/dotNext/new/gh-pages/apiSpec/new?filename=DotNext_Threading_Lock_Monitor_System_Object_.md&amp;value=---%0Auid%3A%20DotNext.Threading.Lock.Monitor(System.Object)%0Asummary%3A%20'*You%20can%20override%20summary%20for%20the%20API%20here%20using%20*MARKDOWN*%20syntax'%0A---%0A%0A*Please%20type%20below%20more%20information%20about%20this%20API%3A*%0A%0A">Improve this Doc</a>
  </span>
  <span class="small pull-right mobile-hide">
    <a href="https://github.com/sakno/dotNext/blob/gh-pages/src/DotNext/Threading/Lock.cs/#L123">View Source</a>
  </span>
  <a id="DotNext_Threading_Lock_Monitor_" data-uid="DotNext.Threading.Lock.Monitor*"></a>
  <h4 id="DotNext_Threading_Lock_Monitor_System_Object_" data-uid="DotNext.Threading.Lock.Monitor(System.Object)">Monitor(Object)</h4>
  <div class="markdown level1 summary"><p>Creates monitor-based lock control object but doesn't acquire the lock.</p>
</div>
  <div class="markdown level1 conceptual"></div>
  <h5 class="decalaration">Declaration</h5>
  <div class="codewrapper">
    <pre><code class="lang-csharp hljs">public static Lock Monitor(object obj)</code></pre>
  </div>
  <h5 class="parameters">Parameters</h5>
  <table class="table table-bordered table-striped table-condensed">
    <thead>
      <tr>
        <th>Type</th>
        <th>Name</th>
        <th>Description</th>
      </tr>
    </thead>
    <tbody>
      <tr>
        <td><a class="xref" href="https://docs.microsoft.com/dotnet/api/system.object">Object</a></td>
        <td><span class="parametername">obj</span></td>
        <td><p>Monitor lock target.</p>
</td>
      </tr>
    </tbody>
  </table>
  <h5 class="returns">Returns</h5>
  <table class="table table-bordered table-striped table-condensed">
    <thead>
      <tr>
        <th>Type</th>
        <th>Description</th>
      </tr>
    </thead>
    <tbody>
      <tr>
        <td><a class="xref" href="DotNext.Threading.Lock.html">Lock</a></td>
        <td><p>The lock representing monitor.</p>
</td>
      </tr>
    </tbody>
  </table>
  <span class="small pull-right mobile-hide">
    <span class="divider">|</span>
    <a href="https://github.com/sakno/dotNext/new/gh-pages/apiSpec/new?filename=DotNext_Threading_Lock_ReadLock_System_Threading_ReaderWriterLockSlim_System_Boolean_.md&amp;value=---%0Auid%3A%20DotNext.Threading.Lock.ReadLock(System.Threading.ReaderWriterLockSlim%2CSystem.Boolean)%0Asummary%3A%20'*You%20can%20override%20summary%20for%20the%20API%20here%20using%20*MARKDOWN*%20syntax'%0A---%0A%0A*Please%20type%20below%20more%20information%20about%20this%20API%3A*%0A%0A">Improve this Doc</a>
  </span>
  <span class="small pull-right mobile-hide">
    <a href="https://github.com/sakno/dotNext/blob/gh-pages/src/DotNext/Threading/Lock.cs/#L140">View Source</a>
  </span>
  <a id="DotNext_Threading_Lock_ReadLock_" data-uid="DotNext.Threading.Lock.ReadLock*"></a>
  <h4 id="DotNext_Threading_Lock_ReadLock_System_Threading_ReaderWriterLockSlim_System_Boolean_" data-uid="DotNext.Threading.Lock.ReadLock(System.Threading.ReaderWriterLockSlim,System.Boolean)">ReadLock(ReaderWriterLockSlim, Boolean)</h4>
  <div class="markdown level1 summary"><p>Creates read lock but doesn't acquire it.</p>
</div>
  <div class="markdown level1 conceptual"></div>
  <h5 class="decalaration">Declaration</h5>
  <div class="codewrapper">
    <pre><code class="lang-csharp hljs">public static Lock ReadLock(ReaderWriterLockSlim rwLock, bool upgradeable)</code></pre>
  </div>
  <h5 class="parameters">Parameters</h5>
  <table class="table table-bordered table-striped table-condensed">
    <thead>
      <tr>
        <th>Type</th>
        <th>Name</th>
        <th>Description</th>
      </tr>
    </thead>
    <tbody>
      <tr>
        <td><a class="xref" href="https://docs.microsoft.com/dotnet/api/system.threading.readerwriterlockslim">ReaderWriterLockSlim</a></td>
        <td><span class="parametername">rwLock</span></td>
        <td><p>Read/write lock source.</p>
</td>
      </tr>
      <tr>
        <td><a class="xref" href="https://docs.microsoft.com/dotnet/api/system.boolean">Boolean</a></td>
        <td><span class="parametername">upgradeable</span></td>
        <td><p><span class="xref">true</span> to create upgradeable read lock wrapper.</p>
</td>
      </tr>
    </tbody>
  </table>
  <h5 class="returns">Returns</h5>
  <table class="table table-bordered table-striped table-condensed">
    <thead>
      <tr>
        <th>Type</th>
        <th>Description</th>
      </tr>
    </thead>
    <tbody>
      <tr>
        <td><a class="xref" href="DotNext.Threading.Lock.html">Lock</a></td>
        <td><p>Reader lock.</p>
</td>
      </tr>
    </tbody>
  </table>
  <span class="small pull-right mobile-hide">
    <span class="divider">|</span>
    <a href="https://github.com/sakno/dotNext/new/gh-pages/apiSpec/new?filename=DotNext_Threading_Lock_Semaphore_System_Int32_System_Int32_.md&amp;value=---%0Auid%3A%20DotNext.Threading.Lock.Semaphore(System.Int32%2CSystem.Int32)%0Asummary%3A%20'*You%20can%20override%20summary%20for%20the%20API%20here%20using%20*MARKDOWN*%20syntax'%0A---%0A%0A*Please%20type%20below%20more%20information%20about%20this%20API%3A*%0A%0A">Improve this Doc</a>
  </span>
  <span class="small pull-right mobile-hide">
    <a href="https://github.com/sakno/dotNext/blob/gh-pages/src/DotNext/Threading/Lock.cs/#L116">View Source</a>
  </span>
  <a id="DotNext_Threading_Lock_Semaphore_" data-uid="DotNext.Threading.Lock.Semaphore*"></a>
  <h4 id="DotNext_Threading_Lock_Semaphore_System_Int32_System_Int32_" data-uid="DotNext.Threading.Lock.Semaphore(System.Int32,System.Int32)">Semaphore(Int32, Int32)</h4>
  <div class="markdown level1 summary"><p>Creates semaphore-based lock but doesn't acquire the lock.</p>
</div>
  <div class="markdown level1 conceptual"></div>
  <h5 class="decalaration">Declaration</h5>
  <div class="codewrapper">
    <pre><code class="lang-csharp hljs">public static Lock Semaphore(int initialCount, int maxCount)</code></pre>
  </div>
  <h5 class="parameters">Parameters</h5>
  <table class="table table-bordered table-striped table-condensed">
    <thead>
      <tr>
        <th>Type</th>
        <th>Name</th>
        <th>Description</th>
      </tr>
    </thead>
    <tbody>
      <tr>
        <td><a class="xref" href="https://docs.microsoft.com/dotnet/api/system.int32">Int32</a></td>
        <td><span class="parametername">initialCount</span></td>
        <td><p>The initial number of requests for the semaphore that can be granted concurrently.</p>
</td>
      </tr>
      <tr>
        <td><a class="xref" href="https://docs.microsoft.com/dotnet/api/system.int32">Int32</a></td>
        <td><span class="parametername">maxCount</span></td>
        <td><p>The maximum number of requests for the semaphore that can be granted concurrently.</p>
</td>
      </tr>
    </tbody>
  </table>
  <h5 class="returns">Returns</h5>
  <table class="table table-bordered table-striped table-condensed">
    <thead>
      <tr>
        <th>Type</th>
        <th>Description</th>
      </tr>
    </thead>
    <tbody>
      <tr>
        <td><a class="xref" href="DotNext.Threading.Lock.html">Lock</a></td>
        <td><p>The lock representing semaphore.</p>
</td>
      </tr>
    </tbody>
  </table>
  <h5 id="DotNext_Threading_Lock_Semaphore_System_Int32_System_Int32__remarks">Remarks</h5>
  <div class="markdown level1 remarks"><p>Constructed lock owns the semaphore instance.</p>
</div>
  <span class="small pull-right mobile-hide">
    <span class="divider">|</span>
    <a href="https://github.com/sakno/dotNext/new/gh-pages/apiSpec/new?filename=DotNext_Threading_Lock_Semaphore_System_Threading_SemaphoreSlim_.md&amp;value=---%0Auid%3A%20DotNext.Threading.Lock.Semaphore(System.Threading.SemaphoreSlim)%0Asummary%3A%20'*You%20can%20override%20summary%20for%20the%20API%20here%20using%20*MARKDOWN*%20syntax'%0A---%0A%0A*Please%20type%20below%20more%20information%20about%20this%20API%3A*%0A%0A">Improve this Doc</a>
  </span>
  <span class="small pull-right mobile-hide">
    <a href="https://github.com/sakno/dotNext/blob/gh-pages/src/DotNext/Threading/Lock.cs/#L105">View Source</a>
  </span>
  <a id="DotNext_Threading_Lock_Semaphore_" data-uid="DotNext.Threading.Lock.Semaphore*"></a>
  <h4 id="DotNext_Threading_Lock_Semaphore_System_Threading_SemaphoreSlim_" data-uid="DotNext.Threading.Lock.Semaphore(System.Threading.SemaphoreSlim)">Semaphore(SemaphoreSlim)</h4>
  <div class="markdown level1 summary"><p>Wraps semaphore instance into the unified representation of the lock.</p>
</div>
  <div class="markdown level1 conceptual"></div>
  <h5 class="decalaration">Declaration</h5>
  <div class="codewrapper">
    <pre><code class="lang-csharp hljs">public static Lock Semaphore(SemaphoreSlim semaphore)</code></pre>
  </div>
  <h5 class="parameters">Parameters</h5>
  <table class="table table-bordered table-striped table-condensed">
    <thead>
      <tr>
        <th>Type</th>
        <th>Name</th>
        <th>Description</th>
      </tr>
    </thead>
    <tbody>
      <tr>
        <td><a class="xref" href="https://docs.microsoft.com/dotnet/api/system.threading.semaphoreslim">SemaphoreSlim</a></td>
        <td><span class="parametername">semaphore</span></td>
        <td><p>The semaphore to wrap into lock object.</p>
</td>
      </tr>
    </tbody>
  </table>
  <h5 class="returns">Returns</h5>
  <table class="table table-bordered table-striped table-condensed">
    <thead>
      <tr>
        <th>Type</th>
        <th>Description</th>
      </tr>
    </thead>
    <tbody>
      <tr>
        <td><a class="xref" href="DotNext.Threading.Lock.html">Lock</a></td>
        <td><p>The lock representing semaphore.</p>
</td>
      </tr>
    </tbody>
  </table>
  <span class="small pull-right mobile-hide">
    <span class="divider">|</span>
    <a href="https://github.com/sakno/dotNext/new/gh-pages/apiSpec/new?filename=DotNext_Threading_Lock_ToString.md&amp;value=---%0Auid%3A%20DotNext.Threading.Lock.ToString%0Asummary%3A%20'*You%20can%20override%20summary%20for%20the%20API%20here%20using%20*MARKDOWN*%20syntax'%0A---%0A%0A*Please%20type%20below%20more%20information%20about%20this%20API%3A*%0A%0A">Improve this Doc</a>
  </span>
  <span class="small pull-right mobile-hide">
    <a href="https://github.com/sakno/dotNext/blob/gh-pages/src/DotNext/Threading/Lock.cs/#L283">View Source</a>
  </span>
  <a id="DotNext_Threading_Lock_ToString_" data-uid="DotNext.Threading.Lock.ToString*"></a>
  <h4 id="DotNext_Threading_Lock_ToString" data-uid="DotNext.Threading.Lock.ToString">ToString()</h4>
  <div class="markdown level1 summary"><p>Returns actual type of this lock in the form of the string.</p>
</div>
  <div class="markdown level1 conceptual"></div>
  <h5 class="decalaration">Declaration</h5>
  <div class="codewrapper">
    <pre><code class="lang-csharp hljs">public override string ToString()</code></pre>
  </div>
  <h5 class="returns">Returns</h5>
  <table class="table table-bordered table-striped table-condensed">
    <thead>
      <tr>
        <th>Type</th>
        <th>Description</th>
      </tr>
    </thead>
    <tbody>
      <tr>
        <td><a class="xref" href="https://docs.microsoft.com/dotnet/api/system.string">String</a></td>
        <td><p>The actual type of this lock.</p>
</td>
      </tr>
    </tbody>
  </table>
  <h5 class="overrides">Overrides</h5>
  <div><a class="xref" href="https://docs.microsoft.com/dotnet/api/system.valuetype.tostring#System_ValueType_ToString">ValueType.ToString()</a></div>
  <span class="small pull-right mobile-hide">
    <span class="divider">|</span>
    <a href="https://github.com/sakno/dotNext/new/gh-pages/apiSpec/new?filename=DotNext_Threading_Lock_TryAcquire_DotNext_Threading_Lock_Holder__.md&amp;value=---%0Auid%3A%20DotNext.Threading.Lock.TryAcquire(DotNext.Threading.Lock.Holder%40)%0Asummary%3A%20'*You%20can%20override%20summary%20for%20the%20API%20here%20using%20*MARKDOWN*%20syntax'%0A---%0A%0A*Please%20type%20below%20more%20information%20about%20this%20API%3A*%0A%0A">Improve this Doc</a>
  </span>
  <span class="small pull-right mobile-hide">
    <a href="https://github.com/sakno/dotNext/blob/gh-pages/src/DotNext/Threading/Lock.cs/#L192">View Source</a>
  </span>
  <a id="DotNext_Threading_Lock_TryAcquire_" data-uid="DotNext.Threading.Lock.TryAcquire*"></a>
  <h4 id="DotNext_Threading_Lock_TryAcquire_DotNext_Threading_Lock_Holder__" data-uid="DotNext.Threading.Lock.TryAcquire(DotNext.Threading.Lock.Holder@)">TryAcquire(out Lock.Holder)</h4>
  <div class="markdown level1 summary"><p>Attempts to acquire lock.</p>
</div>
  <div class="markdown level1 conceptual"></div>
  <h5 class="decalaration">Declaration</h5>
  <div class="codewrapper">
    <pre><code class="lang-csharp hljs">public bool TryAcquire(out Lock.Holder holder)</code></pre>
  </div>
  <h5 class="parameters">Parameters</h5>
  <table class="table table-bordered table-striped table-condensed">
    <thead>
      <tr>
        <th>Type</th>
        <th>Name</th>
        <th>Description</th>
      </tr>
    </thead>
    <tbody>
      <tr>
        <td><a class="xref" href="DotNext.Threading.Lock.Holder.html">Lock.Holder</a></td>
        <td><span class="parametername">holder</span></td>
        <td><p>The lock holder that can be used to release acquired lock.</p>
</td>
      </tr>
    </tbody>
  </table>
  <h5 class="returns">Returns</h5>
  <table class="table table-bordered table-striped table-condensed">
    <thead>
      <tr>
        <th>Type</th>
        <th>Description</th>
      </tr>
    </thead>
    <tbody>
      <tr>
        <td><a class="xref" href="https://docs.microsoft.com/dotnet/api/system.boolean">Boolean</a></td>
        <td><p><span class="xref">true</span>, if lock is acquired successfully; otherwise, <span class="xref">false</span></p>
</td>
      </tr>
    </tbody>
  </table>
  <span class="small pull-right mobile-hide">
    <span class="divider">|</span>
    <a href="https://github.com/sakno/dotNext/new/gh-pages/apiSpec/new?filename=DotNext_Threading_Lock_TryAcquire_System_TimeSpan_DotNext_Threading_Lock_Holder__.md&amp;value=---%0Auid%3A%20DotNext.Threading.Lock.TryAcquire(System.TimeSpan%2CDotNext.Threading.Lock.Holder%40)%0Asummary%3A%20'*You%20can%20override%20summary%20for%20the%20API%20here%20using%20*MARKDOWN*%20syntax'%0A---%0A%0A*Please%20type%20below%20more%20information%20about%20this%20API%3A*%0A%0A">Improve this Doc</a>
  </span>
  <span class="small pull-right mobile-hide">
    <a href="https://github.com/sakno/dotNext/blob/gh-pages/src/DotNext/Threading/Lock.cs/#L222">View Source</a>
  </span>
  <a id="DotNext_Threading_Lock_TryAcquire_" data-uid="DotNext.Threading.Lock.TryAcquire*"></a>
  <h4 id="DotNext_Threading_Lock_TryAcquire_System_TimeSpan_DotNext_Threading_Lock_Holder__" data-uid="DotNext.Threading.Lock.TryAcquire(System.TimeSpan,DotNext.Threading.Lock.Holder@)">TryAcquire(TimeSpan, out Lock.Holder)</h4>
  <div class="markdown level1 summary"><p>Attempts to acquire lock.</p>
</div>
  <div class="markdown level1 conceptual"></div>
  <h5 class="decalaration">Declaration</h5>
  <div class="codewrapper">
    <pre><code class="lang-csharp hljs">public bool TryAcquire(TimeSpan timeout, out Lock.Holder holder)</code></pre>
  </div>
  <h5 class="parameters">Parameters</h5>
  <table class="table table-bordered table-striped table-condensed">
    <thead>
      <tr>
        <th>Type</th>
        <th>Name</th>
        <th>Description</th>
      </tr>
    </thead>
    <tbody>
      <tr>
        <td><a class="xref" href="https://docs.microsoft.com/dotnet/api/system.timespan">TimeSpan</a></td>
        <td><span class="parametername">timeout</span></td>
        <td><p>The amount of time to wait for the lock</p>
</td>
      </tr>
      <tr>
        <td><a class="xref" href="DotNext.Threading.Lock.Holder.html">Lock.Holder</a></td>
        <td><span class="parametername">holder</span></td>
        <td><p>The lock holder that can be used to release acquired lock.</p>
</td>
      </tr>
    </tbody>
  </table>
  <h5 class="returns">Returns</h5>
  <table class="table table-bordered table-striped table-condensed">
    <thead>
      <tr>
        <th>Type</th>
        <th>Description</th>
      </tr>
    </thead>
    <tbody>
      <tr>
        <td><a class="xref" href="https://docs.microsoft.com/dotnet/api/system.boolean">Boolean</a></td>
        <td><p><span class="xref">true</span>, if lock is acquired successfully; otherwise, <span class="xref">false</span></p>
</td>
      </tr>
    </tbody>
  </table>
  <span class="small pull-right mobile-hide">
    <span class="divider">|</span>
    <a href="https://github.com/sakno/dotNext/new/gh-pages/apiSpec/new?filename=DotNext_Threading_Lock_WriteLock_System_Threading_ReaderWriterLockSlim_.md&amp;value=---%0Auid%3A%20DotNext.Threading.Lock.WriteLock(System.Threading.ReaderWriterLockSlim)%0Asummary%3A%20'*You%20can%20override%20summary%20for%20the%20API%20here%20using%20*MARKDOWN*%20syntax'%0A---%0A%0A*Please%20type%20below%20more%20information%20about%20this%20API%3A*%0A%0A">Improve this Doc</a>
  </span>
  <span class="small pull-right mobile-hide">
    <a href="https://github.com/sakno/dotNext/blob/gh-pages/src/DotNext/Threading/Lock.cs/#L148">View Source</a>
  </span>
  <a id="DotNext_Threading_Lock_WriteLock_" data-uid="DotNext.Threading.Lock.WriteLock*"></a>
  <h4 id="DotNext_Threading_Lock_WriteLock_System_Threading_ReaderWriterLockSlim_" data-uid="DotNext.Threading.Lock.WriteLock(System.Threading.ReaderWriterLockSlim)">WriteLock(ReaderWriterLockSlim)</h4>
  <div class="markdown level1 summary"><p>Creates write lock but doesn't acquire it.</p>
</div>
  <div class="markdown level1 conceptual"></div>
  <h5 class="decalaration">Declaration</h5>
  <div class="codewrapper">
    <pre><code class="lang-csharp hljs">public static Lock WriteLock(ReaderWriterLockSlim rwLock)</code></pre>
  </div>
  <h5 class="parameters">Parameters</h5>
  <table class="table table-bordered table-striped table-condensed">
    <thead>
      <tr>
        <th>Type</th>
        <th>Name</th>
        <th>Description</th>
      </tr>
    </thead>
    <tbody>
      <tr>
        <td><a class="xref" href="https://docs.microsoft.com/dotnet/api/system.threading.readerwriterlockslim">ReaderWriterLockSlim</a></td>
        <td><span class="parametername">rwLock</span></td>
        <td><p>Read/write lock source.</p>
</td>
      </tr>
    </tbody>
  </table>
  <h5 class="returns">Returns</h5>
  <table class="table table-bordered table-striped table-condensed">
    <thead>
      <tr>
        <th>Type</th>
        <th>Description</th>
      </tr>
    </thead>
    <tbody>
      <tr>
        <td><a class="xref" href="DotNext.Threading.Lock.html">Lock</a></td>
        <td><p>Write-only lock.</p>
</td>
      </tr>
    </tbody>
  </table>
  <h3 id="operators">Operators
  </h3>
  <span class="small pull-right mobile-hide">
    <span class="divider">|</span>
    <a href="https://github.com/sakno/dotNext/new/gh-pages/apiSpec/new?filename=DotNext_Threading_Lock_op_Equality_DotNext_Threading_Lock__DotNext_Threading_Lock__.md&amp;value=---%0Auid%3A%20DotNext.Threading.Lock.op_Equality(DotNext.Threading.Lock%40%2CDotNext.Threading.Lock%40)%0Asummary%3A%20'*You%20can%20override%20summary%20for%20the%20API%20here%20using%20*MARKDOWN*%20syntax'%0A---%0A%0A*Please%20type%20below%20more%20information%20about%20this%20API%3A*%0A%0A">Improve this Doc</a>
  </span>
  <span class="small pull-right mobile-hide">
    <a href="https://github.com/sakno/dotNext/blob/gh-pages/src/DotNext/Threading/Lock.cs/#L291">View Source</a>
  </span>
  <a id="DotNext_Threading_Lock_op_Equality_" data-uid="DotNext.Threading.Lock.op_Equality*"></a>
  <h4 id="DotNext_Threading_Lock_op_Equality_DotNext_Threading_Lock__DotNext_Threading_Lock__" data-uid="DotNext.Threading.Lock.op_Equality(DotNext.Threading.Lock@,DotNext.Threading.Lock@)">Equality(Lock, Lock)</h4>
  <div class="markdown level1 summary"><p>Determines whether two locks are the same.</p>
</div>
  <div class="markdown level1 conceptual"></div>
  <h5 class="decalaration">Declaration</h5>
  <div class="codewrapper">
    <pre><code class="lang-csharp hljs">public static bool operator ==(in Lock first, in Lock second)</code></pre>
  </div>
  <h5 class="parameters">Parameters</h5>
  <table class="table table-bordered table-striped table-condensed">
    <thead>
      <tr>
        <th>Type</th>
        <th>Name</th>
        <th>Description</th>
      </tr>
    </thead>
    <tbody>
      <tr>
        <td><a class="xref" href="DotNext.Threading.Lock.html">Lock</a></td>
        <td><span class="parametername">first</span></td>
        <td><p>The first lock to compare.</p>
</td>
      </tr>
      <tr>
        <td><a class="xref" href="DotNext.Threading.Lock.html">Lock</a></td>
        <td><span class="parametername">second</span></td>
        <td><p>The second lock to compare.</p>
</td>
      </tr>
    </tbody>
  </table>
  <h5 class="returns">Returns</h5>
  <table class="table table-bordered table-striped table-condensed">
    <thead>
      <tr>
        <th>Type</th>
        <th>Description</th>
      </tr>
    </thead>
    <tbody>
      <tr>
        <td><a class="xref" href="https://docs.microsoft.com/dotnet/api/system.boolean">Boolean</a></td>
        <td><p><span class="xref">true</span>, if both are the same; otherwise, <span class="xref">false</span>.</p>
</td>
      </tr>
    </tbody>
  </table>
  <span class="small pull-right mobile-hide">
    <span class="divider">|</span>
    <a href="https://github.com/sakno/dotNext/new/gh-pages/apiSpec/new?filename=DotNext_Threading_Lock_op_Inequality_DotNext_Threading_Lock__DotNext_Threading_Lock__.md&amp;value=---%0Auid%3A%20DotNext.Threading.Lock.op_Inequality(DotNext.Threading.Lock%40%2CDotNext.Threading.Lock%40)%0Asummary%3A%20'*You%20can%20override%20summary%20for%20the%20API%20here%20using%20*MARKDOWN*%20syntax'%0A---%0A%0A*Please%20type%20below%20more%20information%20about%20this%20API%3A*%0A%0A">Improve this Doc</a>
  </span>
  <span class="small pull-right mobile-hide">
    <a href="https://github.com/sakno/dotNext/blob/gh-pages/src/DotNext/Threading/Lock.cs/#L299">View Source</a>
  </span>
  <a id="DotNext_Threading_Lock_op_Inequality_" data-uid="DotNext.Threading.Lock.op_Inequality*"></a>
  <h4 id="DotNext_Threading_Lock_op_Inequality_DotNext_Threading_Lock__DotNext_Threading_Lock__" data-uid="DotNext.Threading.Lock.op_Inequality(DotNext.Threading.Lock@,DotNext.Threading.Lock@)">Inequality(Lock, Lock)</h4>
  <div class="markdown level1 summary"><p>Determines whether two locks are not the same.</p>
</div>
  <div class="markdown level1 conceptual"></div>
  <h5 class="decalaration">Declaration</h5>
  <div class="codewrapper">
    <pre><code class="lang-csharp hljs">public static bool operator !=(in Lock first, in Lock second)</code></pre>
  </div>
  <h5 class="parameters">Parameters</h5>
  <table class="table table-bordered table-striped table-condensed">
    <thead>
      <tr>
        <th>Type</th>
        <th>Name</th>
        <th>Description</th>
      </tr>
    </thead>
    <tbody>
      <tr>
        <td><a class="xref" href="DotNext.Threading.Lock.html">Lock</a></td>
        <td><span class="parametername">first</span></td>
        <td><p>The first lock to compare.</p>
</td>
      </tr>
      <tr>
        <td><a class="xref" href="DotNext.Threading.Lock.html">Lock</a></td>
        <td><span class="parametername">second</span></td>
        <td><p>The second lock to compare.</p>
</td>
      </tr>
    </tbody>
  </table>
  <h5 class="returns">Returns</h5>
  <table class="table table-bordered table-striped table-condensed">
    <thead>
      <tr>
        <th>Type</th>
        <th>Description</th>
      </tr>
    </thead>
    <tbody>
      <tr>
        <td><a class="xref" href="https://docs.microsoft.com/dotnet/api/system.boolean">Boolean</a></td>
        <td><p><span class="xref">true</span>, if both are not the same; otherwise, <span class="xref">false</span>.</p>
</td>
      </tr>
    </tbody>
  </table>
  <h3 id="implements">Implements</h3>
  <div>
      <a class="xref" href="https://docs.microsoft.com/dotnet/api/system.idisposable">System.IDisposable</a>
  </div>
  <div>
      <a class="xref" href="https://docs.microsoft.com/dotnet/api/system.iequatable-1">System.IEquatable&lt;T&gt;</a>
  </div>
  <h3 id="extensionmethods">Extension Methods</h3>
  <div>
      <a class="xref" href="DotNext.ValueTypeExtensions.html#DotNext_ValueTypeExtensions_IsOneOf__1___0_System_Collections_Generic_IEnumerable___0__">ValueTypeExtensions.IsOneOf&lt;T&gt;(T, IEnumerable&lt;T&gt;)</a>
  </div>
  <div>
      <a class="xref" href="DotNext.ValueTypeExtensions.html#DotNext_ValueTypeExtensions_IsOneOf__1___0___0___">ValueTypeExtensions.IsOneOf&lt;T&gt;(T, T[])</a>
  </div>
  <div>
      <a class="xref" href="DotNext.Linq.Expressions.ExpressionBuilder.html#DotNext_Linq_Expressions_ExpressionBuilder_Const__1___0_">ExpressionBuilder.Const&lt;T&gt;(T)</a>
  </div>
</article>
          </div>
          
          <div class="hidden-sm col-md-2" role="complementary">
            <div class="sideaffix">
              <div class="contribution">
                <ul class="nav">
                  <li>
                    <a href="https://github.com/sakno/dotNext/new/gh-pages/apiSpec/new?filename=DotNext_Threading_Lock.md&amp;value=---%0Auid%3A%20DotNext.Threading.Lock%0Asummary%3A%20'*You%20can%20override%20summary%20for%20the%20API%20here%20using%20*MARKDOWN*%20syntax'%0A---%0A%0A*Please%20type%20below%20more%20information%20about%20this%20API%3A*%0A%0A" class="contribution-link">Improve this Doc</a>
                  </li>
                  <li>
                    <a href="https://github.com/sakno/dotNext/blob/gh-pages/src/DotNext/Threading/Lock.cs/#L14" class="contribution-link">View Source</a>
                  </li>
                </ul>
              </div>
              <nav class="bs-docs-sidebar hidden-print hidden-xs hidden-sm affix" id="affix">
              <!-- <p><a class="back-to-top" href="#top">Back to top</a><p> -->
              </nav>
            </div>
          </div>
        </div>
      </div>
      
      <footer>
        <div class="grad-bottom"></div>
        <div class="footer">
          <div class="container">
            <span class="pull-right">
              <a href="#top">Back to top</a>
            </span>
            
            <span>Generated by <strong>DocFX</strong></span>
          </div>
        </div>
      </footer>
    </div>
    
    <script type="text/javascript" src="../styles/docfx.vendor.js"></script>
    <script type="text/javascript" src="../styles/docfx.js"></script>
    <script type="text/javascript" src="../styles/main.js"></script>
  </body>
</html>
<|MERGE_RESOLUTION|>--- conflicted
+++ resolved
@@ -1,15 +1,14 @@
-﻿<!DOCTYPE html>
-<!--[if IE]><![endif]-->
-<html>
+﻿<!DOCTYPE html>
+<!--[if IE]><![endif]-->
+<html>
   
   <head>
     <meta charset="utf-8">
     <meta http-equiv="X-UA-Compatible" content="IE=edge,chrome=1">
-    <title>Struct Lock
+    <title>Struct Lock
    | .NEXT </title>
     <meta name="viewport" content="width=device-width">
-    <meta name="title" content="Struct Lock
-<<<<<<< HEAD
+    <meta name="title" content="Struct Lock
    | .NEXT ">
     <meta name="generator" content="docfx 2.50.0.0">
     
@@ -23,966 +22,954 @@
     
     
     
-=======
-   | .NEXT ">
-    <meta name="generator" content="docfx 2.49.0.0">
-    
-    <link rel="shortcut icon" href="../fav.ico">
-    <link rel="stylesheet" href="../styles/docfx.vendor.css">
-    <link rel="stylesheet" href="../styles/docfx.css">
-    <link rel="stylesheet" href="../styles/main.css">
-    <link href="https://fonts.googleapis.com/css?family=Open+Sans" rel="stylesheet">
-    <meta property="docfx:navrel" content="../toc.html">
-    <meta property="docfx:tocrel" content="toc.html">
-    
-    
-    
->>>>>>> ceac8404
-  </head>  <body data-spy="scroll" data-target="#affix" data-offset="120">
-    <div id="wrapper">
-      <header>
-        
-        <nav id="autocollapse" class="navbar navbar-inverse ng-scope" role="navigation">
-          <div class="container">
-            <div class="navbar-header">
-              <button type="button" class="navbar-toggle" data-toggle="collapse" data-target="#navbar">
-                <span class="sr-only">Toggle navigation</span>
-                <span class="icon-bar"></span>
-                <span class="icon-bar"></span>
-                <span class="icon-bar"></span>
-              </button>
-              
-              <a class="navbar-brand" href="../index.html">
-                <img id="logo" class="svg" src="../doc_logo.png" alt="">
-              </a>
-            </div>
-            <div class="collapse navbar-collapse" id="navbar">
-              <form class="navbar-form navbar-right" role="search" id="search">
-                <div class="form-group">
-                  <input type="text" class="form-control" id="search-query" placeholder="Search" autocomplete="off">
-                </div>
-              </form>
-            </div>
-          </div>
-        </nav>
-        
-        <div class="subnav navbar navbar-default">
-          <div class="container hide-when-search" id="breadcrumb">
-            <ul class="breadcrumb">
-              <li></li>
-            </ul>
-          </div>
-        </div>
-      </header>
-      <div role="main" class="container body-content hide-when-search">
-        
-        <div class="sidenav hide-when-search">
-          <a class="btn toc-toggle collapse" data-toggle="collapse" href="#sidetoggle" aria-expanded="false" aria-controls="sidetoggle">Show / Hide Table of Contents</a>
-          <div class="sidetoggle collapse" id="sidetoggle">
-            <div id="sidetoc"></div>
-          </div>
-        </div>
-        <div class="article row grid-right">
-          <div class="col-md-10">
-            <article class="content wrap" id="_content" data-uid="DotNext.Threading.Lock">
-  
-  
-  <h1 id="DotNext_Threading_Lock" data-uid="DotNext.Threading.Lock" class="text-break">Struct Lock
-  </h1>
+  </head>  <body data-spy="scroll" data-target="#affix" data-offset="120">
+    <div id="wrapper">
+      <header>
+        
+        <nav id="autocollapse" class="navbar navbar-inverse ng-scope" role="navigation">
+          <div class="container">
+            <div class="navbar-header">
+              <button type="button" class="navbar-toggle" data-toggle="collapse" data-target="#navbar">
+                <span class="sr-only">Toggle navigation</span>
+                <span class="icon-bar"></span>
+                <span class="icon-bar"></span>
+                <span class="icon-bar"></span>
+              </button>
+              
+              <a class="navbar-brand" href="../index.html">
+                <img id="logo" class="svg" src="../doc_logo.png" alt="">
+              </a>
+            </div>
+            <div class="collapse navbar-collapse" id="navbar">
+              <form class="navbar-form navbar-right" role="search" id="search">
+                <div class="form-group">
+                  <input type="text" class="form-control" id="search-query" placeholder="Search" autocomplete="off">
+                </div>
+              </form>
+            </div>
+          </div>
+        </nav>
+        
+        <div class="subnav navbar navbar-default">
+          <div class="container hide-when-search" id="breadcrumb">
+            <ul class="breadcrumb">
+              <li></li>
+            </ul>
+          </div>
+        </div>
+      </header>
+      <div role="main" class="container body-content hide-when-search">
+        
+        <div class="sidenav hide-when-search">
+          <a class="btn toc-toggle collapse" data-toggle="collapse" href="#sidetoggle" aria-expanded="false" aria-controls="sidetoggle">Show / Hide Table of Contents</a>
+          <div class="sidetoggle collapse" id="sidetoggle">
+            <div id="sidetoc"></div>
+          </div>
+        </div>
+        <div class="article row grid-right">
+          <div class="col-md-10">
+            <article class="content wrap" id="_content" data-uid="DotNext.Threading.Lock">
+  
+  
+  <h1 id="DotNext_Threading_Lock" data-uid="DotNext.Threading.Lock" class="text-break">Struct Lock
+  </h1>
   <div class="markdown level0 summary"><p>Unified representation of monitor lock, semaphore lock, read lock, write lock or upgradeable read lock.</p>
-</div>
-  <div class="markdown level0 conceptual"></div>
-  <div classs="implements">
-    <h5>Implements</h5>
-    <div><a class="xref" href="https://docs.microsoft.com/dotnet/api/system.idisposable">IDisposable</a></div>
-    <div><a class="xref" href="https://docs.microsoft.com/dotnet/api/system.iequatable-1">IEquatable</a>&lt;<a class="xref" href="DotNext.Threading.Lock.html">Lock</a>&gt;</div>
-  </div>
-  <div class="inheritedMembers">
-    <h5>Inherited Members</h5>
-    <div>
-      <a class="xref" href="https://docs.microsoft.com/dotnet/api/system.object.equals#System_Object_Equals_System_Object_System_Object_">Object.Equals(Object, Object)</a>
-    </div>
-    <div>
-      <a class="xref" href="https://docs.microsoft.com/dotnet/api/system.object.gettype#System_Object_GetType">Object.GetType()</a>
-    </div>
-    <div>
-      <a class="xref" href="https://docs.microsoft.com/dotnet/api/system.object.referenceequals#System_Object_ReferenceEquals_System_Object_System_Object_">Object.ReferenceEquals(Object, Object)</a>
-    </div>
-  </div>
-  <h6><strong>Namespace</strong>: <a class="xref" href="DotNext.Threading.html">DotNext.Threading</a></h6>
-  <h6><strong>Assembly</strong>: DotNext.dll</h6>
-  <h5 id="DotNext_Threading_Lock_syntax">Syntax</h5>
-  <div class="codewrapper">
-    <pre><code class="lang-csharp hljs">public struct Lock : IDisposable, IEquatable&lt;Lock&gt;</code></pre>
-  </div>
-  <h5 id="DotNext_Threading_Lock_remarks"><strong>Remarks</strong></h5>
+</div>
+  <div class="markdown level0 conceptual"></div>
+  <div classs="implements">
+    <h5>Implements</h5>
+    <div><a class="xref" href="https://docs.microsoft.com/dotnet/api/system.idisposable">IDisposable</a></div>
+    <div><a class="xref" href="https://docs.microsoft.com/dotnet/api/system.iequatable-1">IEquatable</a>&lt;<a class="xref" href="DotNext.Threading.Lock.html">Lock</a>&gt;</div>
+  </div>
+  <div class="inheritedMembers">
+    <h5>Inherited Members</h5>
+    <div>
+      <a class="xref" href="https://docs.microsoft.com/dotnet/api/system.object.equals#System_Object_Equals_System_Object_System_Object_">Object.Equals(Object, Object)</a>
+    </div>
+    <div>
+      <a class="xref" href="https://docs.microsoft.com/dotnet/api/system.object.gettype#System_Object_GetType">Object.GetType()</a>
+    </div>
+    <div>
+      <a class="xref" href="https://docs.microsoft.com/dotnet/api/system.object.referenceequals#System_Object_ReferenceEquals_System_Object_System_Object_">Object.ReferenceEquals(Object, Object)</a>
+    </div>
+  </div>
+  <h6><strong>Namespace</strong>: <a class="xref" href="DotNext.Threading.html">DotNext.Threading</a></h6>
+  <h6><strong>Assembly</strong>: DotNext.dll</h6>
+  <h5 id="DotNext_Threading_Lock_syntax">Syntax</h5>
+  <div class="codewrapper">
+    <pre><code class="lang-csharp hljs">public struct Lock : IDisposable, IEquatable&lt;Lock&gt;</code></pre>
+  </div>
+  <h5 id="DotNext_Threading_Lock_remarks"><strong>Remarks</strong></h5>
   <div class="markdown level0 remarks"><p>The lock acquisition may block the caller thread.</p>
-</div>
-  <h3 id="methods">Methods
-  </h3>
-  <span class="small pull-right mobile-hide">
-    <span class="divider">|</span>
-    <a href="https://github.com/sakno/dotNext/new/gh-pages/apiSpec/new?filename=DotNext_Threading_Lock_Acquire.md&amp;value=---%0Auid%3A%20DotNext.Threading.Lock.Acquire%0Asummary%3A%20'*You%20can%20override%20summary%20for%20the%20API%20here%20using%20*MARKDOWN*%20syntax'%0A---%0A%0A*Please%20type%20below%20more%20information%20about%20this%20API%3A*%0A%0A">Improve this Doc</a>
-  </span>
-  <span class="small pull-right mobile-hide">
-    <a href="https://github.com/sakno/dotNext/blob/gh-pages/src/DotNext/Threading/Lock.cs/#L154">View Source</a>
-  </span>
-  <a id="DotNext_Threading_Lock_Acquire_" data-uid="DotNext.Threading.Lock.Acquire*"></a>
-  <h4 id="DotNext_Threading_Lock_Acquire" data-uid="DotNext.Threading.Lock.Acquire">Acquire()</h4>
+</div>
+  <h3 id="methods">Methods
+  </h3>
+  <span class="small pull-right mobile-hide">
+    <span class="divider">|</span>
+    <a href="https://github.com/sakno/DotNext/new/gh-pages/apiSpec/new?filename=DotNext_Threading_Lock_Acquire.md&amp;value=---%0Auid%3A%20DotNext.Threading.Lock.Acquire%0Asummary%3A%20'*You%20can%20override%20summary%20for%20the%20API%20here%20using%20*MARKDOWN*%20syntax'%0A---%0A%0A*Please%20type%20below%20more%20information%20about%20this%20API%3A*%0A%0A">Improve this Doc</a>
+  </span>
+  <span class="small pull-right mobile-hide">
+    <a href="https://github.com/sakno/DotNext/blob/gh-pages/src/DotNext/Threading/Lock.cs/#L154">View Source</a>
+  </span>
+  <a id="DotNext_Threading_Lock_Acquire_" data-uid="DotNext.Threading.Lock.Acquire*"></a>
+  <h4 id="DotNext_Threading_Lock_Acquire" data-uid="DotNext.Threading.Lock.Acquire">Acquire()</h4>
   <div class="markdown level1 summary"><p>Acquires lock.</p>
-</div>
-  <div class="markdown level1 conceptual"></div>
-  <h5 class="decalaration">Declaration</h5>
-  <div class="codewrapper">
-    <pre><code class="lang-csharp hljs">public Lock.Holder Acquire()</code></pre>
-  </div>
-  <h5 class="returns">Returns</h5>
-  <table class="table table-bordered table-striped table-condensed">
-    <thead>
-      <tr>
-        <th>Type</th>
-        <th>Description</th>
-      </tr>
-    </thead>
-    <tbody>
-      <tr>
-        <td><a class="xref" href="DotNext.Threading.Lock.Holder.html">Lock.Holder</a></td>
-        <td></td>
-      </tr>
-    </tbody>
-  </table>
-  <span class="small pull-right mobile-hide">
-    <span class="divider">|</span>
-    <a href="https://github.com/sakno/dotNext/new/gh-pages/apiSpec/new?filename=DotNext_Threading_Lock_Acquire_System_TimeSpan_.md&amp;value=---%0Auid%3A%20DotNext.Threading.Lock.Acquire(System.TimeSpan)%0Asummary%3A%20'*You%20can%20override%20summary%20for%20the%20API%20here%20using%20*MARKDOWN*%20syntax'%0A---%0A%0A*Please%20type%20below%20more%20information%20about%20this%20API%3A*%0A%0A">Improve this Doc</a>
-  </span>
-  <span class="small pull-right mobile-hide">
-    <a href="https://github.com/sakno/dotNext/blob/gh-pages/src/DotNext/Threading/Lock.cs/#L241">View Source</a>
-  </span>
-  <a id="DotNext_Threading_Lock_Acquire_" data-uid="DotNext.Threading.Lock.Acquire*"></a>
-  <h4 id="DotNext_Threading_Lock_Acquire_System_TimeSpan_" data-uid="DotNext.Threading.Lock.Acquire(System.TimeSpan)">Acquire(TimeSpan)</h4>
+</div>
+  <div class="markdown level1 conceptual"></div>
+  <h5 class="decalaration">Declaration</h5>
+  <div class="codewrapper">
+    <pre><code class="lang-csharp hljs">public Lock.Holder Acquire()</code></pre>
+  </div>
+  <h5 class="returns">Returns</h5>
+  <table class="table table-bordered table-striped table-condensed">
+    <thead>
+      <tr>
+        <th>Type</th>
+        <th>Description</th>
+      </tr>
+    </thead>
+    <tbody>
+      <tr>
+        <td><a class="xref" href="DotNext.Threading.Lock.Holder.html">Lock.Holder</a></td>
+        <td></td>
+      </tr>
+    </tbody>
+  </table>
+  <span class="small pull-right mobile-hide">
+    <span class="divider">|</span>
+    <a href="https://github.com/sakno/DotNext/new/gh-pages/apiSpec/new?filename=DotNext_Threading_Lock_Acquire_System_TimeSpan_.md&amp;value=---%0Auid%3A%20DotNext.Threading.Lock.Acquire(System.TimeSpan)%0Asummary%3A%20'*You%20can%20override%20summary%20for%20the%20API%20here%20using%20*MARKDOWN*%20syntax'%0A---%0A%0A*Please%20type%20below%20more%20information%20about%20this%20API%3A*%0A%0A">Improve this Doc</a>
+  </span>
+  <span class="small pull-right mobile-hide">
+    <a href="https://github.com/sakno/DotNext/blob/gh-pages/src/DotNext/Threading/Lock.cs/#L241">View Source</a>
+  </span>
+  <a id="DotNext_Threading_Lock_Acquire_" data-uid="DotNext.Threading.Lock.Acquire*"></a>
+  <h4 id="DotNext_Threading_Lock_Acquire_System_TimeSpan_" data-uid="DotNext.Threading.Lock.Acquire(System.TimeSpan)">Acquire(TimeSpan)</h4>
   <div class="markdown level1 summary"><p>Acquires lock.</p>
-</div>
-  <div class="markdown level1 conceptual"></div>
-  <h5 class="decalaration">Declaration</h5>
-  <div class="codewrapper">
-    <pre><code class="lang-csharp hljs">public Lock.Holder Acquire(TimeSpan timeout)</code></pre>
-  </div>
-  <h5 class="parameters">Parameters</h5>
-  <table class="table table-bordered table-striped table-condensed">
-    <thead>
-      <tr>
-        <th>Type</th>
-        <th>Name</th>
-        <th>Description</th>
-      </tr>
-    </thead>
-    <tbody>
-      <tr>
-        <td><a class="xref" href="https://docs.microsoft.com/dotnet/api/system.timespan">TimeSpan</a></td>
-        <td><span class="parametername">timeout</span></td>
+</div>
+  <div class="markdown level1 conceptual"></div>
+  <h5 class="decalaration">Declaration</h5>
+  <div class="codewrapper">
+    <pre><code class="lang-csharp hljs">public Lock.Holder Acquire(TimeSpan timeout)</code></pre>
+  </div>
+  <h5 class="parameters">Parameters</h5>
+  <table class="table table-bordered table-striped table-condensed">
+    <thead>
+      <tr>
+        <th>Type</th>
+        <th>Name</th>
+        <th>Description</th>
+      </tr>
+    </thead>
+    <tbody>
+      <tr>
+        <td><a class="xref" href="https://docs.microsoft.com/dotnet/api/system.timespan">TimeSpan</a></td>
+        <td><span class="parametername">timeout</span></td>
         <td><p>The amount of time to wait for the lock</p>
-</td>
-      </tr>
-    </tbody>
-  </table>
-  <h5 class="returns">Returns</h5>
-  <table class="table table-bordered table-striped table-condensed">
-    <thead>
-      <tr>
-        <th>Type</th>
-        <th>Description</th>
-      </tr>
-    </thead>
-    <tbody>
-      <tr>
-        <td><a class="xref" href="DotNext.Threading.Lock.Holder.html">Lock.Holder</a></td>
-        <td></td>
-      </tr>
-    </tbody>
-  </table>
-  <h5 class="exceptions">Exceptions</h5>
-  <table class="table table-bordered table-striped table-condensed">
-    <thead>
-      <tr>
-        <th>Type</th>
-        <th>Condition</th>
-      </tr>
-    </thead>
-    <tbody>
-      <tr>
-        <td><a class="xref" href="https://docs.microsoft.com/dotnet/api/system.timeoutexception">TimeoutException</a></td>
+</td>
+      </tr>
+    </tbody>
+  </table>
+  <h5 class="returns">Returns</h5>
+  <table class="table table-bordered table-striped table-condensed">
+    <thead>
+      <tr>
+        <th>Type</th>
+        <th>Description</th>
+      </tr>
+    </thead>
+    <tbody>
+      <tr>
+        <td><a class="xref" href="DotNext.Threading.Lock.Holder.html">Lock.Holder</a></td>
+        <td></td>
+      </tr>
+    </tbody>
+  </table>
+  <h5 class="exceptions">Exceptions</h5>
+  <table class="table table-bordered table-striped table-condensed">
+    <thead>
+      <tr>
+        <th>Type</th>
+        <th>Condition</th>
+      </tr>
+    </thead>
+    <tbody>
+      <tr>
+        <td><a class="xref" href="https://docs.microsoft.com/dotnet/api/system.timeoutexception">TimeoutException</a></td>
         <td><p>The lock has not been acquired during the specified timeout.</p>
-</td>
-      </tr>
-    </tbody>
-  </table>
-  <span class="small pull-right mobile-hide">
-    <span class="divider">|</span>
-    <a href="https://github.com/sakno/dotNext/new/gh-pages/apiSpec/new?filename=DotNext_Threading_Lock_Dispose.md&amp;value=---%0Auid%3A%20DotNext.Threading.Lock.Dispose%0Asummary%3A%20'*You%20can%20override%20summary%20for%20the%20API%20here%20using%20*MARKDOWN*%20syntax'%0A---%0A%0A*Please%20type%20below%20more%20information%20about%20this%20API%3A*%0A%0A">Improve this Doc</a>
-  </span>
-  <span class="small pull-right mobile-hide">
-    <a href="https://github.com/sakno/dotNext/blob/gh-pages/src/DotNext/Threading/Lock.cs/#L252">View Source</a>
-  </span>
-  <a id="DotNext_Threading_Lock_Dispose_" data-uid="DotNext.Threading.Lock.Dispose*"></a>
-  <h4 id="DotNext_Threading_Lock_Dispose" data-uid="DotNext.Threading.Lock.Dispose">Dispose()</h4>
+</td>
+      </tr>
+    </tbody>
+  </table>
+  <span class="small pull-right mobile-hide">
+    <span class="divider">|</span>
+    <a href="https://github.com/sakno/DotNext/new/gh-pages/apiSpec/new?filename=DotNext_Threading_Lock_Dispose.md&amp;value=---%0Auid%3A%20DotNext.Threading.Lock.Dispose%0Asummary%3A%20'*You%20can%20override%20summary%20for%20the%20API%20here%20using%20*MARKDOWN*%20syntax'%0A---%0A%0A*Please%20type%20below%20more%20information%20about%20this%20API%3A*%0A%0A">Improve this Doc</a>
+  </span>
+  <span class="small pull-right mobile-hide">
+    <a href="https://github.com/sakno/DotNext/blob/gh-pages/src/DotNext/Threading/Lock.cs/#L252">View Source</a>
+  </span>
+  <a id="DotNext_Threading_Lock_Dispose_" data-uid="DotNext.Threading.Lock.Dispose*"></a>
+  <h4 id="DotNext_Threading_Lock_Dispose" data-uid="DotNext.Threading.Lock.Dispose">Dispose()</h4>
   <div class="markdown level1 summary"><p>Destroy this lock and dispose underlying lock object if it is owned by the given lock.</p>
-</div>
-  <div class="markdown level1 conceptual"></div>
-  <h5 class="decalaration">Declaration</h5>
-  <div class="codewrapper">
-    <pre><code class="lang-csharp hljs">public void Dispose()</code></pre>
-  </div>
-  <h5 id="DotNext_Threading_Lock_Dispose_remarks">Remarks</h5>
+</div>
+  <div class="markdown level1 conceptual"></div>
+  <h5 class="decalaration">Declaration</h5>
+  <div class="codewrapper">
+    <pre><code class="lang-csharp hljs">public void Dispose()</code></pre>
+  </div>
+  <h5 id="DotNext_Threading_Lock_Dispose_remarks">Remarks</h5>
   <div class="markdown level1 remarks"><p>If the given lock is an owner of the underlying lock object then this method will call <a class="xref" href="https://docs.microsoft.com/dotnet/api/system.idisposable.dispose#System_IDisposable_Dispose">Dispose()</a> on it;
 otherwise, the underlying lock object will not be destroyed.
 As a result, this lock is not usable after calling of this method.</p>
-</div>
-  <span class="small pull-right mobile-hide">
-    <span class="divider">|</span>
-    <a href="https://github.com/sakno/dotNext/new/gh-pages/apiSpec/new?filename=DotNext_Threading_Lock_Equals_DotNext_Threading_Lock_.md&amp;value=---%0Auid%3A%20DotNext.Threading.Lock.Equals(DotNext.Threading.Lock)%0Asummary%3A%20'*You%20can%20override%20summary%20for%20the%20API%20here%20using%20*MARKDOWN*%20syntax'%0A---%0A%0A*Please%20type%20below%20more%20information%20about%20this%20API%3A*%0A%0A">Improve this Doc</a>
-  </span>
-  <span class="small pull-right mobile-hide">
-    <a href="https://github.com/sakno/dotNext/blob/gh-pages/src/DotNext/Threading/Lock.cs/#L264">View Source</a>
-  </span>
-  <a id="DotNext_Threading_Lock_Equals_" data-uid="DotNext.Threading.Lock.Equals*"></a>
-  <h4 id="DotNext_Threading_Lock_Equals_DotNext_Threading_Lock_" data-uid="DotNext.Threading.Lock.Equals(DotNext.Threading.Lock)">Equals(Lock)</h4>
+</div>
+  <span class="small pull-right mobile-hide">
+    <span class="divider">|</span>
+    <a href="https://github.com/sakno/DotNext/new/gh-pages/apiSpec/new?filename=DotNext_Threading_Lock_Equals_DotNext_Threading_Lock_.md&amp;value=---%0Auid%3A%20DotNext.Threading.Lock.Equals(DotNext.Threading.Lock)%0Asummary%3A%20'*You%20can%20override%20summary%20for%20the%20API%20here%20using%20*MARKDOWN*%20syntax'%0A---%0A%0A*Please%20type%20below%20more%20information%20about%20this%20API%3A*%0A%0A">Improve this Doc</a>
+  </span>
+  <span class="small pull-right mobile-hide">
+    <a href="https://github.com/sakno/DotNext/blob/gh-pages/src/DotNext/Threading/Lock.cs/#L264">View Source</a>
+  </span>
+  <a id="DotNext_Threading_Lock_Equals_" data-uid="DotNext.Threading.Lock.Equals*"></a>
+  <h4 id="DotNext_Threading_Lock_Equals_DotNext_Threading_Lock_" data-uid="DotNext.Threading.Lock.Equals(DotNext.Threading.Lock)">Equals(Lock)</h4>
   <div class="markdown level1 summary"><p>Determines whether this lock object is the same as other lock.</p>
-</div>
-  <div class="markdown level1 conceptual"></div>
-  <h5 class="decalaration">Declaration</h5>
-  <div class="codewrapper">
-    <pre><code class="lang-csharp hljs">public bool Equals(Lock other)</code></pre>
-  </div>
-  <h5 class="parameters">Parameters</h5>
-  <table class="table table-bordered table-striped table-condensed">
-    <thead>
-      <tr>
-        <th>Type</th>
-        <th>Name</th>
-        <th>Description</th>
-      </tr>
-    </thead>
-    <tbody>
-      <tr>
-        <td><a class="xref" href="DotNext.Threading.Lock.html">Lock</a></td>
-        <td><span class="parametername">other</span></td>
+</div>
+  <div class="markdown level1 conceptual"></div>
+  <h5 class="decalaration">Declaration</h5>
+  <div class="codewrapper">
+    <pre><code class="lang-csharp hljs">public bool Equals(Lock other)</code></pre>
+  </div>
+  <h5 class="parameters">Parameters</h5>
+  <table class="table table-bordered table-striped table-condensed">
+    <thead>
+      <tr>
+        <th>Type</th>
+        <th>Name</th>
+        <th>Description</th>
+      </tr>
+    </thead>
+    <tbody>
+      <tr>
+        <td><a class="xref" href="DotNext.Threading.Lock.html">Lock</a></td>
+        <td><span class="parametername">other</span></td>
         <td><p>Other lock to compare.</p>
-</td>
-      </tr>
-    </tbody>
-  </table>
-  <h5 class="returns">Returns</h5>
-  <table class="table table-bordered table-striped table-condensed">
-    <thead>
-      <tr>
-        <th>Type</th>
-        <th>Description</th>
-      </tr>
-    </thead>
-    <tbody>
-      <tr>
-        <td><a class="xref" href="https://docs.microsoft.com/dotnet/api/system.boolean">Boolean</a></td>
+</td>
+      </tr>
+    </tbody>
+  </table>
+  <h5 class="returns">Returns</h5>
+  <table class="table table-bordered table-striped table-condensed">
+    <thead>
+      <tr>
+        <th>Type</th>
+        <th>Description</th>
+      </tr>
+    </thead>
+    <tbody>
+      <tr>
+        <td><a class="xref" href="https://docs.microsoft.com/dotnet/api/system.boolean">Boolean</a></td>
         <td><p><span class="xref">true</span> if this lock is the same as the specified lock; otherwise, <span class="xref">false</span>.</p>
-</td>
-      </tr>
-    </tbody>
-  </table>
-  <span class="small pull-right mobile-hide">
-    <span class="divider">|</span>
-    <a href="https://github.com/sakno/dotNext/new/gh-pages/apiSpec/new?filename=DotNext_Threading_Lock_Equals_System_Object_.md&amp;value=---%0Auid%3A%20DotNext.Threading.Lock.Equals(System.Object)%0Asummary%3A%20'*You%20can%20override%20summary%20for%20the%20API%20here%20using%20*MARKDOWN*%20syntax'%0A---%0A%0A*Please%20type%20below%20more%20information%20about%20this%20API%3A*%0A%0A">Improve this Doc</a>
-  </span>
-  <span class="small pull-right mobile-hide">
-    <a href="https://github.com/sakno/dotNext/blob/gh-pages/src/DotNext/Threading/Lock.cs/#L271">View Source</a>
-  </span>
-  <a id="DotNext_Threading_Lock_Equals_" data-uid="DotNext.Threading.Lock.Equals*"></a>
-  <h4 id="DotNext_Threading_Lock_Equals_System_Object_" data-uid="DotNext.Threading.Lock.Equals(System.Object)">Equals(Object)</h4>
+</td>
+      </tr>
+    </tbody>
+  </table>
+  <span class="small pull-right mobile-hide">
+    <span class="divider">|</span>
+    <a href="https://github.com/sakno/DotNext/new/gh-pages/apiSpec/new?filename=DotNext_Threading_Lock_Equals_System_Object_.md&amp;value=---%0Auid%3A%20DotNext.Threading.Lock.Equals(System.Object)%0Asummary%3A%20'*You%20can%20override%20summary%20for%20the%20API%20here%20using%20*MARKDOWN*%20syntax'%0A---%0A%0A*Please%20type%20below%20more%20information%20about%20this%20API%3A*%0A%0A">Improve this Doc</a>
+  </span>
+  <span class="small pull-right mobile-hide">
+    <a href="https://github.com/sakno/DotNext/blob/gh-pages/src/DotNext/Threading/Lock.cs/#L271">View Source</a>
+  </span>
+  <a id="DotNext_Threading_Lock_Equals_" data-uid="DotNext.Threading.Lock.Equals*"></a>
+  <h4 id="DotNext_Threading_Lock_Equals_System_Object_" data-uid="DotNext.Threading.Lock.Equals(System.Object)">Equals(Object)</h4>
   <div class="markdown level1 summary"><p>Determines whether this lock object is the same as other lock.</p>
-</div>
-  <div class="markdown level1 conceptual"></div>
-  <h5 class="decalaration">Declaration</h5>
-  <div class="codewrapper">
-    <pre><code class="lang-csharp hljs">public override bool Equals(object other)</code></pre>
-  </div>
-  <h5 class="parameters">Parameters</h5>
-  <table class="table table-bordered table-striped table-condensed">
-    <thead>
-      <tr>
-        <th>Type</th>
-        <th>Name</th>
-        <th>Description</th>
-      </tr>
-    </thead>
-    <tbody>
-      <tr>
-        <td><a class="xref" href="https://docs.microsoft.com/dotnet/api/system.object">Object</a></td>
-        <td><span class="parametername">other</span></td>
+</div>
+  <div class="markdown level1 conceptual"></div>
+  <h5 class="decalaration">Declaration</h5>
+  <div class="codewrapper">
+    <pre><code class="lang-csharp hljs">public override bool Equals(object other)</code></pre>
+  </div>
+  <h5 class="parameters">Parameters</h5>
+  <table class="table table-bordered table-striped table-condensed">
+    <thead>
+      <tr>
+        <th>Type</th>
+        <th>Name</th>
+        <th>Description</th>
+      </tr>
+    </thead>
+    <tbody>
+      <tr>
+        <td><a class="xref" href="https://docs.microsoft.com/dotnet/api/system.object">Object</a></td>
+        <td><span class="parametername">other</span></td>
         <td><p>Other lock to compare.</p>
-</td>
-      </tr>
-    </tbody>
-  </table>
-  <h5 class="returns">Returns</h5>
-  <table class="table table-bordered table-striped table-condensed">
-    <thead>
-      <tr>
-        <th>Type</th>
-        <th>Description</th>
-      </tr>
-    </thead>
-    <tbody>
-      <tr>
-        <td><a class="xref" href="https://docs.microsoft.com/dotnet/api/system.boolean">Boolean</a></td>
+</td>
+      </tr>
+    </tbody>
+  </table>
+  <h5 class="returns">Returns</h5>
+  <table class="table table-bordered table-striped table-condensed">
+    <thead>
+      <tr>
+        <th>Type</th>
+        <th>Description</th>
+      </tr>
+    </thead>
+    <tbody>
+      <tr>
+        <td><a class="xref" href="https://docs.microsoft.com/dotnet/api/system.boolean">Boolean</a></td>
         <td><p><span class="xref">true</span> if this lock is the same as the specified lock; otherwise, <span class="xref">false</span>.</p>
-</td>
-      </tr>
-    </tbody>
-  </table>
-  <h5 class="overrides">Overrides</h5>
-  <div><a class="xref" href="https://docs.microsoft.com/dotnet/api/system.valuetype.equals#System_ValueType_Equals_System_Object_">ValueType.Equals(Object)</a></div>
-  <span class="small pull-right mobile-hide">
-    <span class="divider">|</span>
-    <a href="https://github.com/sakno/dotNext/new/gh-pages/apiSpec/new?filename=DotNext_Threading_Lock_GetHashCode.md&amp;value=---%0Auid%3A%20DotNext.Threading.Lock.GetHashCode%0Asummary%3A%20'*You%20can%20override%20summary%20for%20the%20API%20here%20using%20*MARKDOWN*%20syntax'%0A---%0A%0A*Please%20type%20below%20more%20information%20about%20this%20API%3A*%0A%0A">Improve this Doc</a>
-  </span>
-  <span class="small pull-right mobile-hide">
-    <a href="https://github.com/sakno/dotNext/blob/gh-pages/src/DotNext/Threading/Lock.cs/#L277">View Source</a>
-  </span>
-  <a id="DotNext_Threading_Lock_GetHashCode_" data-uid="DotNext.Threading.Lock.GetHashCode*"></a>
-  <h4 id="DotNext_Threading_Lock_GetHashCode" data-uid="DotNext.Threading.Lock.GetHashCode">GetHashCode()</h4>
+</td>
+      </tr>
+    </tbody>
+  </table>
+  <h5 class="overrides">Overrides</h5>
+  <div><a class="xref" href="https://docs.microsoft.com/dotnet/api/system.valuetype.equals#System_ValueType_Equals_System_Object_">ValueType.Equals(Object)</a></div>
+  <span class="small pull-right mobile-hide">
+    <span class="divider">|</span>
+    <a href="https://github.com/sakno/DotNext/new/gh-pages/apiSpec/new?filename=DotNext_Threading_Lock_GetHashCode.md&amp;value=---%0Auid%3A%20DotNext.Threading.Lock.GetHashCode%0Asummary%3A%20'*You%20can%20override%20summary%20for%20the%20API%20here%20using%20*MARKDOWN*%20syntax'%0A---%0A%0A*Please%20type%20below%20more%20information%20about%20this%20API%3A*%0A%0A">Improve this Doc</a>
+  </span>
+  <span class="small pull-right mobile-hide">
+    <a href="https://github.com/sakno/DotNext/blob/gh-pages/src/DotNext/Threading/Lock.cs/#L277">View Source</a>
+  </span>
+  <a id="DotNext_Threading_Lock_GetHashCode_" data-uid="DotNext.Threading.Lock.GetHashCode*"></a>
+  <h4 id="DotNext_Threading_Lock_GetHashCode" data-uid="DotNext.Threading.Lock.GetHashCode">GetHashCode()</h4>
   <div class="markdown level1 summary"><p>Computes hash code of this lock.</p>
-</div>
-  <div class="markdown level1 conceptual"></div>
-  <h5 class="decalaration">Declaration</h5>
-  <div class="codewrapper">
-    <pre><code class="lang-csharp hljs">public override int GetHashCode()</code></pre>
-  </div>
-  <h5 class="returns">Returns</h5>
-  <table class="table table-bordered table-striped table-condensed">
-    <thead>
-      <tr>
-        <th>Type</th>
-        <th>Description</th>
-      </tr>
-    </thead>
-    <tbody>
-      <tr>
-        <td><a class="xref" href="https://docs.microsoft.com/dotnet/api/system.int32">Int32</a></td>
+</div>
+  <div class="markdown level1 conceptual"></div>
+  <h5 class="decalaration">Declaration</h5>
+  <div class="codewrapper">
+    <pre><code class="lang-csharp hljs">public override int GetHashCode()</code></pre>
+  </div>
+  <h5 class="returns">Returns</h5>
+  <table class="table table-bordered table-striped table-condensed">
+    <thead>
+      <tr>
+        <th>Type</th>
+        <th>Description</th>
+      </tr>
+    </thead>
+    <tbody>
+      <tr>
+        <td><a class="xref" href="https://docs.microsoft.com/dotnet/api/system.int32">Int32</a></td>
         <td><p>The hash code of this lock.</p>
-</td>
-      </tr>
-    </tbody>
-  </table>
-  <h5 class="overrides">Overrides</h5>
-  <div><a class="xref" href="https://docs.microsoft.com/dotnet/api/system.valuetype.gethashcode#System_ValueType_GetHashCode">ValueType.GetHashCode()</a></div>
-  <span class="small pull-right mobile-hide">
-    <span class="divider">|</span>
-    <a href="https://github.com/sakno/dotNext/new/gh-pages/apiSpec/new?filename=DotNext_Threading_Lock_Monitor.md&amp;value=---%0Auid%3A%20DotNext.Threading.Lock.Monitor%0Asummary%3A%20'*You%20can%20override%20summary%20for%20the%20API%20here%20using%20*MARKDOWN*%20syntax'%0A---%0A%0A*Please%20type%20below%20more%20information%20about%20this%20API%3A*%0A%0A">Improve this Doc</a>
-  </span>
-  <span class="small pull-right mobile-hide">
-    <a href="https://github.com/sakno/dotNext/blob/gh-pages/src/DotNext/Threading/Lock.cs/#L132">View Source</a>
-  </span>
-  <a id="DotNext_Threading_Lock_Monitor_" data-uid="DotNext.Threading.Lock.Monitor*"></a>
-  <h4 id="DotNext_Threading_Lock_Monitor" data-uid="DotNext.Threading.Lock.Monitor">Monitor()</h4>
+</td>
+      </tr>
+    </tbody>
+  </table>
+  <h5 class="overrides">Overrides</h5>
+  <div><a class="xref" href="https://docs.microsoft.com/dotnet/api/system.valuetype.gethashcode#System_ValueType_GetHashCode">ValueType.GetHashCode()</a></div>
+  <span class="small pull-right mobile-hide">
+    <span class="divider">|</span>
+    <a href="https://github.com/sakno/DotNext/new/gh-pages/apiSpec/new?filename=DotNext_Threading_Lock_Monitor.md&amp;value=---%0Auid%3A%20DotNext.Threading.Lock.Monitor%0Asummary%3A%20'*You%20can%20override%20summary%20for%20the%20API%20here%20using%20*MARKDOWN*%20syntax'%0A---%0A%0A*Please%20type%20below%20more%20information%20about%20this%20API%3A*%0A%0A">Improve this Doc</a>
+  </span>
+  <span class="small pull-right mobile-hide">
+    <a href="https://github.com/sakno/DotNext/blob/gh-pages/src/DotNext/Threading/Lock.cs/#L132">View Source</a>
+  </span>
+  <a id="DotNext_Threading_Lock_Monitor_" data-uid="DotNext.Threading.Lock.Monitor*"></a>
+  <h4 id="DotNext_Threading_Lock_Monitor" data-uid="DotNext.Threading.Lock.Monitor">Monitor()</h4>
   <div class="markdown level1 summary"><p>Creates exclusive lock.</p>
-</div>
-  <div class="markdown level1 conceptual"></div>
-  <h5 class="decalaration">Declaration</h5>
-  <div class="codewrapper">
-    <pre><code class="lang-csharp hljs">public static Lock Monitor()</code></pre>
-  </div>
-  <h5 class="returns">Returns</h5>
-  <table class="table table-bordered table-striped table-condensed">
-    <thead>
-      <tr>
-        <th>Type</th>
-        <th>Description</th>
-      </tr>
-    </thead>
-    <tbody>
-      <tr>
-        <td><a class="xref" href="DotNext.Threading.Lock.html">Lock</a></td>
+</div>
+  <div class="markdown level1 conceptual"></div>
+  <h5 class="decalaration">Declaration</h5>
+  <div class="codewrapper">
+    <pre><code class="lang-csharp hljs">public static Lock Monitor()</code></pre>
+  </div>
+  <h5 class="returns">Returns</h5>
+  <table class="table table-bordered table-striped table-condensed">
+    <thead>
+      <tr>
+        <th>Type</th>
+        <th>Description</th>
+      </tr>
+    </thead>
+    <tbody>
+      <tr>
+        <td><a class="xref" href="DotNext.Threading.Lock.html">Lock</a></td>
         <td><p>The exclusive lock.</p>
-</td>
-      </tr>
-    </tbody>
-  </table>
-  <h5 id="DotNext_Threading_Lock_Monitor_remarks">Remarks</h5>
+</td>
+      </tr>
+    </tbody>
+  </table>
+  <h5 id="DotNext_Threading_Lock_Monitor_remarks">Remarks</h5>
   <div class="markdown level1 remarks"><p>Constructed lock owns the object instance used as a monitor.</p>
-</div>
-  <span class="small pull-right mobile-hide">
-    <span class="divider">|</span>
-    <a href="https://github.com/sakno/dotNext/new/gh-pages/apiSpec/new?filename=DotNext_Threading_Lock_Monitor_System_Object_.md&amp;value=---%0Auid%3A%20DotNext.Threading.Lock.Monitor(System.Object)%0Asummary%3A%20'*You%20can%20override%20summary%20for%20the%20API%20here%20using%20*MARKDOWN*%20syntax'%0A---%0A%0A*Please%20type%20below%20more%20information%20about%20this%20API%3A*%0A%0A">Improve this Doc</a>
-  </span>
-  <span class="small pull-right mobile-hide">
-    <a href="https://github.com/sakno/dotNext/blob/gh-pages/src/DotNext/Threading/Lock.cs/#L123">View Source</a>
-  </span>
-  <a id="DotNext_Threading_Lock_Monitor_" data-uid="DotNext.Threading.Lock.Monitor*"></a>
-  <h4 id="DotNext_Threading_Lock_Monitor_System_Object_" data-uid="DotNext.Threading.Lock.Monitor(System.Object)">Monitor(Object)</h4>
+</div>
+  <span class="small pull-right mobile-hide">
+    <span class="divider">|</span>
+    <a href="https://github.com/sakno/DotNext/new/gh-pages/apiSpec/new?filename=DotNext_Threading_Lock_Monitor_System_Object_.md&amp;value=---%0Auid%3A%20DotNext.Threading.Lock.Monitor(System.Object)%0Asummary%3A%20'*You%20can%20override%20summary%20for%20the%20API%20here%20using%20*MARKDOWN*%20syntax'%0A---%0A%0A*Please%20type%20below%20more%20information%20about%20this%20API%3A*%0A%0A">Improve this Doc</a>
+  </span>
+  <span class="small pull-right mobile-hide">
+    <a href="https://github.com/sakno/DotNext/blob/gh-pages/src/DotNext/Threading/Lock.cs/#L123">View Source</a>
+  </span>
+  <a id="DotNext_Threading_Lock_Monitor_" data-uid="DotNext.Threading.Lock.Monitor*"></a>
+  <h4 id="DotNext_Threading_Lock_Monitor_System_Object_" data-uid="DotNext.Threading.Lock.Monitor(System.Object)">Monitor(Object)</h4>
   <div class="markdown level1 summary"><p>Creates monitor-based lock control object but doesn't acquire the lock.</p>
-</div>
-  <div class="markdown level1 conceptual"></div>
-  <h5 class="decalaration">Declaration</h5>
-  <div class="codewrapper">
-    <pre><code class="lang-csharp hljs">public static Lock Monitor(object obj)</code></pre>
-  </div>
-  <h5 class="parameters">Parameters</h5>
-  <table class="table table-bordered table-striped table-condensed">
-    <thead>
-      <tr>
-        <th>Type</th>
-        <th>Name</th>
-        <th>Description</th>
-      </tr>
-    </thead>
-    <tbody>
-      <tr>
-        <td><a class="xref" href="https://docs.microsoft.com/dotnet/api/system.object">Object</a></td>
-        <td><span class="parametername">obj</span></td>
+</div>
+  <div class="markdown level1 conceptual"></div>
+  <h5 class="decalaration">Declaration</h5>
+  <div class="codewrapper">
+    <pre><code class="lang-csharp hljs">public static Lock Monitor(object obj)</code></pre>
+  </div>
+  <h5 class="parameters">Parameters</h5>
+  <table class="table table-bordered table-striped table-condensed">
+    <thead>
+      <tr>
+        <th>Type</th>
+        <th>Name</th>
+        <th>Description</th>
+      </tr>
+    </thead>
+    <tbody>
+      <tr>
+        <td><a class="xref" href="https://docs.microsoft.com/dotnet/api/system.object">Object</a></td>
+        <td><span class="parametername">obj</span></td>
         <td><p>Monitor lock target.</p>
-</td>
-      </tr>
-    </tbody>
-  </table>
-  <h5 class="returns">Returns</h5>
-  <table class="table table-bordered table-striped table-condensed">
-    <thead>
-      <tr>
-        <th>Type</th>
-        <th>Description</th>
-      </tr>
-    </thead>
-    <tbody>
-      <tr>
-        <td><a class="xref" href="DotNext.Threading.Lock.html">Lock</a></td>
+</td>
+      </tr>
+    </tbody>
+  </table>
+  <h5 class="returns">Returns</h5>
+  <table class="table table-bordered table-striped table-condensed">
+    <thead>
+      <tr>
+        <th>Type</th>
+        <th>Description</th>
+      </tr>
+    </thead>
+    <tbody>
+      <tr>
+        <td><a class="xref" href="DotNext.Threading.Lock.html">Lock</a></td>
         <td><p>The lock representing monitor.</p>
-</td>
-      </tr>
-    </tbody>
-  </table>
-  <span class="small pull-right mobile-hide">
-    <span class="divider">|</span>
-    <a href="https://github.com/sakno/dotNext/new/gh-pages/apiSpec/new?filename=DotNext_Threading_Lock_ReadLock_System_Threading_ReaderWriterLockSlim_System_Boolean_.md&amp;value=---%0Auid%3A%20DotNext.Threading.Lock.ReadLock(System.Threading.ReaderWriterLockSlim%2CSystem.Boolean)%0Asummary%3A%20'*You%20can%20override%20summary%20for%20the%20API%20here%20using%20*MARKDOWN*%20syntax'%0A---%0A%0A*Please%20type%20below%20more%20information%20about%20this%20API%3A*%0A%0A">Improve this Doc</a>
-  </span>
-  <span class="small pull-right mobile-hide">
-    <a href="https://github.com/sakno/dotNext/blob/gh-pages/src/DotNext/Threading/Lock.cs/#L140">View Source</a>
-  </span>
-  <a id="DotNext_Threading_Lock_ReadLock_" data-uid="DotNext.Threading.Lock.ReadLock*"></a>
-  <h4 id="DotNext_Threading_Lock_ReadLock_System_Threading_ReaderWriterLockSlim_System_Boolean_" data-uid="DotNext.Threading.Lock.ReadLock(System.Threading.ReaderWriterLockSlim,System.Boolean)">ReadLock(ReaderWriterLockSlim, Boolean)</h4>
+</td>
+      </tr>
+    </tbody>
+  </table>
+  <span class="small pull-right mobile-hide">
+    <span class="divider">|</span>
+    <a href="https://github.com/sakno/DotNext/new/gh-pages/apiSpec/new?filename=DotNext_Threading_Lock_ReadLock_System_Threading_ReaderWriterLockSlim_System_Boolean_.md&amp;value=---%0Auid%3A%20DotNext.Threading.Lock.ReadLock(System.Threading.ReaderWriterLockSlim%2CSystem.Boolean)%0Asummary%3A%20'*You%20can%20override%20summary%20for%20the%20API%20here%20using%20*MARKDOWN*%20syntax'%0A---%0A%0A*Please%20type%20below%20more%20information%20about%20this%20API%3A*%0A%0A">Improve this Doc</a>
+  </span>
+  <span class="small pull-right mobile-hide">
+    <a href="https://github.com/sakno/DotNext/blob/gh-pages/src/DotNext/Threading/Lock.cs/#L140">View Source</a>
+  </span>
+  <a id="DotNext_Threading_Lock_ReadLock_" data-uid="DotNext.Threading.Lock.ReadLock*"></a>
+  <h4 id="DotNext_Threading_Lock_ReadLock_System_Threading_ReaderWriterLockSlim_System_Boolean_" data-uid="DotNext.Threading.Lock.ReadLock(System.Threading.ReaderWriterLockSlim,System.Boolean)">ReadLock(ReaderWriterLockSlim, Boolean)</h4>
   <div class="markdown level1 summary"><p>Creates read lock but doesn't acquire it.</p>
-</div>
-  <div class="markdown level1 conceptual"></div>
-  <h5 class="decalaration">Declaration</h5>
-  <div class="codewrapper">
-    <pre><code class="lang-csharp hljs">public static Lock ReadLock(ReaderWriterLockSlim rwLock, bool upgradeable)</code></pre>
-  </div>
-  <h5 class="parameters">Parameters</h5>
-  <table class="table table-bordered table-striped table-condensed">
-    <thead>
-      <tr>
-        <th>Type</th>
-        <th>Name</th>
-        <th>Description</th>
-      </tr>
-    </thead>
-    <tbody>
-      <tr>
-        <td><a class="xref" href="https://docs.microsoft.com/dotnet/api/system.threading.readerwriterlockslim">ReaderWriterLockSlim</a></td>
-        <td><span class="parametername">rwLock</span></td>
+</div>
+  <div class="markdown level1 conceptual"></div>
+  <h5 class="decalaration">Declaration</h5>
+  <div class="codewrapper">
+    <pre><code class="lang-csharp hljs">public static Lock ReadLock(ReaderWriterLockSlim rwLock, bool upgradeable)</code></pre>
+  </div>
+  <h5 class="parameters">Parameters</h5>
+  <table class="table table-bordered table-striped table-condensed">
+    <thead>
+      <tr>
+        <th>Type</th>
+        <th>Name</th>
+        <th>Description</th>
+      </tr>
+    </thead>
+    <tbody>
+      <tr>
+        <td><a class="xref" href="https://docs.microsoft.com/dotnet/api/system.threading.readerwriterlockslim">ReaderWriterLockSlim</a></td>
+        <td><span class="parametername">rwLock</span></td>
         <td><p>Read/write lock source.</p>
-</td>
-      </tr>
-      <tr>
-        <td><a class="xref" href="https://docs.microsoft.com/dotnet/api/system.boolean">Boolean</a></td>
-        <td><span class="parametername">upgradeable</span></td>
+</td>
+      </tr>
+      <tr>
+        <td><a class="xref" href="https://docs.microsoft.com/dotnet/api/system.boolean">Boolean</a></td>
+        <td><span class="parametername">upgradeable</span></td>
         <td><p><span class="xref">true</span> to create upgradeable read lock wrapper.</p>
-</td>
-      </tr>
-    </tbody>
-  </table>
-  <h5 class="returns">Returns</h5>
-  <table class="table table-bordered table-striped table-condensed">
-    <thead>
-      <tr>
-        <th>Type</th>
-        <th>Description</th>
-      </tr>
-    </thead>
-    <tbody>
-      <tr>
-        <td><a class="xref" href="DotNext.Threading.Lock.html">Lock</a></td>
+</td>
+      </tr>
+    </tbody>
+  </table>
+  <h5 class="returns">Returns</h5>
+  <table class="table table-bordered table-striped table-condensed">
+    <thead>
+      <tr>
+        <th>Type</th>
+        <th>Description</th>
+      </tr>
+    </thead>
+    <tbody>
+      <tr>
+        <td><a class="xref" href="DotNext.Threading.Lock.html">Lock</a></td>
         <td><p>Reader lock.</p>
-</td>
-      </tr>
-    </tbody>
-  </table>
-  <span class="small pull-right mobile-hide">
-    <span class="divider">|</span>
-    <a href="https://github.com/sakno/dotNext/new/gh-pages/apiSpec/new?filename=DotNext_Threading_Lock_Semaphore_System_Int32_System_Int32_.md&amp;value=---%0Auid%3A%20DotNext.Threading.Lock.Semaphore(System.Int32%2CSystem.Int32)%0Asummary%3A%20'*You%20can%20override%20summary%20for%20the%20API%20here%20using%20*MARKDOWN*%20syntax'%0A---%0A%0A*Please%20type%20below%20more%20information%20about%20this%20API%3A*%0A%0A">Improve this Doc</a>
-  </span>
-  <span class="small pull-right mobile-hide">
-    <a href="https://github.com/sakno/dotNext/blob/gh-pages/src/DotNext/Threading/Lock.cs/#L116">View Source</a>
-  </span>
-  <a id="DotNext_Threading_Lock_Semaphore_" data-uid="DotNext.Threading.Lock.Semaphore*"></a>
-  <h4 id="DotNext_Threading_Lock_Semaphore_System_Int32_System_Int32_" data-uid="DotNext.Threading.Lock.Semaphore(System.Int32,System.Int32)">Semaphore(Int32, Int32)</h4>
+</td>
+      </tr>
+    </tbody>
+  </table>
+  <span class="small pull-right mobile-hide">
+    <span class="divider">|</span>
+    <a href="https://github.com/sakno/DotNext/new/gh-pages/apiSpec/new?filename=DotNext_Threading_Lock_Semaphore_System_Int32_System_Int32_.md&amp;value=---%0Auid%3A%20DotNext.Threading.Lock.Semaphore(System.Int32%2CSystem.Int32)%0Asummary%3A%20'*You%20can%20override%20summary%20for%20the%20API%20here%20using%20*MARKDOWN*%20syntax'%0A---%0A%0A*Please%20type%20below%20more%20information%20about%20this%20API%3A*%0A%0A">Improve this Doc</a>
+  </span>
+  <span class="small pull-right mobile-hide">
+    <a href="https://github.com/sakno/DotNext/blob/gh-pages/src/DotNext/Threading/Lock.cs/#L116">View Source</a>
+  </span>
+  <a id="DotNext_Threading_Lock_Semaphore_" data-uid="DotNext.Threading.Lock.Semaphore*"></a>
+  <h4 id="DotNext_Threading_Lock_Semaphore_System_Int32_System_Int32_" data-uid="DotNext.Threading.Lock.Semaphore(System.Int32,System.Int32)">Semaphore(Int32, Int32)</h4>
   <div class="markdown level1 summary"><p>Creates semaphore-based lock but doesn't acquire the lock.</p>
-</div>
-  <div class="markdown level1 conceptual"></div>
-  <h5 class="decalaration">Declaration</h5>
-  <div class="codewrapper">
-    <pre><code class="lang-csharp hljs">public static Lock Semaphore(int initialCount, int maxCount)</code></pre>
-  </div>
-  <h5 class="parameters">Parameters</h5>
-  <table class="table table-bordered table-striped table-condensed">
-    <thead>
-      <tr>
-        <th>Type</th>
-        <th>Name</th>
-        <th>Description</th>
-      </tr>
-    </thead>
-    <tbody>
-      <tr>
-        <td><a class="xref" href="https://docs.microsoft.com/dotnet/api/system.int32">Int32</a></td>
-        <td><span class="parametername">initialCount</span></td>
+</div>
+  <div class="markdown level1 conceptual"></div>
+  <h5 class="decalaration">Declaration</h5>
+  <div class="codewrapper">
+    <pre><code class="lang-csharp hljs">public static Lock Semaphore(int initialCount, int maxCount)</code></pre>
+  </div>
+  <h5 class="parameters">Parameters</h5>
+  <table class="table table-bordered table-striped table-condensed">
+    <thead>
+      <tr>
+        <th>Type</th>
+        <th>Name</th>
+        <th>Description</th>
+      </tr>
+    </thead>
+    <tbody>
+      <tr>
+        <td><a class="xref" href="https://docs.microsoft.com/dotnet/api/system.int32">Int32</a></td>
+        <td><span class="parametername">initialCount</span></td>
         <td><p>The initial number of requests for the semaphore that can be granted concurrently.</p>
-</td>
-      </tr>
-      <tr>
-        <td><a class="xref" href="https://docs.microsoft.com/dotnet/api/system.int32">Int32</a></td>
-        <td><span class="parametername">maxCount</span></td>
+</td>
+      </tr>
+      <tr>
+        <td><a class="xref" href="https://docs.microsoft.com/dotnet/api/system.int32">Int32</a></td>
+        <td><span class="parametername">maxCount</span></td>
         <td><p>The maximum number of requests for the semaphore that can be granted concurrently.</p>
-</td>
-      </tr>
-    </tbody>
-  </table>
-  <h5 class="returns">Returns</h5>
-  <table class="table table-bordered table-striped table-condensed">
-    <thead>
-      <tr>
-        <th>Type</th>
-        <th>Description</th>
-      </tr>
-    </thead>
-    <tbody>
-      <tr>
-        <td><a class="xref" href="DotNext.Threading.Lock.html">Lock</a></td>
+</td>
+      </tr>
+    </tbody>
+  </table>
+  <h5 class="returns">Returns</h5>
+  <table class="table table-bordered table-striped table-condensed">
+    <thead>
+      <tr>
+        <th>Type</th>
+        <th>Description</th>
+      </tr>
+    </thead>
+    <tbody>
+      <tr>
+        <td><a class="xref" href="DotNext.Threading.Lock.html">Lock</a></td>
         <td><p>The lock representing semaphore.</p>
-</td>
-      </tr>
-    </tbody>
-  </table>
-  <h5 id="DotNext_Threading_Lock_Semaphore_System_Int32_System_Int32__remarks">Remarks</h5>
+</td>
+      </tr>
+    </tbody>
+  </table>
+  <h5 id="DotNext_Threading_Lock_Semaphore_System_Int32_System_Int32__remarks">Remarks</h5>
   <div class="markdown level1 remarks"><p>Constructed lock owns the semaphore instance.</p>
-</div>
-  <span class="small pull-right mobile-hide">
-    <span class="divider">|</span>
-    <a href="https://github.com/sakno/dotNext/new/gh-pages/apiSpec/new?filename=DotNext_Threading_Lock_Semaphore_System_Threading_SemaphoreSlim_.md&amp;value=---%0Auid%3A%20DotNext.Threading.Lock.Semaphore(System.Threading.SemaphoreSlim)%0Asummary%3A%20'*You%20can%20override%20summary%20for%20the%20API%20here%20using%20*MARKDOWN*%20syntax'%0A---%0A%0A*Please%20type%20below%20more%20information%20about%20this%20API%3A*%0A%0A">Improve this Doc</a>
-  </span>
-  <span class="small pull-right mobile-hide">
-    <a href="https://github.com/sakno/dotNext/blob/gh-pages/src/DotNext/Threading/Lock.cs/#L105">View Source</a>
-  </span>
-  <a id="DotNext_Threading_Lock_Semaphore_" data-uid="DotNext.Threading.Lock.Semaphore*"></a>
-  <h4 id="DotNext_Threading_Lock_Semaphore_System_Threading_SemaphoreSlim_" data-uid="DotNext.Threading.Lock.Semaphore(System.Threading.SemaphoreSlim)">Semaphore(SemaphoreSlim)</h4>
+</div>
+  <span class="small pull-right mobile-hide">
+    <span class="divider">|</span>
+    <a href="https://github.com/sakno/DotNext/new/gh-pages/apiSpec/new?filename=DotNext_Threading_Lock_Semaphore_System_Threading_SemaphoreSlim_.md&amp;value=---%0Auid%3A%20DotNext.Threading.Lock.Semaphore(System.Threading.SemaphoreSlim)%0Asummary%3A%20'*You%20can%20override%20summary%20for%20the%20API%20here%20using%20*MARKDOWN*%20syntax'%0A---%0A%0A*Please%20type%20below%20more%20information%20about%20this%20API%3A*%0A%0A">Improve this Doc</a>
+  </span>
+  <span class="small pull-right mobile-hide">
+    <a href="https://github.com/sakno/DotNext/blob/gh-pages/src/DotNext/Threading/Lock.cs/#L105">View Source</a>
+  </span>
+  <a id="DotNext_Threading_Lock_Semaphore_" data-uid="DotNext.Threading.Lock.Semaphore*"></a>
+  <h4 id="DotNext_Threading_Lock_Semaphore_System_Threading_SemaphoreSlim_" data-uid="DotNext.Threading.Lock.Semaphore(System.Threading.SemaphoreSlim)">Semaphore(SemaphoreSlim)</h4>
   <div class="markdown level1 summary"><p>Wraps semaphore instance into the unified representation of the lock.</p>
-</div>
-  <div class="markdown level1 conceptual"></div>
-  <h5 class="decalaration">Declaration</h5>
-  <div class="codewrapper">
-    <pre><code class="lang-csharp hljs">public static Lock Semaphore(SemaphoreSlim semaphore)</code></pre>
-  </div>
-  <h5 class="parameters">Parameters</h5>
-  <table class="table table-bordered table-striped table-condensed">
-    <thead>
-      <tr>
-        <th>Type</th>
-        <th>Name</th>
-        <th>Description</th>
-      </tr>
-    </thead>
-    <tbody>
-      <tr>
-        <td><a class="xref" href="https://docs.microsoft.com/dotnet/api/system.threading.semaphoreslim">SemaphoreSlim</a></td>
-        <td><span class="parametername">semaphore</span></td>
+</div>
+  <div class="markdown level1 conceptual"></div>
+  <h5 class="decalaration">Declaration</h5>
+  <div class="codewrapper">
+    <pre><code class="lang-csharp hljs">public static Lock Semaphore(SemaphoreSlim semaphore)</code></pre>
+  </div>
+  <h5 class="parameters">Parameters</h5>
+  <table class="table table-bordered table-striped table-condensed">
+    <thead>
+      <tr>
+        <th>Type</th>
+        <th>Name</th>
+        <th>Description</th>
+      </tr>
+    </thead>
+    <tbody>
+      <tr>
+        <td><a class="xref" href="https://docs.microsoft.com/dotnet/api/system.threading.semaphoreslim">SemaphoreSlim</a></td>
+        <td><span class="parametername">semaphore</span></td>
         <td><p>The semaphore to wrap into lock object.</p>
-</td>
-      </tr>
-    </tbody>
-  </table>
-  <h5 class="returns">Returns</h5>
-  <table class="table table-bordered table-striped table-condensed">
-    <thead>
-      <tr>
-        <th>Type</th>
-        <th>Description</th>
-      </tr>
-    </thead>
-    <tbody>
-      <tr>
-        <td><a class="xref" href="DotNext.Threading.Lock.html">Lock</a></td>
+</td>
+      </tr>
+    </tbody>
+  </table>
+  <h5 class="returns">Returns</h5>
+  <table class="table table-bordered table-striped table-condensed">
+    <thead>
+      <tr>
+        <th>Type</th>
+        <th>Description</th>
+      </tr>
+    </thead>
+    <tbody>
+      <tr>
+        <td><a class="xref" href="DotNext.Threading.Lock.html">Lock</a></td>
         <td><p>The lock representing semaphore.</p>
-</td>
-      </tr>
-    </tbody>
-  </table>
-  <span class="small pull-right mobile-hide">
-    <span class="divider">|</span>
-    <a href="https://github.com/sakno/dotNext/new/gh-pages/apiSpec/new?filename=DotNext_Threading_Lock_ToString.md&amp;value=---%0Auid%3A%20DotNext.Threading.Lock.ToString%0Asummary%3A%20'*You%20can%20override%20summary%20for%20the%20API%20here%20using%20*MARKDOWN*%20syntax'%0A---%0A%0A*Please%20type%20below%20more%20information%20about%20this%20API%3A*%0A%0A">Improve this Doc</a>
-  </span>
-  <span class="small pull-right mobile-hide">
-    <a href="https://github.com/sakno/dotNext/blob/gh-pages/src/DotNext/Threading/Lock.cs/#L283">View Source</a>
-  </span>
-  <a id="DotNext_Threading_Lock_ToString_" data-uid="DotNext.Threading.Lock.ToString*"></a>
-  <h4 id="DotNext_Threading_Lock_ToString" data-uid="DotNext.Threading.Lock.ToString">ToString()</h4>
+</td>
+      </tr>
+    </tbody>
+  </table>
+  <span class="small pull-right mobile-hide">
+    <span class="divider">|</span>
+    <a href="https://github.com/sakno/DotNext/new/gh-pages/apiSpec/new?filename=DotNext_Threading_Lock_ToString.md&amp;value=---%0Auid%3A%20DotNext.Threading.Lock.ToString%0Asummary%3A%20'*You%20can%20override%20summary%20for%20the%20API%20here%20using%20*MARKDOWN*%20syntax'%0A---%0A%0A*Please%20type%20below%20more%20information%20about%20this%20API%3A*%0A%0A">Improve this Doc</a>
+  </span>
+  <span class="small pull-right mobile-hide">
+    <a href="https://github.com/sakno/DotNext/blob/gh-pages/src/DotNext/Threading/Lock.cs/#L283">View Source</a>
+  </span>
+  <a id="DotNext_Threading_Lock_ToString_" data-uid="DotNext.Threading.Lock.ToString*"></a>
+  <h4 id="DotNext_Threading_Lock_ToString" data-uid="DotNext.Threading.Lock.ToString">ToString()</h4>
   <div class="markdown level1 summary"><p>Returns actual type of this lock in the form of the string.</p>
-</div>
-  <div class="markdown level1 conceptual"></div>
-  <h5 class="decalaration">Declaration</h5>
-  <div class="codewrapper">
-    <pre><code class="lang-csharp hljs">public override string ToString()</code></pre>
-  </div>
-  <h5 class="returns">Returns</h5>
-  <table class="table table-bordered table-striped table-condensed">
-    <thead>
-      <tr>
-        <th>Type</th>
-        <th>Description</th>
-      </tr>
-    </thead>
-    <tbody>
-      <tr>
-        <td><a class="xref" href="https://docs.microsoft.com/dotnet/api/system.string">String</a></td>
+</div>
+  <div class="markdown level1 conceptual"></div>
+  <h5 class="decalaration">Declaration</h5>
+  <div class="codewrapper">
+    <pre><code class="lang-csharp hljs">public override string ToString()</code></pre>
+  </div>
+  <h5 class="returns">Returns</h5>
+  <table class="table table-bordered table-striped table-condensed">
+    <thead>
+      <tr>
+        <th>Type</th>
+        <th>Description</th>
+      </tr>
+    </thead>
+    <tbody>
+      <tr>
+        <td><a class="xref" href="https://docs.microsoft.com/dotnet/api/system.string">String</a></td>
         <td><p>The actual type of this lock.</p>
-</td>
-      </tr>
-    </tbody>
-  </table>
-  <h5 class="overrides">Overrides</h5>
-  <div><a class="xref" href="https://docs.microsoft.com/dotnet/api/system.valuetype.tostring#System_ValueType_ToString">ValueType.ToString()</a></div>
-  <span class="small pull-right mobile-hide">
-    <span class="divider">|</span>
-    <a href="https://github.com/sakno/dotNext/new/gh-pages/apiSpec/new?filename=DotNext_Threading_Lock_TryAcquire_DotNext_Threading_Lock_Holder__.md&amp;value=---%0Auid%3A%20DotNext.Threading.Lock.TryAcquire(DotNext.Threading.Lock.Holder%40)%0Asummary%3A%20'*You%20can%20override%20summary%20for%20the%20API%20here%20using%20*MARKDOWN*%20syntax'%0A---%0A%0A*Please%20type%20below%20more%20information%20about%20this%20API%3A*%0A%0A">Improve this Doc</a>
-  </span>
-  <span class="small pull-right mobile-hide">
-    <a href="https://github.com/sakno/dotNext/blob/gh-pages/src/DotNext/Threading/Lock.cs/#L192">View Source</a>
-  </span>
-  <a id="DotNext_Threading_Lock_TryAcquire_" data-uid="DotNext.Threading.Lock.TryAcquire*"></a>
-  <h4 id="DotNext_Threading_Lock_TryAcquire_DotNext_Threading_Lock_Holder__" data-uid="DotNext.Threading.Lock.TryAcquire(DotNext.Threading.Lock.Holder@)">TryAcquire(out Lock.Holder)</h4>
+</td>
+      </tr>
+    </tbody>
+  </table>
+  <h5 class="overrides">Overrides</h5>
+  <div><a class="xref" href="https://docs.microsoft.com/dotnet/api/system.valuetype.tostring#System_ValueType_ToString">ValueType.ToString()</a></div>
+  <span class="small pull-right mobile-hide">
+    <span class="divider">|</span>
+    <a href="https://github.com/sakno/DotNext/new/gh-pages/apiSpec/new?filename=DotNext_Threading_Lock_TryAcquire_DotNext_Threading_Lock_Holder__.md&amp;value=---%0Auid%3A%20DotNext.Threading.Lock.TryAcquire(DotNext.Threading.Lock.Holder%40)%0Asummary%3A%20'*You%20can%20override%20summary%20for%20the%20API%20here%20using%20*MARKDOWN*%20syntax'%0A---%0A%0A*Please%20type%20below%20more%20information%20about%20this%20API%3A*%0A%0A">Improve this Doc</a>
+  </span>
+  <span class="small pull-right mobile-hide">
+    <a href="https://github.com/sakno/DotNext/blob/gh-pages/src/DotNext/Threading/Lock.cs/#L192">View Source</a>
+  </span>
+  <a id="DotNext_Threading_Lock_TryAcquire_" data-uid="DotNext.Threading.Lock.TryAcquire*"></a>
+  <h4 id="DotNext_Threading_Lock_TryAcquire_DotNext_Threading_Lock_Holder__" data-uid="DotNext.Threading.Lock.TryAcquire(DotNext.Threading.Lock.Holder@)">TryAcquire(out Lock.Holder)</h4>
   <div class="markdown level1 summary"><p>Attempts to acquire lock.</p>
-</div>
-  <div class="markdown level1 conceptual"></div>
-  <h5 class="decalaration">Declaration</h5>
-  <div class="codewrapper">
-    <pre><code class="lang-csharp hljs">public bool TryAcquire(out Lock.Holder holder)</code></pre>
-  </div>
-  <h5 class="parameters">Parameters</h5>
-  <table class="table table-bordered table-striped table-condensed">
-    <thead>
-      <tr>
-        <th>Type</th>
-        <th>Name</th>
-        <th>Description</th>
-      </tr>
-    </thead>
-    <tbody>
-      <tr>
-        <td><a class="xref" href="DotNext.Threading.Lock.Holder.html">Lock.Holder</a></td>
-        <td><span class="parametername">holder</span></td>
+</div>
+  <div class="markdown level1 conceptual"></div>
+  <h5 class="decalaration">Declaration</h5>
+  <div class="codewrapper">
+    <pre><code class="lang-csharp hljs">public bool TryAcquire(out Lock.Holder holder)</code></pre>
+  </div>
+  <h5 class="parameters">Parameters</h5>
+  <table class="table table-bordered table-striped table-condensed">
+    <thead>
+      <tr>
+        <th>Type</th>
+        <th>Name</th>
+        <th>Description</th>
+      </tr>
+    </thead>
+    <tbody>
+      <tr>
+        <td><a class="xref" href="DotNext.Threading.Lock.Holder.html">Lock.Holder</a></td>
+        <td><span class="parametername">holder</span></td>
         <td><p>The lock holder that can be used to release acquired lock.</p>
-</td>
-      </tr>
-    </tbody>
-  </table>
-  <h5 class="returns">Returns</h5>
-  <table class="table table-bordered table-striped table-condensed">
-    <thead>
-      <tr>
-        <th>Type</th>
-        <th>Description</th>
-      </tr>
-    </thead>
-    <tbody>
-      <tr>
-        <td><a class="xref" href="https://docs.microsoft.com/dotnet/api/system.boolean">Boolean</a></td>
+</td>
+      </tr>
+    </tbody>
+  </table>
+  <h5 class="returns">Returns</h5>
+  <table class="table table-bordered table-striped table-condensed">
+    <thead>
+      <tr>
+        <th>Type</th>
+        <th>Description</th>
+      </tr>
+    </thead>
+    <tbody>
+      <tr>
+        <td><a class="xref" href="https://docs.microsoft.com/dotnet/api/system.boolean">Boolean</a></td>
         <td><p><span class="xref">true</span>, if lock is acquired successfully; otherwise, <span class="xref">false</span></p>
-</td>
-      </tr>
-    </tbody>
-  </table>
-  <span class="small pull-right mobile-hide">
-    <span class="divider">|</span>
-    <a href="https://github.com/sakno/dotNext/new/gh-pages/apiSpec/new?filename=DotNext_Threading_Lock_TryAcquire_System_TimeSpan_DotNext_Threading_Lock_Holder__.md&amp;value=---%0Auid%3A%20DotNext.Threading.Lock.TryAcquire(System.TimeSpan%2CDotNext.Threading.Lock.Holder%40)%0Asummary%3A%20'*You%20can%20override%20summary%20for%20the%20API%20here%20using%20*MARKDOWN*%20syntax'%0A---%0A%0A*Please%20type%20below%20more%20information%20about%20this%20API%3A*%0A%0A">Improve this Doc</a>
-  </span>
-  <span class="small pull-right mobile-hide">
-    <a href="https://github.com/sakno/dotNext/blob/gh-pages/src/DotNext/Threading/Lock.cs/#L222">View Source</a>
-  </span>
-  <a id="DotNext_Threading_Lock_TryAcquire_" data-uid="DotNext.Threading.Lock.TryAcquire*"></a>
-  <h4 id="DotNext_Threading_Lock_TryAcquire_System_TimeSpan_DotNext_Threading_Lock_Holder__" data-uid="DotNext.Threading.Lock.TryAcquire(System.TimeSpan,DotNext.Threading.Lock.Holder@)">TryAcquire(TimeSpan, out Lock.Holder)</h4>
+</td>
+      </tr>
+    </tbody>
+  </table>
+  <span class="small pull-right mobile-hide">
+    <span class="divider">|</span>
+    <a href="https://github.com/sakno/DotNext/new/gh-pages/apiSpec/new?filename=DotNext_Threading_Lock_TryAcquire_System_TimeSpan_DotNext_Threading_Lock_Holder__.md&amp;value=---%0Auid%3A%20DotNext.Threading.Lock.TryAcquire(System.TimeSpan%2CDotNext.Threading.Lock.Holder%40)%0Asummary%3A%20'*You%20can%20override%20summary%20for%20the%20API%20here%20using%20*MARKDOWN*%20syntax'%0A---%0A%0A*Please%20type%20below%20more%20information%20about%20this%20API%3A*%0A%0A">Improve this Doc</a>
+  </span>
+  <span class="small pull-right mobile-hide">
+    <a href="https://github.com/sakno/DotNext/blob/gh-pages/src/DotNext/Threading/Lock.cs/#L222">View Source</a>
+  </span>
+  <a id="DotNext_Threading_Lock_TryAcquire_" data-uid="DotNext.Threading.Lock.TryAcquire*"></a>
+  <h4 id="DotNext_Threading_Lock_TryAcquire_System_TimeSpan_DotNext_Threading_Lock_Holder__" data-uid="DotNext.Threading.Lock.TryAcquire(System.TimeSpan,DotNext.Threading.Lock.Holder@)">TryAcquire(TimeSpan, out Lock.Holder)</h4>
   <div class="markdown level1 summary"><p>Attempts to acquire lock.</p>
-</div>
-  <div class="markdown level1 conceptual"></div>
-  <h5 class="decalaration">Declaration</h5>
-  <div class="codewrapper">
-    <pre><code class="lang-csharp hljs">public bool TryAcquire(TimeSpan timeout, out Lock.Holder holder)</code></pre>
-  </div>
-  <h5 class="parameters">Parameters</h5>
-  <table class="table table-bordered table-striped table-condensed">
-    <thead>
-      <tr>
-        <th>Type</th>
-        <th>Name</th>
-        <th>Description</th>
-      </tr>
-    </thead>
-    <tbody>
-      <tr>
-        <td><a class="xref" href="https://docs.microsoft.com/dotnet/api/system.timespan">TimeSpan</a></td>
-        <td><span class="parametername">timeout</span></td>
+</div>
+  <div class="markdown level1 conceptual"></div>
+  <h5 class="decalaration">Declaration</h5>
+  <div class="codewrapper">
+    <pre><code class="lang-csharp hljs">public bool TryAcquire(TimeSpan timeout, out Lock.Holder holder)</code></pre>
+  </div>
+  <h5 class="parameters">Parameters</h5>
+  <table class="table table-bordered table-striped table-condensed">
+    <thead>
+      <tr>
+        <th>Type</th>
+        <th>Name</th>
+        <th>Description</th>
+      </tr>
+    </thead>
+    <tbody>
+      <tr>
+        <td><a class="xref" href="https://docs.microsoft.com/dotnet/api/system.timespan">TimeSpan</a></td>
+        <td><span class="parametername">timeout</span></td>
         <td><p>The amount of time to wait for the lock</p>
-</td>
-      </tr>
-      <tr>
-        <td><a class="xref" href="DotNext.Threading.Lock.Holder.html">Lock.Holder</a></td>
-        <td><span class="parametername">holder</span></td>
+</td>
+      </tr>
+      <tr>
+        <td><a class="xref" href="DotNext.Threading.Lock.Holder.html">Lock.Holder</a></td>
+        <td><span class="parametername">holder</span></td>
         <td><p>The lock holder that can be used to release acquired lock.</p>
-</td>
-      </tr>
-    </tbody>
-  </table>
-  <h5 class="returns">Returns</h5>
-  <table class="table table-bordered table-striped table-condensed">
-    <thead>
-      <tr>
-        <th>Type</th>
-        <th>Description</th>
-      </tr>
-    </thead>
-    <tbody>
-      <tr>
-        <td><a class="xref" href="https://docs.microsoft.com/dotnet/api/system.boolean">Boolean</a></td>
+</td>
+      </tr>
+    </tbody>
+  </table>
+  <h5 class="returns">Returns</h5>
+  <table class="table table-bordered table-striped table-condensed">
+    <thead>
+      <tr>
+        <th>Type</th>
+        <th>Description</th>
+      </tr>
+    </thead>
+    <tbody>
+      <tr>
+        <td><a class="xref" href="https://docs.microsoft.com/dotnet/api/system.boolean">Boolean</a></td>
         <td><p><span class="xref">true</span>, if lock is acquired successfully; otherwise, <span class="xref">false</span></p>
-</td>
-      </tr>
-    </tbody>
-  </table>
-  <span class="small pull-right mobile-hide">
-    <span class="divider">|</span>
-    <a href="https://github.com/sakno/dotNext/new/gh-pages/apiSpec/new?filename=DotNext_Threading_Lock_WriteLock_System_Threading_ReaderWriterLockSlim_.md&amp;value=---%0Auid%3A%20DotNext.Threading.Lock.WriteLock(System.Threading.ReaderWriterLockSlim)%0Asummary%3A%20'*You%20can%20override%20summary%20for%20the%20API%20here%20using%20*MARKDOWN*%20syntax'%0A---%0A%0A*Please%20type%20below%20more%20information%20about%20this%20API%3A*%0A%0A">Improve this Doc</a>
-  </span>
-  <span class="small pull-right mobile-hide">
-    <a href="https://github.com/sakno/dotNext/blob/gh-pages/src/DotNext/Threading/Lock.cs/#L148">View Source</a>
-  </span>
-  <a id="DotNext_Threading_Lock_WriteLock_" data-uid="DotNext.Threading.Lock.WriteLock*"></a>
-  <h4 id="DotNext_Threading_Lock_WriteLock_System_Threading_ReaderWriterLockSlim_" data-uid="DotNext.Threading.Lock.WriteLock(System.Threading.ReaderWriterLockSlim)">WriteLock(ReaderWriterLockSlim)</h4>
+</td>
+      </tr>
+    </tbody>
+  </table>
+  <span class="small pull-right mobile-hide">
+    <span class="divider">|</span>
+    <a href="https://github.com/sakno/DotNext/new/gh-pages/apiSpec/new?filename=DotNext_Threading_Lock_WriteLock_System_Threading_ReaderWriterLockSlim_.md&amp;value=---%0Auid%3A%20DotNext.Threading.Lock.WriteLock(System.Threading.ReaderWriterLockSlim)%0Asummary%3A%20'*You%20can%20override%20summary%20for%20the%20API%20here%20using%20*MARKDOWN*%20syntax'%0A---%0A%0A*Please%20type%20below%20more%20information%20about%20this%20API%3A*%0A%0A">Improve this Doc</a>
+  </span>
+  <span class="small pull-right mobile-hide">
+    <a href="https://github.com/sakno/DotNext/blob/gh-pages/src/DotNext/Threading/Lock.cs/#L148">View Source</a>
+  </span>
+  <a id="DotNext_Threading_Lock_WriteLock_" data-uid="DotNext.Threading.Lock.WriteLock*"></a>
+  <h4 id="DotNext_Threading_Lock_WriteLock_System_Threading_ReaderWriterLockSlim_" data-uid="DotNext.Threading.Lock.WriteLock(System.Threading.ReaderWriterLockSlim)">WriteLock(ReaderWriterLockSlim)</h4>
   <div class="markdown level1 summary"><p>Creates write lock but doesn't acquire it.</p>
-</div>
-  <div class="markdown level1 conceptual"></div>
-  <h5 class="decalaration">Declaration</h5>
-  <div class="codewrapper">
-    <pre><code class="lang-csharp hljs">public static Lock WriteLock(ReaderWriterLockSlim rwLock)</code></pre>
-  </div>
-  <h5 class="parameters">Parameters</h5>
-  <table class="table table-bordered table-striped table-condensed">
-    <thead>
-      <tr>
-        <th>Type</th>
-        <th>Name</th>
-        <th>Description</th>
-      </tr>
-    </thead>
-    <tbody>
-      <tr>
-        <td><a class="xref" href="https://docs.microsoft.com/dotnet/api/system.threading.readerwriterlockslim">ReaderWriterLockSlim</a></td>
-        <td><span class="parametername">rwLock</span></td>
+</div>
+  <div class="markdown level1 conceptual"></div>
+  <h5 class="decalaration">Declaration</h5>
+  <div class="codewrapper">
+    <pre><code class="lang-csharp hljs">public static Lock WriteLock(ReaderWriterLockSlim rwLock)</code></pre>
+  </div>
+  <h5 class="parameters">Parameters</h5>
+  <table class="table table-bordered table-striped table-condensed">
+    <thead>
+      <tr>
+        <th>Type</th>
+        <th>Name</th>
+        <th>Description</th>
+      </tr>
+    </thead>
+    <tbody>
+      <tr>
+        <td><a class="xref" href="https://docs.microsoft.com/dotnet/api/system.threading.readerwriterlockslim">ReaderWriterLockSlim</a></td>
+        <td><span class="parametername">rwLock</span></td>
         <td><p>Read/write lock source.</p>
-</td>
-      </tr>
-    </tbody>
-  </table>
-  <h5 class="returns">Returns</h5>
-  <table class="table table-bordered table-striped table-condensed">
-    <thead>
-      <tr>
-        <th>Type</th>
-        <th>Description</th>
-      </tr>
-    </thead>
-    <tbody>
-      <tr>
-        <td><a class="xref" href="DotNext.Threading.Lock.html">Lock</a></td>
+</td>
+      </tr>
+    </tbody>
+  </table>
+  <h5 class="returns">Returns</h5>
+  <table class="table table-bordered table-striped table-condensed">
+    <thead>
+      <tr>
+        <th>Type</th>
+        <th>Description</th>
+      </tr>
+    </thead>
+    <tbody>
+      <tr>
+        <td><a class="xref" href="DotNext.Threading.Lock.html">Lock</a></td>
         <td><p>Write-only lock.</p>
-</td>
-      </tr>
-    </tbody>
-  </table>
-  <h3 id="operators">Operators
-  </h3>
-  <span class="small pull-right mobile-hide">
-    <span class="divider">|</span>
-    <a href="https://github.com/sakno/dotNext/new/gh-pages/apiSpec/new?filename=DotNext_Threading_Lock_op_Equality_DotNext_Threading_Lock__DotNext_Threading_Lock__.md&amp;value=---%0Auid%3A%20DotNext.Threading.Lock.op_Equality(DotNext.Threading.Lock%40%2CDotNext.Threading.Lock%40)%0Asummary%3A%20'*You%20can%20override%20summary%20for%20the%20API%20here%20using%20*MARKDOWN*%20syntax'%0A---%0A%0A*Please%20type%20below%20more%20information%20about%20this%20API%3A*%0A%0A">Improve this Doc</a>
-  </span>
-  <span class="small pull-right mobile-hide">
-    <a href="https://github.com/sakno/dotNext/blob/gh-pages/src/DotNext/Threading/Lock.cs/#L291">View Source</a>
-  </span>
-  <a id="DotNext_Threading_Lock_op_Equality_" data-uid="DotNext.Threading.Lock.op_Equality*"></a>
-  <h4 id="DotNext_Threading_Lock_op_Equality_DotNext_Threading_Lock__DotNext_Threading_Lock__" data-uid="DotNext.Threading.Lock.op_Equality(DotNext.Threading.Lock@,DotNext.Threading.Lock@)">Equality(Lock, Lock)</h4>
+</td>
+      </tr>
+    </tbody>
+  </table>
+  <h3 id="operators">Operators
+  </h3>
+  <span class="small pull-right mobile-hide">
+    <span class="divider">|</span>
+    <a href="https://github.com/sakno/DotNext/new/gh-pages/apiSpec/new?filename=DotNext_Threading_Lock_op_Equality_DotNext_Threading_Lock__DotNext_Threading_Lock__.md&amp;value=---%0Auid%3A%20DotNext.Threading.Lock.op_Equality(DotNext.Threading.Lock%40%2CDotNext.Threading.Lock%40)%0Asummary%3A%20'*You%20can%20override%20summary%20for%20the%20API%20here%20using%20*MARKDOWN*%20syntax'%0A---%0A%0A*Please%20type%20below%20more%20information%20about%20this%20API%3A*%0A%0A">Improve this Doc</a>
+  </span>
+  <span class="small pull-right mobile-hide">
+    <a href="https://github.com/sakno/DotNext/blob/gh-pages/src/DotNext/Threading/Lock.cs/#L291">View Source</a>
+  </span>
+  <a id="DotNext_Threading_Lock_op_Equality_" data-uid="DotNext.Threading.Lock.op_Equality*"></a>
+  <h4 id="DotNext_Threading_Lock_op_Equality_DotNext_Threading_Lock__DotNext_Threading_Lock__" data-uid="DotNext.Threading.Lock.op_Equality(DotNext.Threading.Lock@,DotNext.Threading.Lock@)">Equality(Lock, Lock)</h4>
   <div class="markdown level1 summary"><p>Determines whether two locks are the same.</p>
-</div>
-  <div class="markdown level1 conceptual"></div>
-  <h5 class="decalaration">Declaration</h5>
-  <div class="codewrapper">
-    <pre><code class="lang-csharp hljs">public static bool operator ==(in Lock first, in Lock second)</code></pre>
-  </div>
-  <h5 class="parameters">Parameters</h5>
-  <table class="table table-bordered table-striped table-condensed">
-    <thead>
-      <tr>
-        <th>Type</th>
-        <th>Name</th>
-        <th>Description</th>
-      </tr>
-    </thead>
-    <tbody>
-      <tr>
-        <td><a class="xref" href="DotNext.Threading.Lock.html">Lock</a></td>
-        <td><span class="parametername">first</span></td>
+</div>
+  <div class="markdown level1 conceptual"></div>
+  <h5 class="decalaration">Declaration</h5>
+  <div class="codewrapper">
+    <pre><code class="lang-csharp hljs">public static bool operator ==(in Lock first, in Lock second)</code></pre>
+  </div>
+  <h5 class="parameters">Parameters</h5>
+  <table class="table table-bordered table-striped table-condensed">
+    <thead>
+      <tr>
+        <th>Type</th>
+        <th>Name</th>
+        <th>Description</th>
+      </tr>
+    </thead>
+    <tbody>
+      <tr>
+        <td><a class="xref" href="DotNext.Threading.Lock.html">Lock</a></td>
+        <td><span class="parametername">first</span></td>
         <td><p>The first lock to compare.</p>
-</td>
-      </tr>
-      <tr>
-        <td><a class="xref" href="DotNext.Threading.Lock.html">Lock</a></td>
-        <td><span class="parametername">second</span></td>
+</td>
+      </tr>
+      <tr>
+        <td><a class="xref" href="DotNext.Threading.Lock.html">Lock</a></td>
+        <td><span class="parametername">second</span></td>
         <td><p>The second lock to compare.</p>
-</td>
-      </tr>
-    </tbody>
-  </table>
-  <h5 class="returns">Returns</h5>
-  <table class="table table-bordered table-striped table-condensed">
-    <thead>
-      <tr>
-        <th>Type</th>
-        <th>Description</th>
-      </tr>
-    </thead>
-    <tbody>
-      <tr>
-        <td><a class="xref" href="https://docs.microsoft.com/dotnet/api/system.boolean">Boolean</a></td>
+</td>
+      </tr>
+    </tbody>
+  </table>
+  <h5 class="returns">Returns</h5>
+  <table class="table table-bordered table-striped table-condensed">
+    <thead>
+      <tr>
+        <th>Type</th>
+        <th>Description</th>
+      </tr>
+    </thead>
+    <tbody>
+      <tr>
+        <td><a class="xref" href="https://docs.microsoft.com/dotnet/api/system.boolean">Boolean</a></td>
         <td><p><span class="xref">true</span>, if both are the same; otherwise, <span class="xref">false</span>.</p>
-</td>
-      </tr>
-    </tbody>
-  </table>
-  <span class="small pull-right mobile-hide">
-    <span class="divider">|</span>
-    <a href="https://github.com/sakno/dotNext/new/gh-pages/apiSpec/new?filename=DotNext_Threading_Lock_op_Inequality_DotNext_Threading_Lock__DotNext_Threading_Lock__.md&amp;value=---%0Auid%3A%20DotNext.Threading.Lock.op_Inequality(DotNext.Threading.Lock%40%2CDotNext.Threading.Lock%40)%0Asummary%3A%20'*You%20can%20override%20summary%20for%20the%20API%20here%20using%20*MARKDOWN*%20syntax'%0A---%0A%0A*Please%20type%20below%20more%20information%20about%20this%20API%3A*%0A%0A">Improve this Doc</a>
-  </span>
-  <span class="small pull-right mobile-hide">
-    <a href="https://github.com/sakno/dotNext/blob/gh-pages/src/DotNext/Threading/Lock.cs/#L299">View Source</a>
-  </span>
-  <a id="DotNext_Threading_Lock_op_Inequality_" data-uid="DotNext.Threading.Lock.op_Inequality*"></a>
-  <h4 id="DotNext_Threading_Lock_op_Inequality_DotNext_Threading_Lock__DotNext_Threading_Lock__" data-uid="DotNext.Threading.Lock.op_Inequality(DotNext.Threading.Lock@,DotNext.Threading.Lock@)">Inequality(Lock, Lock)</h4>
+</td>
+      </tr>
+    </tbody>
+  </table>
+  <span class="small pull-right mobile-hide">
+    <span class="divider">|</span>
+    <a href="https://github.com/sakno/DotNext/new/gh-pages/apiSpec/new?filename=DotNext_Threading_Lock_op_Inequality_DotNext_Threading_Lock__DotNext_Threading_Lock__.md&amp;value=---%0Auid%3A%20DotNext.Threading.Lock.op_Inequality(DotNext.Threading.Lock%40%2CDotNext.Threading.Lock%40)%0Asummary%3A%20'*You%20can%20override%20summary%20for%20the%20API%20here%20using%20*MARKDOWN*%20syntax'%0A---%0A%0A*Please%20type%20below%20more%20information%20about%20this%20API%3A*%0A%0A">Improve this Doc</a>
+  </span>
+  <span class="small pull-right mobile-hide">
+    <a href="https://github.com/sakno/DotNext/blob/gh-pages/src/DotNext/Threading/Lock.cs/#L299">View Source</a>
+  </span>
+  <a id="DotNext_Threading_Lock_op_Inequality_" data-uid="DotNext.Threading.Lock.op_Inequality*"></a>
+  <h4 id="DotNext_Threading_Lock_op_Inequality_DotNext_Threading_Lock__DotNext_Threading_Lock__" data-uid="DotNext.Threading.Lock.op_Inequality(DotNext.Threading.Lock@,DotNext.Threading.Lock@)">Inequality(Lock, Lock)</h4>
   <div class="markdown level1 summary"><p>Determines whether two locks are not the same.</p>
-</div>
-  <div class="markdown level1 conceptual"></div>
-  <h5 class="decalaration">Declaration</h5>
-  <div class="codewrapper">
-    <pre><code class="lang-csharp hljs">public static bool operator !=(in Lock first, in Lock second)</code></pre>
-  </div>
-  <h5 class="parameters">Parameters</h5>
-  <table class="table table-bordered table-striped table-condensed">
-    <thead>
-      <tr>
-        <th>Type</th>
-        <th>Name</th>
-        <th>Description</th>
-      </tr>
-    </thead>
-    <tbody>
-      <tr>
-        <td><a class="xref" href="DotNext.Threading.Lock.html">Lock</a></td>
-        <td><span class="parametername">first</span></td>
+</div>
+  <div class="markdown level1 conceptual"></div>
+  <h5 class="decalaration">Declaration</h5>
+  <div class="codewrapper">
+    <pre><code class="lang-csharp hljs">public static bool operator !=(in Lock first, in Lock second)</code></pre>
+  </div>
+  <h5 class="parameters">Parameters</h5>
+  <table class="table table-bordered table-striped table-condensed">
+    <thead>
+      <tr>
+        <th>Type</th>
+        <th>Name</th>
+        <th>Description</th>
+      </tr>
+    </thead>
+    <tbody>
+      <tr>
+        <td><a class="xref" href="DotNext.Threading.Lock.html">Lock</a></td>
+        <td><span class="parametername">first</span></td>
         <td><p>The first lock to compare.</p>
-</td>
-      </tr>
-      <tr>
-        <td><a class="xref" href="DotNext.Threading.Lock.html">Lock</a></td>
-        <td><span class="parametername">second</span></td>
+</td>
+      </tr>
+      <tr>
+        <td><a class="xref" href="DotNext.Threading.Lock.html">Lock</a></td>
+        <td><span class="parametername">second</span></td>
         <td><p>The second lock to compare.</p>
-</td>
-      </tr>
-    </tbody>
-  </table>
-  <h5 class="returns">Returns</h5>
-  <table class="table table-bordered table-striped table-condensed">
-    <thead>
-      <tr>
-        <th>Type</th>
-        <th>Description</th>
-      </tr>
-    </thead>
-    <tbody>
-      <tr>
-        <td><a class="xref" href="https://docs.microsoft.com/dotnet/api/system.boolean">Boolean</a></td>
+</td>
+      </tr>
+    </tbody>
+  </table>
+  <h5 class="returns">Returns</h5>
+  <table class="table table-bordered table-striped table-condensed">
+    <thead>
+      <tr>
+        <th>Type</th>
+        <th>Description</th>
+      </tr>
+    </thead>
+    <tbody>
+      <tr>
+        <td><a class="xref" href="https://docs.microsoft.com/dotnet/api/system.boolean">Boolean</a></td>
         <td><p><span class="xref">true</span>, if both are not the same; otherwise, <span class="xref">false</span>.</p>
-</td>
-      </tr>
-    </tbody>
-  </table>
-  <h3 id="implements">Implements</h3>
-  <div>
-      <a class="xref" href="https://docs.microsoft.com/dotnet/api/system.idisposable">System.IDisposable</a>
-  </div>
-  <div>
-      <a class="xref" href="https://docs.microsoft.com/dotnet/api/system.iequatable-1">System.IEquatable&lt;T&gt;</a>
-  </div>
-  <h3 id="extensionmethods">Extension Methods</h3>
-  <div>
-      <a class="xref" href="DotNext.ValueTypeExtensions.html#DotNext_ValueTypeExtensions_IsOneOf__1___0_System_Collections_Generic_IEnumerable___0__">ValueTypeExtensions.IsOneOf&lt;T&gt;(T, IEnumerable&lt;T&gt;)</a>
-  </div>
-  <div>
-      <a class="xref" href="DotNext.ValueTypeExtensions.html#DotNext_ValueTypeExtensions_IsOneOf__1___0___0___">ValueTypeExtensions.IsOneOf&lt;T&gt;(T, T[])</a>
-  </div>
-  <div>
-      <a class="xref" href="DotNext.Linq.Expressions.ExpressionBuilder.html#DotNext_Linq_Expressions_ExpressionBuilder_Const__1___0_">ExpressionBuilder.Const&lt;T&gt;(T)</a>
-  </div>
-</article>
-          </div>
-          
-          <div class="hidden-sm col-md-2" role="complementary">
-            <div class="sideaffix">
-              <div class="contribution">
-                <ul class="nav">
-                  <li>
-                    <a href="https://github.com/sakno/dotNext/new/gh-pages/apiSpec/new?filename=DotNext_Threading_Lock.md&amp;value=---%0Auid%3A%20DotNext.Threading.Lock%0Asummary%3A%20'*You%20can%20override%20summary%20for%20the%20API%20here%20using%20*MARKDOWN*%20syntax'%0A---%0A%0A*Please%20type%20below%20more%20information%20about%20this%20API%3A*%0A%0A" class="contribution-link">Improve this Doc</a>
-                  </li>
-                  <li>
-                    <a href="https://github.com/sakno/dotNext/blob/gh-pages/src/DotNext/Threading/Lock.cs/#L14" class="contribution-link">View Source</a>
-                  </li>
-                </ul>
-              </div>
-              <nav class="bs-docs-sidebar hidden-print hidden-xs hidden-sm affix" id="affix">
-              <!-- <p><a class="back-to-top" href="#top">Back to top</a><p> -->
-              </nav>
-            </div>
-          </div>
-        </div>
-      </div>
-      
-      <footer>
-        <div class="grad-bottom"></div>
-        <div class="footer">
-          <div class="container">
-            <span class="pull-right">
-              <a href="#top">Back to top</a>
-            </span>
-            
-            <span>Generated by <strong>DocFX</strong></span>
-          </div>
-        </div>
-      </footer>
-    </div>
-    
-    <script type="text/javascript" src="../styles/docfx.vendor.js"></script>
-    <script type="text/javascript" src="../styles/docfx.js"></script>
-    <script type="text/javascript" src="../styles/main.js"></script>
-  </body>
-</html>
+</td>
+      </tr>
+    </tbody>
+  </table>
+  <h3 id="implements">Implements</h3>
+  <div>
+      <a class="xref" href="https://docs.microsoft.com/dotnet/api/system.idisposable">System.IDisposable</a>
+  </div>
+  <div>
+      <a class="xref" href="https://docs.microsoft.com/dotnet/api/system.iequatable-1">System.IEquatable&lt;T&gt;</a>
+  </div>
+  <h3 id="extensionmethods">Extension Methods</h3>
+  <div>
+      <a class="xref" href="DotNext.Linq.Expressions.ExpressionBuilder.html#DotNext_Linq_Expressions_ExpressionBuilder_Const__1___0_">ExpressionBuilder.Const&lt;T&gt;(T)</a>
+  </div>
+  <div>
+      <a class="xref" href="DotNext.Sequence.html#DotNext_Sequence_Skip__2___0__System_Int32_">Sequence.Skip&lt;TEnumerator, T&gt;(ref TEnumerator, Int32)</a>
+  </div>
+  <div>
+      <a class="xref" href="DotNext.ValueTypeExtensions.html#DotNext_ValueTypeExtensions_IsOneOf__1___0_System_Collections_Generic_IEnumerable___0__">ValueTypeExtensions.IsOneOf&lt;T&gt;(T, IEnumerable&lt;T&gt;)</a>
+  </div>
+  <div>
+      <a class="xref" href="DotNext.ValueTypeExtensions.html#DotNext_ValueTypeExtensions_IsOneOf__1___0___0___">ValueTypeExtensions.IsOneOf&lt;T&gt;(T, T[])</a>
+  </div>
+</article>
+          </div>
+          
+          <div class="hidden-sm col-md-2" role="complementary">
+            <div class="sideaffix">
+              <div class="contribution">
+                <ul class="nav">
+                  <li>
+                    <a href="https://github.com/sakno/DotNext/new/gh-pages/apiSpec/new?filename=DotNext_Threading_Lock.md&amp;value=---%0Auid%3A%20DotNext.Threading.Lock%0Asummary%3A%20'*You%20can%20override%20summary%20for%20the%20API%20here%20using%20*MARKDOWN*%20syntax'%0A---%0A%0A*Please%20type%20below%20more%20information%20about%20this%20API%3A*%0A%0A" class="contribution-link">Improve this Doc</a>
+                  </li>
+                  <li>
+                    <a href="https://github.com/sakno/DotNext/blob/gh-pages/src/DotNext/Threading/Lock.cs/#L14" class="contribution-link">View Source</a>
+                  </li>
+                </ul>
+              </div>
+              <nav class="bs-docs-sidebar hidden-print hidden-xs hidden-sm affix" id="affix">
+              <!-- <p><a class="back-to-top" href="#top">Back to top</a><p> -->
+              </nav>
+            </div>
+          </div>
+        </div>
+      </div>
+      
+      <footer>
+        <div class="grad-bottom"></div>
+        <div class="footer">
+          <div class="container">
+            <span class="pull-right">
+              <a href="#top">Back to top</a>
+            </span>
+            
+            <span>Generated by <strong>DocFX</strong></span>
+          </div>
+        </div>
+      </footer>
+    </div>
+    
+    <script type="text/javascript" src="../styles/docfx.vendor.js"></script>
+    <script type="text/javascript" src="../styles/docfx.js"></script>
+    <script type="text/javascript" src="../styles/main.js"></script>
+  </body>
+</html>