--- conflicted
+++ resolved
@@ -1,15 +1,14 @@
-﻿<!DOCTYPE html>
-<!--[if IE]><![endif]-->
-<html>
+﻿<!DOCTYPE html>
+<!--[if IE]><![endif]-->
+<html>
   
   <head>
     <meta charset="utf-8">
     <meta http-equiv="X-UA-Compatible" content="IE=edge,chrome=1">
-    <title>Struct LambdaContext
+    <title>Struct LambdaContext
    | .NEXT </title>
     <meta name="viewport" content="width=device-width">
-    <meta name="title" content="Struct LambdaContext
-<<<<<<< HEAD
+    <meta name="title" content="Struct LambdaContext
    | .NEXT ">
     <meta name="generator" content="docfx 2.50.0.0">
     
@@ -23,1186 +22,1174 @@
     
     
     
-=======
-   | .NEXT ">
-    <meta name="generator" content="docfx 2.49.0.0">
-    
-    <link rel="shortcut icon" href="../fav.ico">
-    <link rel="stylesheet" href="../styles/docfx.vendor.css">
-    <link rel="stylesheet" href="../styles/docfx.css">
-    <link rel="stylesheet" href="../styles/main.css">
-    <link href="https://fonts.googleapis.com/css?family=Open+Sans" rel="stylesheet">
-    <meta property="docfx:navrel" content="../toc.html">
-    <meta property="docfx:tocrel" content="toc.html">
-    
-    
-    
->>>>>>> ceac8404
-  </head>  <body data-spy="scroll" data-target="#affix" data-offset="120">
-    <div id="wrapper">
-      <header>
-        
-        <nav id="autocollapse" class="navbar navbar-inverse ng-scope" role="navigation">
-          <div class="container">
-            <div class="navbar-header">
-              <button type="button" class="navbar-toggle" data-toggle="collapse" data-target="#navbar">
-                <span class="sr-only">Toggle navigation</span>
-                <span class="icon-bar"></span>
-                <span class="icon-bar"></span>
-                <span class="icon-bar"></span>
-              </button>
-              
-              <a class="navbar-brand" href="../index.html">
-                <img id="logo" class="svg" src="../doc_logo.png" alt="">
-              </a>
-            </div>
-            <div class="collapse navbar-collapse" id="navbar">
-              <form class="navbar-form navbar-right" role="search" id="search">
-                <div class="form-group">
-                  <input type="text" class="form-control" id="search-query" placeholder="Search" autocomplete="off">
-                </div>
-              </form>
-            </div>
-          </div>
-        </nav>
-        
-        <div class="subnav navbar navbar-default">
-          <div class="container hide-when-search" id="breadcrumb">
-            <ul class="breadcrumb">
-              <li></li>
-            </ul>
-          </div>
-        </div>
-      </header>
-      <div role="main" class="container body-content hide-when-search">
-        
-        <div class="sidenav hide-when-search">
-          <a class="btn toc-toggle collapse" data-toggle="collapse" href="#sidetoggle" aria-expanded="false" aria-controls="sidetoggle">Show / Hide Table of Contents</a>
-          <div class="sidetoggle collapse" id="sidetoggle">
-            <div id="sidetoc"></div>
-          </div>
-        </div>
-        <div class="article row grid-right">
-          <div class="col-md-10">
-            <article class="content wrap" id="_content" data-uid="DotNext.Metaprogramming.LambdaContext">
-  
-  
-  <h1 id="DotNext_Metaprogramming_LambdaContext" data-uid="DotNext.Metaprogramming.LambdaContext" class="text-break">Struct LambdaContext
-  </h1>
+  </head>  <body data-spy="scroll" data-target="#affix" data-offset="120">
+    <div id="wrapper">
+      <header>
+        
+        <nav id="autocollapse" class="navbar navbar-inverse ng-scope" role="navigation">
+          <div class="container">
+            <div class="navbar-header">
+              <button type="button" class="navbar-toggle" data-toggle="collapse" data-target="#navbar">
+                <span class="sr-only">Toggle navigation</span>
+                <span class="icon-bar"></span>
+                <span class="icon-bar"></span>
+                <span class="icon-bar"></span>
+              </button>
+              
+              <a class="navbar-brand" href="../index.html">
+                <img id="logo" class="svg" src="../doc_logo.png" alt="">
+              </a>
+            </div>
+            <div class="collapse navbar-collapse" id="navbar">
+              <form class="navbar-form navbar-right" role="search" id="search">
+                <div class="form-group">
+                  <input type="text" class="form-control" id="search-query" placeholder="Search" autocomplete="off">
+                </div>
+              </form>
+            </div>
+          </div>
+        </nav>
+        
+        <div class="subnav navbar navbar-default">
+          <div class="container hide-when-search" id="breadcrumb">
+            <ul class="breadcrumb">
+              <li></li>
+            </ul>
+          </div>
+        </div>
+      </header>
+      <div role="main" class="container body-content hide-when-search">
+        
+        <div class="sidenav hide-when-search">
+          <a class="btn toc-toggle collapse" data-toggle="collapse" href="#sidetoggle" aria-expanded="false" aria-controls="sidetoggle">Show / Hide Table of Contents</a>
+          <div class="sidetoggle collapse" id="sidetoggle">
+            <div id="sidetoc"></div>
+          </div>
+        </div>
+        <div class="article row grid-right">
+          <div class="col-md-10">
+            <article class="content wrap" id="_content" data-uid="DotNext.Metaprogramming.LambdaContext">
+  
+  
+  <h1 id="DotNext_Metaprogramming_LambdaContext" data-uid="DotNext.Metaprogramming.LambdaContext" class="text-break">Struct LambdaContext
+  </h1>
   <div class="markdown level0 summary"><p>Represents lambda construction context.</p>
-</div>
-  <div class="markdown level0 conceptual"></div>
-  <div classs="implements">
-    <h5>Implements</h5>
-    <div><a class="xref" href="https://docs.microsoft.com/dotnet/api/system.collections.generic.ireadonlylist-1">IReadOnlyList</a>&lt;<a class="xref" href="https://docs.microsoft.com/dotnet/api/system.linq.expressions.parameterexpression">ParameterExpression</a>&gt;</div>
-    <div><a class="xref" href="https://docs.microsoft.com/dotnet/api/system.collections.generic.ireadonlycollection-1">IReadOnlyCollection</a>&lt;<a class="xref" href="https://docs.microsoft.com/dotnet/api/system.linq.expressions.parameterexpression">ParameterExpression</a>&gt;</div>
-    <div><a class="xref" href="https://docs.microsoft.com/dotnet/api/system.collections.generic.ienumerable-1">IEnumerable</a>&lt;<a class="xref" href="https://docs.microsoft.com/dotnet/api/system.linq.expressions.parameterexpression">ParameterExpression</a>&gt;</div>
-    <div><a class="xref" href="https://docs.microsoft.com/dotnet/api/system.collections.ienumerable">IEnumerable</a></div>
-    <div><a class="xref" href="https://docs.microsoft.com/dotnet/api/system.idisposable">IDisposable</a></div>
-  </div>
-  <div class="inheritedMembers">
-    <h5>Inherited Members</h5>
-    <div>
-      <a class="xref" href="https://docs.microsoft.com/dotnet/api/system.valuetype.equals#System_ValueType_Equals_System_Object_">ValueType.Equals(Object)</a>
-    </div>
-    <div>
-      <a class="xref" href="https://docs.microsoft.com/dotnet/api/system.valuetype.gethashcode#System_ValueType_GetHashCode">ValueType.GetHashCode()</a>
-    </div>
-    <div>
-      <a class="xref" href="https://docs.microsoft.com/dotnet/api/system.valuetype.tostring#System_ValueType_ToString">ValueType.ToString()</a>
-    </div>
-    <div>
-      <a class="xref" href="https://docs.microsoft.com/dotnet/api/system.object.equals#System_Object_Equals_System_Object_System_Object_">Object.Equals(Object, Object)</a>
-    </div>
-    <div>
-      <a class="xref" href="https://docs.microsoft.com/dotnet/api/system.object.gettype#System_Object_GetType">Object.GetType()</a>
-    </div>
-    <div>
-      <a class="xref" href="https://docs.microsoft.com/dotnet/api/system.object.referenceequals#System_Object_ReferenceEquals_System_Object_System_Object_">Object.ReferenceEquals(Object, Object)</a>
-    </div>
-  </div>
-  <h6><strong>Namespace</strong>: <a class="xref" href="DotNext.Metaprogramming.html">DotNext.Metaprogramming</a></h6>
-  <h6><strong>Assembly</strong>: DotNext.Metaprogramming.dll</h6>
-  <h5 id="DotNext_Metaprogramming_LambdaContext_syntax">Syntax</h5>
-  <div class="codewrapper">
-    <pre><code class="lang-csharp hljs">public struct LambdaContext : IReadOnlyList&lt;ParameterExpression&gt;, IReadOnlyCollection&lt;ParameterExpression&gt;, IEnumerable&lt;ParameterExpression&gt;, IEnumerable, IDisposable</code></pre>
-  </div>
-  <h5 id="DotNext_Metaprogramming_LambdaContext_remarks"><strong>Remarks</strong></h5>
+</div>
+  <div class="markdown level0 conceptual"></div>
+  <div classs="implements">
+    <h5>Implements</h5>
+    <div><a class="xref" href="https://docs.microsoft.com/dotnet/api/system.collections.generic.ireadonlylist-1">IReadOnlyList</a>&lt;<a class="xref" href="https://docs.microsoft.com/dotnet/api/system.linq.expressions.parameterexpression">ParameterExpression</a>&gt;</div>
+    <div><a class="xref" href="https://docs.microsoft.com/dotnet/api/system.collections.generic.ireadonlycollection-1">IReadOnlyCollection</a>&lt;<a class="xref" href="https://docs.microsoft.com/dotnet/api/system.linq.expressions.parameterexpression">ParameterExpression</a>&gt;</div>
+    <div><a class="xref" href="https://docs.microsoft.com/dotnet/api/system.collections.generic.ienumerable-1">IEnumerable</a>&lt;<a class="xref" href="https://docs.microsoft.com/dotnet/api/system.linq.expressions.parameterexpression">ParameterExpression</a>&gt;</div>
+    <div><a class="xref" href="https://docs.microsoft.com/dotnet/api/system.collections.ienumerable">IEnumerable</a></div>
+    <div><a class="xref" href="https://docs.microsoft.com/dotnet/api/system.idisposable">IDisposable</a></div>
+  </div>
+  <div class="inheritedMembers">
+    <h5>Inherited Members</h5>
+    <div>
+      <a class="xref" href="https://docs.microsoft.com/dotnet/api/system.valuetype.equals#System_ValueType_Equals_System_Object_">ValueType.Equals(Object)</a>
+    </div>
+    <div>
+      <a class="xref" href="https://docs.microsoft.com/dotnet/api/system.valuetype.gethashcode#System_ValueType_GetHashCode">ValueType.GetHashCode()</a>
+    </div>
+    <div>
+      <a class="xref" href="https://docs.microsoft.com/dotnet/api/system.valuetype.tostring#System_ValueType_ToString">ValueType.ToString()</a>
+    </div>
+    <div>
+      <a class="xref" href="https://docs.microsoft.com/dotnet/api/system.object.equals#System_Object_Equals_System_Object_System_Object_">Object.Equals(Object, Object)</a>
+    </div>
+    <div>
+      <a class="xref" href="https://docs.microsoft.com/dotnet/api/system.object.gettype#System_Object_GetType">Object.GetType()</a>
+    </div>
+    <div>
+      <a class="xref" href="https://docs.microsoft.com/dotnet/api/system.object.referenceequals#System_Object_ReferenceEquals_System_Object_System_Object_">Object.ReferenceEquals(Object, Object)</a>
+    </div>
+  </div>
+  <h6><strong>Namespace</strong>: <a class="xref" href="DotNext.Metaprogramming.html">DotNext.Metaprogramming</a></h6>
+  <h6><strong>Assembly</strong>: DotNext.Metaprogramming.dll</h6>
+  <h5 id="DotNext_Metaprogramming_LambdaContext_syntax">Syntax</h5>
+  <div class="codewrapper">
+    <pre><code class="lang-csharp hljs">public struct LambdaContext : IReadOnlyList&lt;ParameterExpression&gt;, IReadOnlyCollection&lt;ParameterExpression&gt;, IEnumerable&lt;ParameterExpression&gt;, IEnumerable, IDisposable</code></pre>
+  </div>
+  <h5 id="DotNext_Metaprogramming_LambdaContext_remarks"><strong>Remarks</strong></h5>
   <div class="markdown level0 remarks"><p>The context lifetime is limited by surrounding lexical scope of the lambda function.</p>
-</div>
-  <h3 id="properties">Properties
-  </h3>
-  <span class="small pull-right mobile-hide">
-    <span class="divider">|</span>
-    <a href="https://github.com/sakno/dotNext/new/gh-pages/apiSpec/new?filename=DotNext_Metaprogramming_LambdaContext_Item_System_Int32_.md&amp;value=---%0Auid%3A%20DotNext.Metaprogramming.LambdaContext.Item(System.Int32)%0Asummary%3A%20'*You%20can%20override%20summary%20for%20the%20API%20here%20using%20*MARKDOWN*%20syntax'%0A---%0A%0A*Please%20type%20below%20more%20information%20about%20this%20API%3A*%0A%0A">Improve this Doc</a>
-  </span>
-  <span class="small pull-right mobile-hide">
-    <a href="https://github.com/sakno/dotNext/blob/gh-pages/src/DotNext.Metaprogramming/Metaprogramming/LambdaContext.cs/#L29">View Source</a>
-  </span>
-  <a id="DotNext_Metaprogramming_LambdaContext_Item_" data-uid="DotNext.Metaprogramming.LambdaContext.Item*"></a>
-  <h4 id="DotNext_Metaprogramming_LambdaContext_Item_System_Int32_" data-uid="DotNext.Metaprogramming.LambdaContext.Item(System.Int32)">Item[Int32]</h4>
+</div>
+  <h3 id="properties">Properties
+  </h3>
+  <span class="small pull-right mobile-hide">
+    <span class="divider">|</span>
+    <a href="https://github.com/sakno/DotNext/new/gh-pages/apiSpec/new?filename=DotNext_Metaprogramming_LambdaContext_Item_System_Int32_.md&amp;value=---%0Auid%3A%20DotNext.Metaprogramming.LambdaContext.Item(System.Int32)%0Asummary%3A%20'*You%20can%20override%20summary%20for%20the%20API%20here%20using%20*MARKDOWN*%20syntax'%0A---%0A%0A*Please%20type%20below%20more%20information%20about%20this%20API%3A*%0A%0A">Improve this Doc</a>
+  </span>
+  <span class="small pull-right mobile-hide">
+    <a href="https://github.com/sakno/DotNext/blob/gh-pages/src/DotNext.Metaprogramming/Metaprogramming/LambdaContext.cs/#L29">View Source</a>
+  </span>
+  <a id="DotNext_Metaprogramming_LambdaContext_Item_" data-uid="DotNext.Metaprogramming.LambdaContext.Item*"></a>
+  <h4 id="DotNext_Metaprogramming_LambdaContext_Item_System_Int32_" data-uid="DotNext.Metaprogramming.LambdaContext.Item(System.Int32)">Item[Int32]</h4>
   <div class="markdown level1 summary"><p>Gets parameter of the lambda function.</p>
-</div>
-  <div class="markdown level1 conceptual"></div>
-  <h5 class="decalaration">Declaration</h5>
-  <div class="codewrapper">
-    <pre><code class="lang-csharp hljs">public ParameterExpression this[int index] { get; }</code></pre>
-  </div>
-  <h5 class="parameters">Parameters</h5>
-  <table class="table table-bordered table-striped table-condensed">
-    <thead>
-      <tr>
-        <th>Type</th>
-        <th>Name</th>
-        <th>Description</th>
-      </tr>
-    </thead>
-    <tbody>
-      <tr>
-        <td><a class="xref" href="https://docs.microsoft.com/dotnet/api/system.int32">Int32</a></td>
-        <td><span class="parametername">index</span></td>
+</div>
+  <div class="markdown level1 conceptual"></div>
+  <h5 class="decalaration">Declaration</h5>
+  <div class="codewrapper">
+    <pre><code class="lang-csharp hljs">public ParameterExpression this[int index] { get; }</code></pre>
+  </div>
+  <h5 class="parameters">Parameters</h5>
+  <table class="table table-bordered table-striped table-condensed">
+    <thead>
+      <tr>
+        <th>Type</th>
+        <th>Name</th>
+        <th>Description</th>
+      </tr>
+    </thead>
+    <tbody>
+      <tr>
+        <td><a class="xref" href="https://docs.microsoft.com/dotnet/api/system.int32">Int32</a></td>
+        <td><span class="parametername">index</span></td>
         <td><p>The index of the parameter.</p>
-</td>
-      </tr>
-    </tbody>
-  </table>
-  <h5 class="propertyValue">Property Value</h5>
-  <table class="table table-bordered table-striped table-condensed">
-    <thead>
-      <tr>
-        <th>Type</th>
-        <th>Description</th>
-      </tr>
-    </thead>
-    <tbody>
-      <tr>
-        <td><a class="xref" href="https://docs.microsoft.com/dotnet/api/system.linq.expressions.parameterexpression">ParameterExpression</a></td>
+</td>
+      </tr>
+    </tbody>
+  </table>
+  <h5 class="propertyValue">Property Value</h5>
+  <table class="table table-bordered table-striped table-condensed">
+    <thead>
+      <tr>
+        <th>Type</th>
+        <th>Description</th>
+      </tr>
+    </thead>
+    <tbody>
+      <tr>
+        <td><a class="xref" href="https://docs.microsoft.com/dotnet/api/system.linq.expressions.parameterexpression">ParameterExpression</a></td>
         <td><p>The parameter of lambda function.</p>
-</td>
-      </tr>
-    </tbody>
-  </table>
-  <h5 class="exceptions">Exceptions</h5>
-  <table class="table table-bordered table-striped table-condensed">
-    <thead>
-      <tr>
-        <th>Type</th>
-        <th>Condition</th>
-      </tr>
-    </thead>
-    <tbody>
-      <tr>
-        <td><a class="xref" href="https://docs.microsoft.com/dotnet/api/system.objectdisposedexception">ObjectDisposedException</a></td>
+</td>
+      </tr>
+    </tbody>
+  </table>
+  <h5 class="exceptions">Exceptions</h5>
+  <table class="table table-bordered table-striped table-condensed">
+    <thead>
+      <tr>
+        <th>Type</th>
+        <th>Condition</th>
+      </tr>
+    </thead>
+    <tbody>
+      <tr>
+        <td><a class="xref" href="https://docs.microsoft.com/dotnet/api/system.objectdisposedexception">ObjectDisposedException</a></td>
         <td><p>This context is no longer available.</p>
-</td>
-      </tr>
-    </tbody>
-  </table>
-  <h3 id="methods">Methods
-  </h3>
-  <span class="small pull-right mobile-hide">
-    <span class="divider">|</span>
-    <a href="https://github.com/sakno/dotNext/new/gh-pages/apiSpec/new?filename=DotNext_Metaprogramming_LambdaContext_Deconstruct_System_Linq_Expressions_ParameterExpression__System_Linq_Expressions_ParameterExpression__.md&amp;value=---%0Auid%3A%20DotNext.Metaprogramming.LambdaContext.Deconstruct(System.Linq.Expressions.ParameterExpression%40%2CSystem.Linq.Expressions.ParameterExpression%40)%0Asummary%3A%20'*You%20can%20override%20summary%20for%20the%20API%20here%20using%20*MARKDOWN*%20syntax'%0A---%0A%0A*Please%20type%20below%20more%20information%20about%20this%20API%3A*%0A%0A">Improve this Doc</a>
-  </span>
-  <span class="small pull-right mobile-hide">
-    <a href="https://github.com/sakno/dotNext/blob/gh-pages/src/DotNext.Metaprogramming/Metaprogramming/LambdaContext.cs/#L37">View Source</a>
-  </span>
-  <a id="DotNext_Metaprogramming_LambdaContext_Deconstruct_" data-uid="DotNext.Metaprogramming.LambdaContext.Deconstruct*"></a>
-  <h4 id="DotNext_Metaprogramming_LambdaContext_Deconstruct_System_Linq_Expressions_ParameterExpression__System_Linq_Expressions_ParameterExpression__" data-uid="DotNext.Metaprogramming.LambdaContext.Deconstruct(System.Linq.Expressions.ParameterExpression@,System.Linq.Expressions.ParameterExpression@)">Deconstruct(out ParameterExpression, out ParameterExpression)</h4>
+</td>
+      </tr>
+    </tbody>
+  </table>
+  <h3 id="methods">Methods
+  </h3>
+  <span class="small pull-right mobile-hide">
+    <span class="divider">|</span>
+    <a href="https://github.com/sakno/DotNext/new/gh-pages/apiSpec/new?filename=DotNext_Metaprogramming_LambdaContext_Deconstruct_System_Linq_Expressions_ParameterExpression__System_Linq_Expressions_ParameterExpression__.md&amp;value=---%0Auid%3A%20DotNext.Metaprogramming.LambdaContext.Deconstruct(System.Linq.Expressions.ParameterExpression%40%2CSystem.Linq.Expressions.ParameterExpression%40)%0Asummary%3A%20'*You%20can%20override%20summary%20for%20the%20API%20here%20using%20*MARKDOWN*%20syntax'%0A---%0A%0A*Please%20type%20below%20more%20information%20about%20this%20API%3A*%0A%0A">Improve this Doc</a>
+  </span>
+  <span class="small pull-right mobile-hide">
+    <a href="https://github.com/sakno/DotNext/blob/gh-pages/src/DotNext.Metaprogramming/Metaprogramming/LambdaContext.cs/#L37">View Source</a>
+  </span>
+  <a id="DotNext_Metaprogramming_LambdaContext_Deconstruct_" data-uid="DotNext.Metaprogramming.LambdaContext.Deconstruct*"></a>
+  <h4 id="DotNext_Metaprogramming_LambdaContext_Deconstruct_System_Linq_Expressions_ParameterExpression__System_Linq_Expressions_ParameterExpression__" data-uid="DotNext.Metaprogramming.LambdaContext.Deconstruct(System.Linq.Expressions.ParameterExpression@,System.Linq.Expressions.ParameterExpression@)">Deconstruct(out ParameterExpression, out ParameterExpression)</h4>
   <div class="markdown level1 summary"><p>Obtains first two arguments in the form of expressions.</p>
-</div>
-  <div class="markdown level1 conceptual"></div>
-  <h5 class="decalaration">Declaration</h5>
-  <div class="codewrapper">
-    <pre><code class="lang-csharp hljs">public void Deconstruct(out ParameterExpression arg1, out ParameterExpression arg2)</code></pre>
-  </div>
-  <h5 class="parameters">Parameters</h5>
-  <table class="table table-bordered table-striped table-condensed">
-    <thead>
-      <tr>
-        <th>Type</th>
-        <th>Name</th>
-        <th>Description</th>
-      </tr>
-    </thead>
-    <tbody>
-      <tr>
-        <td><a class="xref" href="https://docs.microsoft.com/dotnet/api/system.linq.expressions.parameterexpression">ParameterExpression</a></td>
-        <td><span class="parametername">arg1</span></td>
+</div>
+  <div class="markdown level1 conceptual"></div>
+  <h5 class="decalaration">Declaration</h5>
+  <div class="codewrapper">
+    <pre><code class="lang-csharp hljs">public void Deconstruct(out ParameterExpression arg1, out ParameterExpression arg2)</code></pre>
+  </div>
+  <h5 class="parameters">Parameters</h5>
+  <table class="table table-bordered table-striped table-condensed">
+    <thead>
+      <tr>
+        <th>Type</th>
+        <th>Name</th>
+        <th>Description</th>
+      </tr>
+    </thead>
+    <tbody>
+      <tr>
+        <td><a class="xref" href="https://docs.microsoft.com/dotnet/api/system.linq.expressions.parameterexpression">ParameterExpression</a></td>
+        <td><span class="parametername">arg1</span></td>
         <td><p>The expression representing the first argument.</p>
-</td>
-      </tr>
-      <tr>
-        <td><a class="xref" href="https://docs.microsoft.com/dotnet/api/system.linq.expressions.parameterexpression">ParameterExpression</a></td>
-        <td><span class="parametername">arg2</span></td>
+</td>
+      </tr>
+      <tr>
+        <td><a class="xref" href="https://docs.microsoft.com/dotnet/api/system.linq.expressions.parameterexpression">ParameterExpression</a></td>
+        <td><span class="parametername">arg2</span></td>
         <td><p>The expression representing the second argument.</p>
-</td>
-      </tr>
-    </tbody>
-  </table>
-  <h5 class="exceptions">Exceptions</h5>
-  <table class="table table-bordered table-striped table-condensed">
-    <thead>
-      <tr>
-        <th>Type</th>
-        <th>Condition</th>
-      </tr>
-    </thead>
-    <tbody>
-      <tr>
-        <td><a class="xref" href="https://docs.microsoft.com/dotnet/api/system.objectdisposedexception">ObjectDisposedException</a></td>
+</td>
+      </tr>
+    </tbody>
+  </table>
+  <h5 class="exceptions">Exceptions</h5>
+  <table class="table table-bordered table-striped table-condensed">
+    <thead>
+      <tr>
+        <th>Type</th>
+        <th>Condition</th>
+      </tr>
+    </thead>
+    <tbody>
+      <tr>
+        <td><a class="xref" href="https://docs.microsoft.com/dotnet/api/system.objectdisposedexception">ObjectDisposedException</a></td>
         <td><p>This context is no longer available.</p>
-</td>
-      </tr>
-    </tbody>
-  </table>
-  <span class="small pull-right mobile-hide">
-    <span class="divider">|</span>
-    <a href="https://github.com/sakno/dotNext/new/gh-pages/apiSpec/new?filename=DotNext_Metaprogramming_LambdaContext_Deconstruct_System_Linq_Expressions_ParameterExpression__System_Linq_Expressions_ParameterExpression__System_Linq_Expressions_ParameterExpression__.md&amp;value=---%0Auid%3A%20DotNext.Metaprogramming.LambdaContext.Deconstruct(System.Linq.Expressions.ParameterExpression%40%2CSystem.Linq.Expressions.ParameterExpression%40%2CSystem.Linq.Expressions.ParameterExpression%40)%0Asummary%3A%20'*You%20can%20override%20summary%20for%20the%20API%20here%20using%20*MARKDOWN*%20syntax'%0A---%0A%0A*Please%20type%20below%20more%20information%20about%20this%20API%3A*%0A%0A">Improve this Doc</a>
-  </span>
-  <span class="small pull-right mobile-hide">
-    <a href="https://github.com/sakno/dotNext/blob/gh-pages/src/DotNext.Metaprogramming/Metaprogramming/LambdaContext.cs/#L51">View Source</a>
-  </span>
-  <a id="DotNext_Metaprogramming_LambdaContext_Deconstruct_" data-uid="DotNext.Metaprogramming.LambdaContext.Deconstruct*"></a>
-  <h4 id="DotNext_Metaprogramming_LambdaContext_Deconstruct_System_Linq_Expressions_ParameterExpression__System_Linq_Expressions_ParameterExpression__System_Linq_Expressions_ParameterExpression__" data-uid="DotNext.Metaprogramming.LambdaContext.Deconstruct(System.Linq.Expressions.ParameterExpression@,System.Linq.Expressions.ParameterExpression@,System.Linq.Expressions.ParameterExpression@)">Deconstruct(out ParameterExpression, out ParameterExpression, out ParameterExpression)</h4>
+</td>
+      </tr>
+    </tbody>
+  </table>
+  <span class="small pull-right mobile-hide">
+    <span class="divider">|</span>
+    <a href="https://github.com/sakno/DotNext/new/gh-pages/apiSpec/new?filename=DotNext_Metaprogramming_LambdaContext_Deconstruct_System_Linq_Expressions_ParameterExpression__System_Linq_Expressions_ParameterExpression__System_Linq_Expressions_ParameterExpression__.md&amp;value=---%0Auid%3A%20DotNext.Metaprogramming.LambdaContext.Deconstruct(System.Linq.Expressions.ParameterExpression%40%2CSystem.Linq.Expressions.ParameterExpression%40%2CSystem.Linq.Expressions.ParameterExpression%40)%0Asummary%3A%20'*You%20can%20override%20summary%20for%20the%20API%20here%20using%20*MARKDOWN*%20syntax'%0A---%0A%0A*Please%20type%20below%20more%20information%20about%20this%20API%3A*%0A%0A">Improve this Doc</a>
+  </span>
+  <span class="small pull-right mobile-hide">
+    <a href="https://github.com/sakno/DotNext/blob/gh-pages/src/DotNext.Metaprogramming/Metaprogramming/LambdaContext.cs/#L51">View Source</a>
+  </span>
+  <a id="DotNext_Metaprogramming_LambdaContext_Deconstruct_" data-uid="DotNext.Metaprogramming.LambdaContext.Deconstruct*"></a>
+  <h4 id="DotNext_Metaprogramming_LambdaContext_Deconstruct_System_Linq_Expressions_ParameterExpression__System_Linq_Expressions_ParameterExpression__System_Linq_Expressions_ParameterExpression__" data-uid="DotNext.Metaprogramming.LambdaContext.Deconstruct(System.Linq.Expressions.ParameterExpression@,System.Linq.Expressions.ParameterExpression@,System.Linq.Expressions.ParameterExpression@)">Deconstruct(out ParameterExpression, out ParameterExpression, out ParameterExpression)</h4>
   <div class="markdown level1 summary"><p>Obtains first three arguments in the form of expressions.</p>
-</div>
-  <div class="markdown level1 conceptual"></div>
-  <h5 class="decalaration">Declaration</h5>
-  <div class="codewrapper">
-    <pre><code class="lang-csharp hljs">public void Deconstruct(out ParameterExpression arg1, out ParameterExpression arg2, out ParameterExpression arg3)</code></pre>
-  </div>
-  <h5 class="parameters">Parameters</h5>
-  <table class="table table-bordered table-striped table-condensed">
-    <thead>
-      <tr>
-        <th>Type</th>
-        <th>Name</th>
-        <th>Description</th>
-      </tr>
-    </thead>
-    <tbody>
-      <tr>
-        <td><a class="xref" href="https://docs.microsoft.com/dotnet/api/system.linq.expressions.parameterexpression">ParameterExpression</a></td>
-        <td><span class="parametername">arg1</span></td>
+</div>
+  <div class="markdown level1 conceptual"></div>
+  <h5 class="decalaration">Declaration</h5>
+  <div class="codewrapper">
+    <pre><code class="lang-csharp hljs">public void Deconstruct(out ParameterExpression arg1, out ParameterExpression arg2, out ParameterExpression arg3)</code></pre>
+  </div>
+  <h5 class="parameters">Parameters</h5>
+  <table class="table table-bordered table-striped table-condensed">
+    <thead>
+      <tr>
+        <th>Type</th>
+        <th>Name</th>
+        <th>Description</th>
+      </tr>
+    </thead>
+    <tbody>
+      <tr>
+        <td><a class="xref" href="https://docs.microsoft.com/dotnet/api/system.linq.expressions.parameterexpression">ParameterExpression</a></td>
+        <td><span class="parametername">arg1</span></td>
         <td><p>The expression representing the first argument.</p>
-</td>
-      </tr>
-      <tr>
-        <td><a class="xref" href="https://docs.microsoft.com/dotnet/api/system.linq.expressions.parameterexpression">ParameterExpression</a></td>
-        <td><span class="parametername">arg2</span></td>
+</td>
+      </tr>
+      <tr>
+        <td><a class="xref" href="https://docs.microsoft.com/dotnet/api/system.linq.expressions.parameterexpression">ParameterExpression</a></td>
+        <td><span class="parametername">arg2</span></td>
         <td><p>The expression representing the second argument.</p>
-</td>
-      </tr>
-      <tr>
-        <td><a class="xref" href="https://docs.microsoft.com/dotnet/api/system.linq.expressions.parameterexpression">ParameterExpression</a></td>
-        <td><span class="parametername">arg3</span></td>
+</td>
+      </tr>
+      <tr>
+        <td><a class="xref" href="https://docs.microsoft.com/dotnet/api/system.linq.expressions.parameterexpression">ParameterExpression</a></td>
+        <td><span class="parametername">arg3</span></td>
         <td><p>The expression representing the third argument.</p>
-</td>
-      </tr>
-    </tbody>
-  </table>
-  <h5 class="exceptions">Exceptions</h5>
-  <table class="table table-bordered table-striped table-condensed">
-    <thead>
-      <tr>
-        <th>Type</th>
-        <th>Condition</th>
-      </tr>
-    </thead>
-    <tbody>
-      <tr>
-        <td><a class="xref" href="https://docs.microsoft.com/dotnet/api/system.objectdisposedexception">ObjectDisposedException</a></td>
+</td>
+      </tr>
+    </tbody>
+  </table>
+  <h5 class="exceptions">Exceptions</h5>
+  <table class="table table-bordered table-striped table-condensed">
+    <thead>
+      <tr>
+        <th>Type</th>
+        <th>Condition</th>
+      </tr>
+    </thead>
+    <tbody>
+      <tr>
+        <td><a class="xref" href="https://docs.microsoft.com/dotnet/api/system.objectdisposedexception">ObjectDisposedException</a></td>
         <td><p>This context is no longer available.</p>
-</td>
-      </tr>
-    </tbody>
-  </table>
-  <span class="small pull-right mobile-hide">
-    <span class="divider">|</span>
-    <a href="https://github.com/sakno/dotNext/new/gh-pages/apiSpec/new?filename=DotNext_Metaprogramming_LambdaContext_Deconstruct_System_Linq_Expressions_ParameterExpression__System_Linq_Expressions_ParameterExpression__System_Linq_Expressions_ParameterExpression__System_Linq_Expressions_ParameterExpression__.md&amp;value=---%0Auid%3A%20DotNext.Metaprogramming.LambdaContext.Deconstruct(System.Linq.Expressions.ParameterExpression%40%2CSystem.Linq.Expressions.ParameterExpression%40%2CSystem.Linq.Expressions.ParameterExpression%40%2CSystem.Linq.Expressions.ParameterExpression%40)%0Asummary%3A%20'*You%20can%20override%20summary%20for%20the%20API%20here%20using%20*MARKDOWN*%20syntax'%0A---%0A%0A*Please%20type%20below%20more%20information%20about%20this%20API%3A*%0A%0A">Improve this Doc</a>
-  </span>
-  <span class="small pull-right mobile-hide">
-    <a href="https://github.com/sakno/dotNext/blob/gh-pages/src/DotNext.Metaprogramming/Metaprogramming/LambdaContext.cs/#L67">View Source</a>
-  </span>
-  <a id="DotNext_Metaprogramming_LambdaContext_Deconstruct_" data-uid="DotNext.Metaprogramming.LambdaContext.Deconstruct*"></a>
-  <h4 id="DotNext_Metaprogramming_LambdaContext_Deconstruct_System_Linq_Expressions_ParameterExpression__System_Linq_Expressions_ParameterExpression__System_Linq_Expressions_ParameterExpression__System_Linq_Expressions_ParameterExpression__" data-uid="DotNext.Metaprogramming.LambdaContext.Deconstruct(System.Linq.Expressions.ParameterExpression@,System.Linq.Expressions.ParameterExpression@,System.Linq.Expressions.ParameterExpression@,System.Linq.Expressions.ParameterExpression@)">Deconstruct(out ParameterExpression, out ParameterExpression, out ParameterExpression, out ParameterExpression)</h4>
+</td>
+      </tr>
+    </tbody>
+  </table>
+  <span class="small pull-right mobile-hide">
+    <span class="divider">|</span>
+    <a href="https://github.com/sakno/DotNext/new/gh-pages/apiSpec/new?filename=DotNext_Metaprogramming_LambdaContext_Deconstruct_System_Linq_Expressions_ParameterExpression__System_Linq_Expressions_ParameterExpression__System_Linq_Expressions_ParameterExpression__System_Linq_Expressions_ParameterExpression__.md&amp;value=---%0Auid%3A%20DotNext.Metaprogramming.LambdaContext.Deconstruct(System.Linq.Expressions.ParameterExpression%40%2CSystem.Linq.Expressions.ParameterExpression%40%2CSystem.Linq.Expressions.ParameterExpression%40%2CSystem.Linq.Expressions.ParameterExpression%40)%0Asummary%3A%20'*You%20can%20override%20summary%20for%20the%20API%20here%20using%20*MARKDOWN*%20syntax'%0A---%0A%0A*Please%20type%20below%20more%20information%20about%20this%20API%3A*%0A%0A">Improve this Doc</a>
+  </span>
+  <span class="small pull-right mobile-hide">
+    <a href="https://github.com/sakno/DotNext/blob/gh-pages/src/DotNext.Metaprogramming/Metaprogramming/LambdaContext.cs/#L67">View Source</a>
+  </span>
+  <a id="DotNext_Metaprogramming_LambdaContext_Deconstruct_" data-uid="DotNext.Metaprogramming.LambdaContext.Deconstruct*"></a>
+  <h4 id="DotNext_Metaprogramming_LambdaContext_Deconstruct_System_Linq_Expressions_ParameterExpression__System_Linq_Expressions_ParameterExpression__System_Linq_Expressions_ParameterExpression__System_Linq_Expressions_ParameterExpression__" data-uid="DotNext.Metaprogramming.LambdaContext.Deconstruct(System.Linq.Expressions.ParameterExpression@,System.Linq.Expressions.ParameterExpression@,System.Linq.Expressions.ParameterExpression@,System.Linq.Expressions.ParameterExpression@)">Deconstruct(out ParameterExpression, out ParameterExpression, out ParameterExpression, out ParameterExpression)</h4>
   <div class="markdown level1 summary"><p>Obtains first four arguments in the form of expressions.</p>
-</div>
-  <div class="markdown level1 conceptual"></div>
-  <h5 class="decalaration">Declaration</h5>
-  <div class="codewrapper">
-    <pre><code class="lang-csharp hljs">public void Deconstruct(out ParameterExpression arg1, out ParameterExpression arg2, out ParameterExpression arg3, out ParameterExpression arg4)</code></pre>
-  </div>
-  <h5 class="parameters">Parameters</h5>
-  <table class="table table-bordered table-striped table-condensed">
-    <thead>
-      <tr>
-        <th>Type</th>
-        <th>Name</th>
-        <th>Description</th>
-      </tr>
-    </thead>
-    <tbody>
-      <tr>
-        <td><a class="xref" href="https://docs.microsoft.com/dotnet/api/system.linq.expressions.parameterexpression">ParameterExpression</a></td>
-        <td><span class="parametername">arg1</span></td>
+</div>
+  <div class="markdown level1 conceptual"></div>
+  <h5 class="decalaration">Declaration</h5>
+  <div class="codewrapper">
+    <pre><code class="lang-csharp hljs">public void Deconstruct(out ParameterExpression arg1, out ParameterExpression arg2, out ParameterExpression arg3, out ParameterExpression arg4)</code></pre>
+  </div>
+  <h5 class="parameters">Parameters</h5>
+  <table class="table table-bordered table-striped table-condensed">
+    <thead>
+      <tr>
+        <th>Type</th>
+        <th>Name</th>
+        <th>Description</th>
+      </tr>
+    </thead>
+    <tbody>
+      <tr>
+        <td><a class="xref" href="https://docs.microsoft.com/dotnet/api/system.linq.expressions.parameterexpression">ParameterExpression</a></td>
+        <td><span class="parametername">arg1</span></td>
         <td><p>The expression representing the first argument.</p>
-</td>
-      </tr>
-      <tr>
-        <td><a class="xref" href="https://docs.microsoft.com/dotnet/api/system.linq.expressions.parameterexpression">ParameterExpression</a></td>
-        <td><span class="parametername">arg2</span></td>
+</td>
+      </tr>
+      <tr>
+        <td><a class="xref" href="https://docs.microsoft.com/dotnet/api/system.linq.expressions.parameterexpression">ParameterExpression</a></td>
+        <td><span class="parametername">arg2</span></td>
         <td><p>The expression representing the second argument.</p>
-</td>
-      </tr>
-      <tr>
-        <td><a class="xref" href="https://docs.microsoft.com/dotnet/api/system.linq.expressions.parameterexpression">ParameterExpression</a></td>
-        <td><span class="parametername">arg3</span></td>
+</td>
+      </tr>
+      <tr>
+        <td><a class="xref" href="https://docs.microsoft.com/dotnet/api/system.linq.expressions.parameterexpression">ParameterExpression</a></td>
+        <td><span class="parametername">arg3</span></td>
         <td><p>The expression representing the third argument.</p>
-</td>
-      </tr>
-      <tr>
-        <td><a class="xref" href="https://docs.microsoft.com/dotnet/api/system.linq.expressions.parameterexpression">ParameterExpression</a></td>
-        <td><span class="parametername">arg4</span></td>
+</td>
+      </tr>
+      <tr>
+        <td><a class="xref" href="https://docs.microsoft.com/dotnet/api/system.linq.expressions.parameterexpression">ParameterExpression</a></td>
+        <td><span class="parametername">arg4</span></td>
         <td><p>The expression representing the fourth argument.</p>
-</td>
-      </tr>
-    </tbody>
-  </table>
-  <h5 class="exceptions">Exceptions</h5>
-  <table class="table table-bordered table-striped table-condensed">
-    <thead>
-      <tr>
-        <th>Type</th>
-        <th>Condition</th>
-      </tr>
-    </thead>
-    <tbody>
-      <tr>
-        <td><a class="xref" href="https://docs.microsoft.com/dotnet/api/system.objectdisposedexception">ObjectDisposedException</a></td>
+</td>
+      </tr>
+    </tbody>
+  </table>
+  <h5 class="exceptions">Exceptions</h5>
+  <table class="table table-bordered table-striped table-condensed">
+    <thead>
+      <tr>
+        <th>Type</th>
+        <th>Condition</th>
+      </tr>
+    </thead>
+    <tbody>
+      <tr>
+        <td><a class="xref" href="https://docs.microsoft.com/dotnet/api/system.objectdisposedexception">ObjectDisposedException</a></td>
         <td><p>This context is no longer available.</p>
-</td>
-      </tr>
-    </tbody>
-  </table>
-  <span class="small pull-right mobile-hide">
-    <span class="divider">|</span>
-    <a href="https://github.com/sakno/dotNext/new/gh-pages/apiSpec/new?filename=DotNext_Metaprogramming_LambdaContext_Deconstruct_System_Linq_Expressions_ParameterExpression__System_Linq_Expressions_ParameterExpression__System_Linq_Expressions_ParameterExpression__System_Linq_Expressions_ParameterExpression__System_Linq_Expressions_ParameterExpression__.md&amp;value=---%0Auid%3A%20DotNext.Metaprogramming.LambdaContext.Deconstruct(System.Linq.Expressions.ParameterExpression%40%2CSystem.Linq.Expressions.ParameterExpression%40%2CSystem.Linq.Expressions.ParameterExpression%40%2CSystem.Linq.Expressions.ParameterExpression%40%2CSystem.Linq.Expressions.ParameterExpression%40)%0Asummary%3A%20'*You%20can%20override%20summary%20for%20the%20API%20here%20using%20*MARKDOWN*%20syntax'%0A---%0A%0A*Please%20type%20below%20more%20information%20about%20this%20API%3A*%0A%0A">Improve this Doc</a>
-  </span>
-  <span class="small pull-right mobile-hide">
-    <a href="https://github.com/sakno/dotNext/blob/gh-pages/src/DotNext.Metaprogramming/Metaprogramming/LambdaContext.cs/#L85">View Source</a>
-  </span>
-  <a id="DotNext_Metaprogramming_LambdaContext_Deconstruct_" data-uid="DotNext.Metaprogramming.LambdaContext.Deconstruct*"></a>
-  <h4 id="DotNext_Metaprogramming_LambdaContext_Deconstruct_System_Linq_Expressions_ParameterExpression__System_Linq_Expressions_ParameterExpression__System_Linq_Expressions_ParameterExpression__System_Linq_Expressions_ParameterExpression__System_Linq_Expressions_ParameterExpression__" data-uid="DotNext.Metaprogramming.LambdaContext.Deconstruct(System.Linq.Expressions.ParameterExpression@,System.Linq.Expressions.ParameterExpression@,System.Linq.Expressions.ParameterExpression@,System.Linq.Expressions.ParameterExpression@,System.Linq.Expressions.ParameterExpression@)">Deconstruct(out ParameterExpression, out ParameterExpression, out ParameterExpression, out ParameterExpression, out ParameterExpression)</h4>
+</td>
+      </tr>
+    </tbody>
+  </table>
+  <span class="small pull-right mobile-hide">
+    <span class="divider">|</span>
+    <a href="https://github.com/sakno/DotNext/new/gh-pages/apiSpec/new?filename=DotNext_Metaprogramming_LambdaContext_Deconstruct_System_Linq_Expressions_ParameterExpression__System_Linq_Expressions_ParameterExpression__System_Linq_Expressions_ParameterExpression__System_Linq_Expressions_ParameterExpression__System_Linq_Expressions_ParameterExpression__.md&amp;value=---%0Auid%3A%20DotNext.Metaprogramming.LambdaContext.Deconstruct(System.Linq.Expressions.ParameterExpression%40%2CSystem.Linq.Expressions.ParameterExpression%40%2CSystem.Linq.Expressions.ParameterExpression%40%2CSystem.Linq.Expressions.ParameterExpression%40%2CSystem.Linq.Expressions.ParameterExpression%40)%0Asummary%3A%20'*You%20can%20override%20summary%20for%20the%20API%20here%20using%20*MARKDOWN*%20syntax'%0A---%0A%0A*Please%20type%20below%20more%20information%20about%20this%20API%3A*%0A%0A">Improve this Doc</a>
+  </span>
+  <span class="small pull-right mobile-hide">
+    <a href="https://github.com/sakno/DotNext/blob/gh-pages/src/DotNext.Metaprogramming/Metaprogramming/LambdaContext.cs/#L85">View Source</a>
+  </span>
+  <a id="DotNext_Metaprogramming_LambdaContext_Deconstruct_" data-uid="DotNext.Metaprogramming.LambdaContext.Deconstruct*"></a>
+  <h4 id="DotNext_Metaprogramming_LambdaContext_Deconstruct_System_Linq_Expressions_ParameterExpression__System_Linq_Expressions_ParameterExpression__System_Linq_Expressions_ParameterExpression__System_Linq_Expressions_ParameterExpression__System_Linq_Expressions_ParameterExpression__" data-uid="DotNext.Metaprogramming.LambdaContext.Deconstruct(System.Linq.Expressions.ParameterExpression@,System.Linq.Expressions.ParameterExpression@,System.Linq.Expressions.ParameterExpression@,System.Linq.Expressions.ParameterExpression@,System.Linq.Expressions.ParameterExpression@)">Deconstruct(out ParameterExpression, out ParameterExpression, out ParameterExpression, out ParameterExpression, out ParameterExpression)</h4>
   <div class="markdown level1 summary"><p>Obtains first five arguments in the form of expressions.</p>
-</div>
-  <div class="markdown level1 conceptual"></div>
-  <h5 class="decalaration">Declaration</h5>
-  <div class="codewrapper">
-    <pre><code class="lang-csharp hljs">public void Deconstruct(out ParameterExpression arg1, out ParameterExpression arg2, out ParameterExpression arg3, out ParameterExpression arg4, out ParameterExpression arg5)</code></pre>
-  </div>
-  <h5 class="parameters">Parameters</h5>
-  <table class="table table-bordered table-striped table-condensed">
-    <thead>
-      <tr>
-        <th>Type</th>
-        <th>Name</th>
-        <th>Description</th>
-      </tr>
-    </thead>
-    <tbody>
-      <tr>
-        <td><a class="xref" href="https://docs.microsoft.com/dotnet/api/system.linq.expressions.parameterexpression">ParameterExpression</a></td>
-        <td><span class="parametername">arg1</span></td>
+</div>
+  <div class="markdown level1 conceptual"></div>
+  <h5 class="decalaration">Declaration</h5>
+  <div class="codewrapper">
+    <pre><code class="lang-csharp hljs">public void Deconstruct(out ParameterExpression arg1, out ParameterExpression arg2, out ParameterExpression arg3, out ParameterExpression arg4, out ParameterExpression arg5)</code></pre>
+  </div>
+  <h5 class="parameters">Parameters</h5>
+  <table class="table table-bordered table-striped table-condensed">
+    <thead>
+      <tr>
+        <th>Type</th>
+        <th>Name</th>
+        <th>Description</th>
+      </tr>
+    </thead>
+    <tbody>
+      <tr>
+        <td><a class="xref" href="https://docs.microsoft.com/dotnet/api/system.linq.expressions.parameterexpression">ParameterExpression</a></td>
+        <td><span class="parametername">arg1</span></td>
         <td><p>The expression representing the first argument.</p>
-</td>
-      </tr>
-      <tr>
-        <td><a class="xref" href="https://docs.microsoft.com/dotnet/api/system.linq.expressions.parameterexpression">ParameterExpression</a></td>
-        <td><span class="parametername">arg2</span></td>
+</td>
+      </tr>
+      <tr>
+        <td><a class="xref" href="https://docs.microsoft.com/dotnet/api/system.linq.expressions.parameterexpression">ParameterExpression</a></td>
+        <td><span class="parametername">arg2</span></td>
         <td><p>The expression representing the second argument.</p>
-</td>
-      </tr>
-      <tr>
-        <td><a class="xref" href="https://docs.microsoft.com/dotnet/api/system.linq.expressions.parameterexpression">ParameterExpression</a></td>
-        <td><span class="parametername">arg3</span></td>
+</td>
+      </tr>
+      <tr>
+        <td><a class="xref" href="https://docs.microsoft.com/dotnet/api/system.linq.expressions.parameterexpression">ParameterExpression</a></td>
+        <td><span class="parametername">arg3</span></td>
         <td><p>The expression representing the third argument.</p>
-</td>
-      </tr>
-      <tr>
-        <td><a class="xref" href="https://docs.microsoft.com/dotnet/api/system.linq.expressions.parameterexpression">ParameterExpression</a></td>
-        <td><span class="parametername">arg4</span></td>
+</td>
+      </tr>
+      <tr>
+        <td><a class="xref" href="https://docs.microsoft.com/dotnet/api/system.linq.expressions.parameterexpression">ParameterExpression</a></td>
+        <td><span class="parametername">arg4</span></td>
         <td><p>The expression representing the fourth argument.</p>
-</td>
-      </tr>
-      <tr>
-        <td><a class="xref" href="https://docs.microsoft.com/dotnet/api/system.linq.expressions.parameterexpression">ParameterExpression</a></td>
-        <td><span class="parametername">arg5</span></td>
+</td>
+      </tr>
+      <tr>
+        <td><a class="xref" href="https://docs.microsoft.com/dotnet/api/system.linq.expressions.parameterexpression">ParameterExpression</a></td>
+        <td><span class="parametername">arg5</span></td>
         <td><p>The expression representing the fifth argument.</p>
-</td>
-      </tr>
-    </tbody>
-  </table>
-  <h5 class="exceptions">Exceptions</h5>
-  <table class="table table-bordered table-striped table-condensed">
-    <thead>
-      <tr>
-        <th>Type</th>
-        <th>Condition</th>
-      </tr>
-    </thead>
-    <tbody>
-      <tr>
-        <td><a class="xref" href="https://docs.microsoft.com/dotnet/api/system.objectdisposedexception">ObjectDisposedException</a></td>
+</td>
+      </tr>
+    </tbody>
+  </table>
+  <h5 class="exceptions">Exceptions</h5>
+  <table class="table table-bordered table-striped table-condensed">
+    <thead>
+      <tr>
+        <th>Type</th>
+        <th>Condition</th>
+      </tr>
+    </thead>
+    <tbody>
+      <tr>
+        <td><a class="xref" href="https://docs.microsoft.com/dotnet/api/system.objectdisposedexception">ObjectDisposedException</a></td>
         <td><p>This context is no longer available.</p>
-</td>
-      </tr>
-    </tbody>
-  </table>
-  <span class="small pull-right mobile-hide">
-    <span class="divider">|</span>
-    <a href="https://github.com/sakno/dotNext/new/gh-pages/apiSpec/new?filename=DotNext_Metaprogramming_LambdaContext_Deconstruct_System_Linq_Expressions_ParameterExpression__System_Linq_Expressions_ParameterExpression__System_Linq_Expressions_ParameterExpression__System_Linq_Expressions_ParameterExpression__System_Linq_Expressions_ParameterExpression__System_Linq_Expressions_ParameterExpression__.md&amp;value=---%0Auid%3A%20DotNext.Metaprogramming.LambdaContext.Deconstruct(System.Linq.Expressions.ParameterExpression%40%2CSystem.Linq.Expressions.ParameterExpression%40%2CSystem.Linq.Expressions.ParameterExpression%40%2CSystem.Linq.Expressions.ParameterExpression%40%2CSystem.Linq.Expressions.ParameterExpression%40%2CSystem.Linq.Expressions.ParameterExpression%40)%0Asummary%3A%20'*You%20can%20override%20summary%20for%20the%20API%20here%20using%20*MARKDOWN*%20syntax'%0A---%0A%0A*Please%20type%20below%20more%20information%20about%20this%20API%3A*%0A%0A">Improve this Doc</a>
-  </span>
-  <span class="small pull-right mobile-hide">
-    <a href="https://github.com/sakno/dotNext/blob/gh-pages/src/DotNext.Metaprogramming/Metaprogramming/LambdaContext.cs/#L105">View Source</a>
-  </span>
-  <a id="DotNext_Metaprogramming_LambdaContext_Deconstruct_" data-uid="DotNext.Metaprogramming.LambdaContext.Deconstruct*"></a>
-  <h4 id="DotNext_Metaprogramming_LambdaContext_Deconstruct_System_Linq_Expressions_ParameterExpression__System_Linq_Expressions_ParameterExpression__System_Linq_Expressions_ParameterExpression__System_Linq_Expressions_ParameterExpression__System_Linq_Expressions_ParameterExpression__System_Linq_Expressions_ParameterExpression__" data-uid="DotNext.Metaprogramming.LambdaContext.Deconstruct(System.Linq.Expressions.ParameterExpression@,System.Linq.Expressions.ParameterExpression@,System.Linq.Expressions.ParameterExpression@,System.Linq.Expressions.ParameterExpression@,System.Linq.Expressions.ParameterExpression@,System.Linq.Expressions.ParameterExpression@)">Deconstruct(out ParameterExpression, out ParameterExpression, out ParameterExpression, out ParameterExpression, out ParameterExpression, out ParameterExpression)</h4>
+</td>
+      </tr>
+    </tbody>
+  </table>
+  <span class="small pull-right mobile-hide">
+    <span class="divider">|</span>
+    <a href="https://github.com/sakno/DotNext/new/gh-pages/apiSpec/new?filename=DotNext_Metaprogramming_LambdaContext_Deconstruct_System_Linq_Expressions_ParameterExpression__System_Linq_Expressions_ParameterExpression__System_Linq_Expressions_ParameterExpression__System_Linq_Expressions_ParameterExpression__System_Linq_Expressions_ParameterExpression__System_Linq_Expressions_ParameterExpression__.md&amp;value=---%0Auid%3A%20DotNext.Metaprogramming.LambdaContext.Deconstruct(System.Linq.Expressions.ParameterExpression%40%2CSystem.Linq.Expressions.ParameterExpression%40%2CSystem.Linq.Expressions.ParameterExpression%40%2CSystem.Linq.Expressions.ParameterExpression%40%2CSystem.Linq.Expressions.ParameterExpression%40%2CSystem.Linq.Expressions.ParameterExpression%40)%0Asummary%3A%20'*You%20can%20override%20summary%20for%20the%20API%20here%20using%20*MARKDOWN*%20syntax'%0A---%0A%0A*Please%20type%20below%20more%20information%20about%20this%20API%3A*%0A%0A">Improve this Doc</a>
+  </span>
+  <span class="small pull-right mobile-hide">
+    <a href="https://github.com/sakno/DotNext/blob/gh-pages/src/DotNext.Metaprogramming/Metaprogramming/LambdaContext.cs/#L105">View Source</a>
+  </span>
+  <a id="DotNext_Metaprogramming_LambdaContext_Deconstruct_" data-uid="DotNext.Metaprogramming.LambdaContext.Deconstruct*"></a>
+  <h4 id="DotNext_Metaprogramming_LambdaContext_Deconstruct_System_Linq_Expressions_ParameterExpression__System_Linq_Expressions_ParameterExpression__System_Linq_Expressions_ParameterExpression__System_Linq_Expressions_ParameterExpression__System_Linq_Expressions_ParameterExpression__System_Linq_Expressions_ParameterExpression__" data-uid="DotNext.Metaprogramming.LambdaContext.Deconstruct(System.Linq.Expressions.ParameterExpression@,System.Linq.Expressions.ParameterExpression@,System.Linq.Expressions.ParameterExpression@,System.Linq.Expressions.ParameterExpression@,System.Linq.Expressions.ParameterExpression@,System.Linq.Expressions.ParameterExpression@)">Deconstruct(out ParameterExpression, out ParameterExpression, out ParameterExpression, out ParameterExpression, out ParameterExpression, out ParameterExpression)</h4>
   <div class="markdown level1 summary"><p>Obtains first six arguments in the form of expressions.</p>
-</div>
-  <div class="markdown level1 conceptual"></div>
-  <h5 class="decalaration">Declaration</h5>
-  <div class="codewrapper">
-    <pre><code class="lang-csharp hljs">public void Deconstruct(out ParameterExpression arg1, out ParameterExpression arg2, out ParameterExpression arg3, out ParameterExpression arg4, out ParameterExpression arg5, out ParameterExpression arg6)</code></pre>
-  </div>
-  <h5 class="parameters">Parameters</h5>
-  <table class="table table-bordered table-striped table-condensed">
-    <thead>
-      <tr>
-        <th>Type</th>
-        <th>Name</th>
-        <th>Description</th>
-      </tr>
-    </thead>
-    <tbody>
-      <tr>
-        <td><a class="xref" href="https://docs.microsoft.com/dotnet/api/system.linq.expressions.parameterexpression">ParameterExpression</a></td>
-        <td><span class="parametername">arg1</span></td>
+</div>
+  <div class="markdown level1 conceptual"></div>
+  <h5 class="decalaration">Declaration</h5>
+  <div class="codewrapper">
+    <pre><code class="lang-csharp hljs">public void Deconstruct(out ParameterExpression arg1, out ParameterExpression arg2, out ParameterExpression arg3, out ParameterExpression arg4, out ParameterExpression arg5, out ParameterExpression arg6)</code></pre>
+  </div>
+  <h5 class="parameters">Parameters</h5>
+  <table class="table table-bordered table-striped table-condensed">
+    <thead>
+      <tr>
+        <th>Type</th>
+        <th>Name</th>
+        <th>Description</th>
+      </tr>
+    </thead>
+    <tbody>
+      <tr>
+        <td><a class="xref" href="https://docs.microsoft.com/dotnet/api/system.linq.expressions.parameterexpression">ParameterExpression</a></td>
+        <td><span class="parametername">arg1</span></td>
         <td><p>The expression representing the first argument.</p>
-</td>
-      </tr>
-      <tr>
-        <td><a class="xref" href="https://docs.microsoft.com/dotnet/api/system.linq.expressions.parameterexpression">ParameterExpression</a></td>
-        <td><span class="parametername">arg2</span></td>
+</td>
+      </tr>
+      <tr>
+        <td><a class="xref" href="https://docs.microsoft.com/dotnet/api/system.linq.expressions.parameterexpression">ParameterExpression</a></td>
+        <td><span class="parametername">arg2</span></td>
         <td><p>The expression representing the second argument.</p>
-</td>
-      </tr>
-      <tr>
-        <td><a class="xref" href="https://docs.microsoft.com/dotnet/api/system.linq.expressions.parameterexpression">ParameterExpression</a></td>
-        <td><span class="parametername">arg3</span></td>
+</td>
+      </tr>
+      <tr>
+        <td><a class="xref" href="https://docs.microsoft.com/dotnet/api/system.linq.expressions.parameterexpression">ParameterExpression</a></td>
+        <td><span class="parametername">arg3</span></td>
         <td><p>The expression representing the third argument.</p>
-</td>
-      </tr>
-      <tr>
-        <td><a class="xref" href="https://docs.microsoft.com/dotnet/api/system.linq.expressions.parameterexpression">ParameterExpression</a></td>
-        <td><span class="parametername">arg4</span></td>
+</td>
+      </tr>
+      <tr>
+        <td><a class="xref" href="https://docs.microsoft.com/dotnet/api/system.linq.expressions.parameterexpression">ParameterExpression</a></td>
+        <td><span class="parametername">arg4</span></td>
         <td><p>The expression representing the fourth argument.</p>
-</td>
-      </tr>
-      <tr>
-        <td><a class="xref" href="https://docs.microsoft.com/dotnet/api/system.linq.expressions.parameterexpression">ParameterExpression</a></td>
-        <td><span class="parametername">arg5</span></td>
+</td>
+      </tr>
+      <tr>
+        <td><a class="xref" href="https://docs.microsoft.com/dotnet/api/system.linq.expressions.parameterexpression">ParameterExpression</a></td>
+        <td><span class="parametername">arg5</span></td>
         <td><p>The expression representing the fifth argument.</p>
-</td>
-      </tr>
-      <tr>
-        <td><a class="xref" href="https://docs.microsoft.com/dotnet/api/system.linq.expressions.parameterexpression">ParameterExpression</a></td>
-        <td><span class="parametername">arg6</span></td>
+</td>
+      </tr>
+      <tr>
+        <td><a class="xref" href="https://docs.microsoft.com/dotnet/api/system.linq.expressions.parameterexpression">ParameterExpression</a></td>
+        <td><span class="parametername">arg6</span></td>
         <td><p>The expression representing the sixth argument.</p>
-</td>
-      </tr>
-    </tbody>
-  </table>
-  <h5 class="exceptions">Exceptions</h5>
-  <table class="table table-bordered table-striped table-condensed">
-    <thead>
-      <tr>
-        <th>Type</th>
-        <th>Condition</th>
-      </tr>
-    </thead>
-    <tbody>
-      <tr>
-        <td><a class="xref" href="https://docs.microsoft.com/dotnet/api/system.objectdisposedexception">ObjectDisposedException</a></td>
+</td>
+      </tr>
+    </tbody>
+  </table>
+  <h5 class="exceptions">Exceptions</h5>
+  <table class="table table-bordered table-striped table-condensed">
+    <thead>
+      <tr>
+        <th>Type</th>
+        <th>Condition</th>
+      </tr>
+    </thead>
+    <tbody>
+      <tr>
+        <td><a class="xref" href="https://docs.microsoft.com/dotnet/api/system.objectdisposedexception">ObjectDisposedException</a></td>
         <td><p>This context is no longer available.</p>
-</td>
-      </tr>
-    </tbody>
-  </table>
-  <span class="small pull-right mobile-hide">
-    <span class="divider">|</span>
-    <a href="https://github.com/sakno/dotNext/new/gh-pages/apiSpec/new?filename=DotNext_Metaprogramming_LambdaContext_Deconstruct_System_Linq_Expressions_ParameterExpression__System_Linq_Expressions_ParameterExpression__System_Linq_Expressions_ParameterExpression__System_Linq_Expressions_ParameterExpression__System_Linq_Expressions_ParameterExpression__System_Linq_Expressions_ParameterExpression__System_Linq_Expressions_ParameterExpression__.md&amp;value=---%0Auid%3A%20DotNext.Metaprogramming.LambdaContext.Deconstruct(System.Linq.Expressions.ParameterExpression%40%2CSystem.Linq.Expressions.ParameterExpression%40%2CSystem.Linq.Expressions.ParameterExpression%40%2CSystem.Linq.Expressions.ParameterExpression%40%2CSystem.Linq.Expressions.ParameterExpression%40%2CSystem.Linq.Expressions.ParameterExpression%40%2CSystem.Linq.Expressions.ParameterExpression%40)%0Asummary%3A%20'*You%20can%20override%20summary%20for%20the%20API%20here%20using%20*MARKDOWN*%20syntax'%0A---%0A%0A*Please%20type%20below%20more%20information%20about%20this%20API%3A*%0A%0A">Improve this Doc</a>
-  </span>
-  <span class="small pull-right mobile-hide">
-    <a href="https://github.com/sakno/dotNext/blob/gh-pages/src/DotNext.Metaprogramming/Metaprogramming/LambdaContext.cs/#L127">View Source</a>
-  </span>
-  <a id="DotNext_Metaprogramming_LambdaContext_Deconstruct_" data-uid="DotNext.Metaprogramming.LambdaContext.Deconstruct*"></a>
-  <h4 id="DotNext_Metaprogramming_LambdaContext_Deconstruct_System_Linq_Expressions_ParameterExpression__System_Linq_Expressions_ParameterExpression__System_Linq_Expressions_ParameterExpression__System_Linq_Expressions_ParameterExpression__System_Linq_Expressions_ParameterExpression__System_Linq_Expressions_ParameterExpression__System_Linq_Expressions_ParameterExpression__" data-uid="DotNext.Metaprogramming.LambdaContext.Deconstruct(System.Linq.Expressions.ParameterExpression@,System.Linq.Expressions.ParameterExpression@,System.Linq.Expressions.ParameterExpression@,System.Linq.Expressions.ParameterExpression@,System.Linq.Expressions.ParameterExpression@,System.Linq.Expressions.ParameterExpression@,System.Linq.Expressions.ParameterExpression@)">Deconstruct(out ParameterExpression, out ParameterExpression, out ParameterExpression, out ParameterExpression, out ParameterExpression, out ParameterExpression, out ParameterExpression)</h4>
+</td>
+      </tr>
+    </tbody>
+  </table>
+  <span class="small pull-right mobile-hide">
+    <span class="divider">|</span>
+    <a href="https://github.com/sakno/DotNext/new/gh-pages/apiSpec/new?filename=DotNext_Metaprogramming_LambdaContext_Deconstruct_System_Linq_Expressions_ParameterExpression__System_Linq_Expressions_ParameterExpression__System_Linq_Expressions_ParameterExpression__System_Linq_Expressions_ParameterExpression__System_Linq_Expressions_ParameterExpression__System_Linq_Expressions_ParameterExpression__System_Linq_Expressions_ParameterExpression__.md&amp;value=---%0Auid%3A%20DotNext.Metaprogramming.LambdaContext.Deconstruct(System.Linq.Expressions.ParameterExpression%40%2CSystem.Linq.Expressions.ParameterExpression%40%2CSystem.Linq.Expressions.ParameterExpression%40%2CSystem.Linq.Expressions.ParameterExpression%40%2CSystem.Linq.Expressions.ParameterExpression%40%2CSystem.Linq.Expressions.ParameterExpression%40%2CSystem.Linq.Expressions.ParameterExpression%40)%0Asummary%3A%20'*You%20can%20override%20summary%20for%20the%20API%20here%20using%20*MARKDOWN*%20syntax'%0A---%0A%0A*Please%20type%20below%20more%20information%20about%20this%20API%3A*%0A%0A">Improve this Doc</a>
+  </span>
+  <span class="small pull-right mobile-hide">
+    <a href="https://github.com/sakno/DotNext/blob/gh-pages/src/DotNext.Metaprogramming/Metaprogramming/LambdaContext.cs/#L127">View Source</a>
+  </span>
+  <a id="DotNext_Metaprogramming_LambdaContext_Deconstruct_" data-uid="DotNext.Metaprogramming.LambdaContext.Deconstruct*"></a>
+  <h4 id="DotNext_Metaprogramming_LambdaContext_Deconstruct_System_Linq_Expressions_ParameterExpression__System_Linq_Expressions_ParameterExpression__System_Linq_Expressions_ParameterExpression__System_Linq_Expressions_ParameterExpression__System_Linq_Expressions_ParameterExpression__System_Linq_Expressions_ParameterExpression__System_Linq_Expressions_ParameterExpression__" data-uid="DotNext.Metaprogramming.LambdaContext.Deconstruct(System.Linq.Expressions.ParameterExpression@,System.Linq.Expressions.ParameterExpression@,System.Linq.Expressions.ParameterExpression@,System.Linq.Expressions.ParameterExpression@,System.Linq.Expressions.ParameterExpression@,System.Linq.Expressions.ParameterExpression@,System.Linq.Expressions.ParameterExpression@)">Deconstruct(out ParameterExpression, out ParameterExpression, out ParameterExpression, out ParameterExpression, out ParameterExpression, out ParameterExpression, out ParameterExpression)</h4>
   <div class="markdown level1 summary"><p>Obtains first seven arguments in the form of expressions.</p>
-</div>
-  <div class="markdown level1 conceptual"></div>
-  <h5 class="decalaration">Declaration</h5>
-  <div class="codewrapper">
-    <pre><code class="lang-csharp hljs">public void Deconstruct(out ParameterExpression arg1, out ParameterExpression arg2, out ParameterExpression arg3, out ParameterExpression arg4, out ParameterExpression arg5, out ParameterExpression arg6, out ParameterExpression arg7)</code></pre>
-  </div>
-  <h5 class="parameters">Parameters</h5>
-  <table class="table table-bordered table-striped table-condensed">
-    <thead>
-      <tr>
-        <th>Type</th>
-        <th>Name</th>
-        <th>Description</th>
-      </tr>
-    </thead>
-    <tbody>
-      <tr>
-        <td><a class="xref" href="https://docs.microsoft.com/dotnet/api/system.linq.expressions.parameterexpression">ParameterExpression</a></td>
-        <td><span class="parametername">arg1</span></td>
+</div>
+  <div class="markdown level1 conceptual"></div>
+  <h5 class="decalaration">Declaration</h5>
+  <div class="codewrapper">
+    <pre><code class="lang-csharp hljs">public void Deconstruct(out ParameterExpression arg1, out ParameterExpression arg2, out ParameterExpression arg3, out ParameterExpression arg4, out ParameterExpression arg5, out ParameterExpression arg6, out ParameterExpression arg7)</code></pre>
+  </div>
+  <h5 class="parameters">Parameters</h5>
+  <table class="table table-bordered table-striped table-condensed">
+    <thead>
+      <tr>
+        <th>Type</th>
+        <th>Name</th>
+        <th>Description</th>
+      </tr>
+    </thead>
+    <tbody>
+      <tr>
+        <td><a class="xref" href="https://docs.microsoft.com/dotnet/api/system.linq.expressions.parameterexpression">ParameterExpression</a></td>
+        <td><span class="parametername">arg1</span></td>
         <td><p>The expression representing the first argument.</p>
-</td>
-      </tr>
-      <tr>
-        <td><a class="xref" href="https://docs.microsoft.com/dotnet/api/system.linq.expressions.parameterexpression">ParameterExpression</a></td>
-        <td><span class="parametername">arg2</span></td>
+</td>
+      </tr>
+      <tr>
+        <td><a class="xref" href="https://docs.microsoft.com/dotnet/api/system.linq.expressions.parameterexpression">ParameterExpression</a></td>
+        <td><span class="parametername">arg2</span></td>
         <td><p>The expression representing the second argument.</p>
-</td>
-      </tr>
-      <tr>
-        <td><a class="xref" href="https://docs.microsoft.com/dotnet/api/system.linq.expressions.parameterexpression">ParameterExpression</a></td>
-        <td><span class="parametername">arg3</span></td>
+</td>
+      </tr>
+      <tr>
+        <td><a class="xref" href="https://docs.microsoft.com/dotnet/api/system.linq.expressions.parameterexpression">ParameterExpression</a></td>
+        <td><span class="parametername">arg3</span></td>
         <td><p>The expression representing the third argument.</p>
-</td>
-      </tr>
-      <tr>
-        <td><a class="xref" href="https://docs.microsoft.com/dotnet/api/system.linq.expressions.parameterexpression">ParameterExpression</a></td>
-        <td><span class="parametername">arg4</span></td>
+</td>
+      </tr>
+      <tr>
+        <td><a class="xref" href="https://docs.microsoft.com/dotnet/api/system.linq.expressions.parameterexpression">ParameterExpression</a></td>
+        <td><span class="parametername">arg4</span></td>
         <td><p>The expression representing the fourth argument.</p>
-</td>
-      </tr>
-      <tr>
-        <td><a class="xref" href="https://docs.microsoft.com/dotnet/api/system.linq.expressions.parameterexpression">ParameterExpression</a></td>
-        <td><span class="parametername">arg5</span></td>
+</td>
+      </tr>
+      <tr>
+        <td><a class="xref" href="https://docs.microsoft.com/dotnet/api/system.linq.expressions.parameterexpression">ParameterExpression</a></td>
+        <td><span class="parametername">arg5</span></td>
         <td><p>The expression representing the fifth argument.</p>
-</td>
-      </tr>
-      <tr>
-        <td><a class="xref" href="https://docs.microsoft.com/dotnet/api/system.linq.expressions.parameterexpression">ParameterExpression</a></td>
-        <td><span class="parametername">arg6</span></td>
+</td>
+      </tr>
+      <tr>
+        <td><a class="xref" href="https://docs.microsoft.com/dotnet/api/system.linq.expressions.parameterexpression">ParameterExpression</a></td>
+        <td><span class="parametername">arg6</span></td>
         <td><p>The expression representing the sixth argument.</p>
-</td>
-      </tr>
-      <tr>
-        <td><a class="xref" href="https://docs.microsoft.com/dotnet/api/system.linq.expressions.parameterexpression">ParameterExpression</a></td>
-        <td><span class="parametername">arg7</span></td>
+</td>
+      </tr>
+      <tr>
+        <td><a class="xref" href="https://docs.microsoft.com/dotnet/api/system.linq.expressions.parameterexpression">ParameterExpression</a></td>
+        <td><span class="parametername">arg7</span></td>
         <td><p>The expression representing the seventh argument.</p>
-</td>
-      </tr>
-    </tbody>
-  </table>
-  <h5 class="exceptions">Exceptions</h5>
-  <table class="table table-bordered table-striped table-condensed">
-    <thead>
-      <tr>
-        <th>Type</th>
-        <th>Condition</th>
-      </tr>
-    </thead>
-    <tbody>
-      <tr>
-        <td><a class="xref" href="https://docs.microsoft.com/dotnet/api/system.objectdisposedexception">ObjectDisposedException</a></td>
+</td>
+      </tr>
+    </tbody>
+  </table>
+  <h5 class="exceptions">Exceptions</h5>
+  <table class="table table-bordered table-striped table-condensed">
+    <thead>
+      <tr>
+        <th>Type</th>
+        <th>Condition</th>
+      </tr>
+    </thead>
+    <tbody>
+      <tr>
+        <td><a class="xref" href="https://docs.microsoft.com/dotnet/api/system.objectdisposedexception">ObjectDisposedException</a></td>
         <td><p>This context is no longer available.</p>
-</td>
-      </tr>
-    </tbody>
-  </table>
-  <span class="small pull-right mobile-hide">
-    <span class="divider">|</span>
-    <a href="https://github.com/sakno/dotNext/new/gh-pages/apiSpec/new?filename=DotNext_Metaprogramming_LambdaContext_Deconstruct_System_Linq_Expressions_ParameterExpression__System_Linq_Expressions_ParameterExpression__System_Linq_Expressions_ParameterExpression__System_Linq_Expressions_ParameterExpression__System_Linq_Expressions_ParameterExpression__System_Linq_Expressions_ParameterExpression__System_Linq_Expressions_ParameterExpression__System_Linq_Expressions_ParameterExpression__.md&amp;value=---%0Auid%3A%20DotNext.Metaprogramming.LambdaContext.Deconstruct(System.Linq.Expressions.ParameterExpression%40%2CSystem.Linq.Expressions.ParameterExpression%40%2CSystem.Linq.Expressions.ParameterExpression%40%2CSystem.Linq.Expressions.ParameterExpression%40%2CSystem.Linq.Expressions.ParameterExpression%40%2CSystem.Linq.Expressions.ParameterExpression%40%2CSystem.Linq.Expressions.ParameterExpression%40%2CSystem.Linq.Expressions.ParameterExpression%40)%0Asummary%3A%20'*You%20can%20override%20summary%20for%20the%20API%20here%20using%20*MARKDOWN*%20syntax'%0A---%0A%0A*Please%20type%20below%20more%20information%20about%20this%20API%3A*%0A%0A">Improve this Doc</a>
-  </span>
-  <span class="small pull-right mobile-hide">
-    <a href="https://github.com/sakno/dotNext/blob/gh-pages/src/DotNext.Metaprogramming/Metaprogramming/LambdaContext.cs/#L151">View Source</a>
-  </span>
-  <a id="DotNext_Metaprogramming_LambdaContext_Deconstruct_" data-uid="DotNext.Metaprogramming.LambdaContext.Deconstruct*"></a>
-  <h4 id="DotNext_Metaprogramming_LambdaContext_Deconstruct_System_Linq_Expressions_ParameterExpression__System_Linq_Expressions_ParameterExpression__System_Linq_Expressions_ParameterExpression__System_Linq_Expressions_ParameterExpression__System_Linq_Expressions_ParameterExpression__System_Linq_Expressions_ParameterExpression__System_Linq_Expressions_ParameterExpression__System_Linq_Expressions_ParameterExpression__" data-uid="DotNext.Metaprogramming.LambdaContext.Deconstruct(System.Linq.Expressions.ParameterExpression@,System.Linq.Expressions.ParameterExpression@,System.Linq.Expressions.ParameterExpression@,System.Linq.Expressions.ParameterExpression@,System.Linq.Expressions.ParameterExpression@,System.Linq.Expressions.ParameterExpression@,System.Linq.Expressions.ParameterExpression@,System.Linq.Expressions.ParameterExpression@)">Deconstruct(out ParameterExpression, out ParameterExpression, out ParameterExpression, out ParameterExpression, out ParameterExpression, out ParameterExpression, out ParameterExpression, out ParameterExpression)</h4>
+</td>
+      </tr>
+    </tbody>
+  </table>
+  <span class="small pull-right mobile-hide">
+    <span class="divider">|</span>
+    <a href="https://github.com/sakno/DotNext/new/gh-pages/apiSpec/new?filename=DotNext_Metaprogramming_LambdaContext_Deconstruct_System_Linq_Expressions_ParameterExpression__System_Linq_Expressions_ParameterExpression__System_Linq_Expressions_ParameterExpression__System_Linq_Expressions_ParameterExpression__System_Linq_Expressions_ParameterExpression__System_Linq_Expressions_ParameterExpression__System_Linq_Expressions_ParameterExpression__System_Linq_Expressions_ParameterExpression__.md&amp;value=---%0Auid%3A%20DotNext.Metaprogramming.LambdaContext.Deconstruct(System.Linq.Expressions.ParameterExpression%40%2CSystem.Linq.Expressions.ParameterExpression%40%2CSystem.Linq.Expressions.ParameterExpression%40%2CSystem.Linq.Expressions.ParameterExpression%40%2CSystem.Linq.Expressions.ParameterExpression%40%2CSystem.Linq.Expressions.ParameterExpression%40%2CSystem.Linq.Expressions.ParameterExpression%40%2CSystem.Linq.Expressions.ParameterExpression%40)%0Asummary%3A%20'*You%20can%20override%20summary%20for%20the%20API%20here%20using%20*MARKDOWN*%20syntax'%0A---%0A%0A*Please%20type%20below%20more%20information%20about%20this%20API%3A*%0A%0A">Improve this Doc</a>
+  </span>
+  <span class="small pull-right mobile-hide">
+    <a href="https://github.com/sakno/DotNext/blob/gh-pages/src/DotNext.Metaprogramming/Metaprogramming/LambdaContext.cs/#L151">View Source</a>
+  </span>
+  <a id="DotNext_Metaprogramming_LambdaContext_Deconstruct_" data-uid="DotNext.Metaprogramming.LambdaContext.Deconstruct*"></a>
+  <h4 id="DotNext_Metaprogramming_LambdaContext_Deconstruct_System_Linq_Expressions_ParameterExpression__System_Linq_Expressions_ParameterExpression__System_Linq_Expressions_ParameterExpression__System_Linq_Expressions_ParameterExpression__System_Linq_Expressions_ParameterExpression__System_Linq_Expressions_ParameterExpression__System_Linq_Expressions_ParameterExpression__System_Linq_Expressions_ParameterExpression__" data-uid="DotNext.Metaprogramming.LambdaContext.Deconstruct(System.Linq.Expressions.ParameterExpression@,System.Linq.Expressions.ParameterExpression@,System.Linq.Expressions.ParameterExpression@,System.Linq.Expressions.ParameterExpression@,System.Linq.Expressions.ParameterExpression@,System.Linq.Expressions.ParameterExpression@,System.Linq.Expressions.ParameterExpression@,System.Linq.Expressions.ParameterExpression@)">Deconstruct(out ParameterExpression, out ParameterExpression, out ParameterExpression, out ParameterExpression, out ParameterExpression, out ParameterExpression, out ParameterExpression, out ParameterExpression)</h4>
   <div class="markdown level1 summary"><p>Obtains first eight arguments in the form of expressions.</p>
-</div>
-  <div class="markdown level1 conceptual"></div>
-  <h5 class="decalaration">Declaration</h5>
-  <div class="codewrapper">
-    <pre><code class="lang-csharp hljs">public void Deconstruct(out ParameterExpression arg1, out ParameterExpression arg2, out ParameterExpression arg3, out ParameterExpression arg4, out ParameterExpression arg5, out ParameterExpression arg6, out ParameterExpression arg7, out ParameterExpression arg8)</code></pre>
-  </div>
-  <h5 class="parameters">Parameters</h5>
-  <table class="table table-bordered table-striped table-condensed">
-    <thead>
-      <tr>
-        <th>Type</th>
-        <th>Name</th>
-        <th>Description</th>
-      </tr>
-    </thead>
-    <tbody>
-      <tr>
-        <td><a class="xref" href="https://docs.microsoft.com/dotnet/api/system.linq.expressions.parameterexpression">ParameterExpression</a></td>
-        <td><span class="parametername">arg1</span></td>
+</div>
+  <div class="markdown level1 conceptual"></div>
+  <h5 class="decalaration">Declaration</h5>
+  <div class="codewrapper">
+    <pre><code class="lang-csharp hljs">public void Deconstruct(out ParameterExpression arg1, out ParameterExpression arg2, out ParameterExpression arg3, out ParameterExpression arg4, out ParameterExpression arg5, out ParameterExpression arg6, out ParameterExpression arg7, out ParameterExpression arg8)</code></pre>
+  </div>
+  <h5 class="parameters">Parameters</h5>
+  <table class="table table-bordered table-striped table-condensed">
+    <thead>
+      <tr>
+        <th>Type</th>
+        <th>Name</th>
+        <th>Description</th>
+      </tr>
+    </thead>
+    <tbody>
+      <tr>
+        <td><a class="xref" href="https://docs.microsoft.com/dotnet/api/system.linq.expressions.parameterexpression">ParameterExpression</a></td>
+        <td><span class="parametername">arg1</span></td>
         <td><p>The expression representing the first argument.</p>
-</td>
-      </tr>
-      <tr>
-        <td><a class="xref" href="https://docs.microsoft.com/dotnet/api/system.linq.expressions.parameterexpression">ParameterExpression</a></td>
-        <td><span class="parametername">arg2</span></td>
+</td>
+      </tr>
+      <tr>
+        <td><a class="xref" href="https://docs.microsoft.com/dotnet/api/system.linq.expressions.parameterexpression">ParameterExpression</a></td>
+        <td><span class="parametername">arg2</span></td>
         <td><p>The expression representing the second argument.</p>
-</td>
-      </tr>
-      <tr>
-        <td><a class="xref" href="https://docs.microsoft.com/dotnet/api/system.linq.expressions.parameterexpression">ParameterExpression</a></td>
-        <td><span class="parametername">arg3</span></td>
+</td>
+      </tr>
+      <tr>
+        <td><a class="xref" href="https://docs.microsoft.com/dotnet/api/system.linq.expressions.parameterexpression">ParameterExpression</a></td>
+        <td><span class="parametername">arg3</span></td>
         <td><p>The expression representing the third argument.</p>
-</td>
-      </tr>
-      <tr>
-        <td><a class="xref" href="https://docs.microsoft.com/dotnet/api/system.linq.expressions.parameterexpression">ParameterExpression</a></td>
-        <td><span class="parametername">arg4</span></td>
+</td>
+      </tr>
+      <tr>
+        <td><a class="xref" href="https://docs.microsoft.com/dotnet/api/system.linq.expressions.parameterexpression">ParameterExpression</a></td>
+        <td><span class="parametername">arg4</span></td>
         <td><p>The expression representing the fourth argument.</p>
-</td>
-      </tr>
-      <tr>
-        <td><a class="xref" href="https://docs.microsoft.com/dotnet/api/system.linq.expressions.parameterexpression">ParameterExpression</a></td>
-        <td><span class="parametername">arg5</span></td>
+</td>
+      </tr>
+      <tr>
+        <td><a class="xref" href="https://docs.microsoft.com/dotnet/api/system.linq.expressions.parameterexpression">ParameterExpression</a></td>
+        <td><span class="parametername">arg5</span></td>
         <td><p>The expression representing the fifth argument.</p>
-</td>
-      </tr>
-      <tr>
-        <td><a class="xref" href="https://docs.microsoft.com/dotnet/api/system.linq.expressions.parameterexpression">ParameterExpression</a></td>
-        <td><span class="parametername">arg6</span></td>
+</td>
+      </tr>
+      <tr>
+        <td><a class="xref" href="https://docs.microsoft.com/dotnet/api/system.linq.expressions.parameterexpression">ParameterExpression</a></td>
+        <td><span class="parametername">arg6</span></td>
         <td><p>The expression representing the sixth argument.</p>
-</td>
-      </tr>
-      <tr>
-        <td><a class="xref" href="https://docs.microsoft.com/dotnet/api/system.linq.expressions.parameterexpression">ParameterExpression</a></td>
-        <td><span class="parametername">arg7</span></td>
+</td>
+      </tr>
+      <tr>
+        <td><a class="xref" href="https://docs.microsoft.com/dotnet/api/system.linq.expressions.parameterexpression">ParameterExpression</a></td>
+        <td><span class="parametername">arg7</span></td>
         <td><p>The expression representing the seventh argument.</p>
-</td>
-      </tr>
-      <tr>
-        <td><a class="xref" href="https://docs.microsoft.com/dotnet/api/system.linq.expressions.parameterexpression">ParameterExpression</a></td>
-        <td><span class="parametername">arg8</span></td>
+</td>
+      </tr>
+      <tr>
+        <td><a class="xref" href="https://docs.microsoft.com/dotnet/api/system.linq.expressions.parameterexpression">ParameterExpression</a></td>
+        <td><span class="parametername">arg8</span></td>
         <td><p>The expression representing the eighth argument.</p>
-</td>
-      </tr>
-    </tbody>
-  </table>
-  <h5 class="exceptions">Exceptions</h5>
-  <table class="table table-bordered table-striped table-condensed">
-    <thead>
-      <tr>
-        <th>Type</th>
-        <th>Condition</th>
-      </tr>
-    </thead>
-    <tbody>
-      <tr>
-        <td><a class="xref" href="https://docs.microsoft.com/dotnet/api/system.objectdisposedexception">ObjectDisposedException</a></td>
+</td>
+      </tr>
+    </tbody>
+  </table>
+  <h5 class="exceptions">Exceptions</h5>
+  <table class="table table-bordered table-striped table-condensed">
+    <thead>
+      <tr>
+        <th>Type</th>
+        <th>Condition</th>
+      </tr>
+    </thead>
+    <tbody>
+      <tr>
+        <td><a class="xref" href="https://docs.microsoft.com/dotnet/api/system.objectdisposedexception">ObjectDisposedException</a></td>
         <td><p>This context is no longer available.</p>
-</td>
-      </tr>
-    </tbody>
-  </table>
-  <span class="small pull-right mobile-hide">
-    <span class="divider">|</span>
-    <a href="https://github.com/sakno/dotNext/new/gh-pages/apiSpec/new?filename=DotNext_Metaprogramming_LambdaContext_Deconstruct_System_Linq_Expressions_ParameterExpression__System_Linq_Expressions_ParameterExpression__System_Linq_Expressions_ParameterExpression__System_Linq_Expressions_ParameterExpression__System_Linq_Expressions_ParameterExpression__System_Linq_Expressions_ParameterExpression__System_Linq_Expressions_ParameterExpression__System_Linq_Expressions_ParameterExpression__System_Linq_Expressions_ParameterExpression__.md&amp;value=---%0Auid%3A%20DotNext.Metaprogramming.LambdaContext.Deconstruct(System.Linq.Expressions.ParameterExpression%40%2CSystem.Linq.Expressions.ParameterExpression%40%2CSystem.Linq.Expressions.ParameterExpression%40%2CSystem.Linq.Expressions.ParameterExpression%40%2CSystem.Linq.Expressions.ParameterExpression%40%2CSystem.Linq.Expressions.ParameterExpression%40%2CSystem.Linq.Expressions.ParameterExpression%40%2CSystem.Linq.Expressions.ParameterExpression%40%2CSystem.Linq.Expressions.ParameterExpression%40)%0Asummary%3A%20'*You%20can%20override%20summary%20for%20the%20API%20here%20using%20*MARKDOWN*%20syntax'%0A---%0A%0A*Please%20type%20below%20more%20information%20about%20this%20API%3A*%0A%0A">Improve this Doc</a>
-  </span>
-  <span class="small pull-right mobile-hide">
-    <a href="https://github.com/sakno/dotNext/blob/gh-pages/src/DotNext.Metaprogramming/Metaprogramming/LambdaContext.cs/#L177">View Source</a>
-  </span>
-  <a id="DotNext_Metaprogramming_LambdaContext_Deconstruct_" data-uid="DotNext.Metaprogramming.LambdaContext.Deconstruct*"></a>
-  <h4 id="DotNext_Metaprogramming_LambdaContext_Deconstruct_System_Linq_Expressions_ParameterExpression__System_Linq_Expressions_ParameterExpression__System_Linq_Expressions_ParameterExpression__System_Linq_Expressions_ParameterExpression__System_Linq_Expressions_ParameterExpression__System_Linq_Expressions_ParameterExpression__System_Linq_Expressions_ParameterExpression__System_Linq_Expressions_ParameterExpression__System_Linq_Expressions_ParameterExpression__" data-uid="DotNext.Metaprogramming.LambdaContext.Deconstruct(System.Linq.Expressions.ParameterExpression@,System.Linq.Expressions.ParameterExpression@,System.Linq.Expressions.ParameterExpression@,System.Linq.Expressions.ParameterExpression@,System.Linq.Expressions.ParameterExpression@,System.Linq.Expressions.ParameterExpression@,System.Linq.Expressions.ParameterExpression@,System.Linq.Expressions.ParameterExpression@,System.Linq.Expressions.ParameterExpression@)">Deconstruct(out ParameterExpression, out ParameterExpression, out ParameterExpression, out ParameterExpression, out ParameterExpression, out ParameterExpression, out ParameterExpression, out ParameterExpression, out ParameterExpression)</h4>
+</td>
+      </tr>
+    </tbody>
+  </table>
+  <span class="small pull-right mobile-hide">
+    <span class="divider">|</span>
+    <a href="https://github.com/sakno/DotNext/new/gh-pages/apiSpec/new?filename=DotNext_Metaprogramming_LambdaContext_Deconstruct_System_Linq_Expressions_ParameterExpression__System_Linq_Expressions_ParameterExpression__System_Linq_Expressions_ParameterExpression__System_Linq_Expressions_ParameterExpression__System_Linq_Expressions_ParameterExpression__System_Linq_Expressions_ParameterExpression__System_Linq_Expressions_ParameterExpression__System_Linq_Expressions_ParameterExpression__System_Linq_Expressions_ParameterExpression__.md&amp;value=---%0Auid%3A%20DotNext.Metaprogramming.LambdaContext.Deconstruct(System.Linq.Expressions.ParameterExpression%40%2CSystem.Linq.Expressions.ParameterExpression%40%2CSystem.Linq.Expressions.ParameterExpression%40%2CSystem.Linq.Expressions.ParameterExpression%40%2CSystem.Linq.Expressions.ParameterExpression%40%2CSystem.Linq.Expressions.ParameterExpression%40%2CSystem.Linq.Expressions.ParameterExpression%40%2CSystem.Linq.Expressions.ParameterExpression%40%2CSystem.Linq.Expressions.ParameterExpression%40)%0Asummary%3A%20'*You%20can%20override%20summary%20for%20the%20API%20here%20using%20*MARKDOWN*%20syntax'%0A---%0A%0A*Please%20type%20below%20more%20information%20about%20this%20API%3A*%0A%0A">Improve this Doc</a>
+  </span>
+  <span class="small pull-right mobile-hide">
+    <a href="https://github.com/sakno/DotNext/blob/gh-pages/src/DotNext.Metaprogramming/Metaprogramming/LambdaContext.cs/#L177">View Source</a>
+  </span>
+  <a id="DotNext_Metaprogramming_LambdaContext_Deconstruct_" data-uid="DotNext.Metaprogramming.LambdaContext.Deconstruct*"></a>
+  <h4 id="DotNext_Metaprogramming_LambdaContext_Deconstruct_System_Linq_Expressions_ParameterExpression__System_Linq_Expressions_ParameterExpression__System_Linq_Expressions_ParameterExpression__System_Linq_Expressions_ParameterExpression__System_Linq_Expressions_ParameterExpression__System_Linq_Expressions_ParameterExpression__System_Linq_Expressions_ParameterExpression__System_Linq_Expressions_ParameterExpression__System_Linq_Expressions_ParameterExpression__" data-uid="DotNext.Metaprogramming.LambdaContext.Deconstruct(System.Linq.Expressions.ParameterExpression@,System.Linq.Expressions.ParameterExpression@,System.Linq.Expressions.ParameterExpression@,System.Linq.Expressions.ParameterExpression@,System.Linq.Expressions.ParameterExpression@,System.Linq.Expressions.ParameterExpression@,System.Linq.Expressions.ParameterExpression@,System.Linq.Expressions.ParameterExpression@,System.Linq.Expressions.ParameterExpression@)">Deconstruct(out ParameterExpression, out ParameterExpression, out ParameterExpression, out ParameterExpression, out ParameterExpression, out ParameterExpression, out ParameterExpression, out ParameterExpression, out ParameterExpression)</h4>
   <div class="markdown level1 summary"><p>Obtains first nine arguments in the form of expressions.</p>
-</div>
-  <div class="markdown level1 conceptual"></div>
-  <h5 class="decalaration">Declaration</h5>
-  <div class="codewrapper">
-    <pre><code class="lang-csharp hljs">public void Deconstruct(out ParameterExpression arg1, out ParameterExpression arg2, out ParameterExpression arg3, out ParameterExpression arg4, out ParameterExpression arg5, out ParameterExpression arg6, out ParameterExpression arg7, out ParameterExpression arg8, out ParameterExpression arg9)</code></pre>
-  </div>
-  <h5 class="parameters">Parameters</h5>
-  <table class="table table-bordered table-striped table-condensed">
-    <thead>
-      <tr>
-        <th>Type</th>
-        <th>Name</th>
-        <th>Description</th>
-      </tr>
-    </thead>
-    <tbody>
-      <tr>
-        <td><a class="xref" href="https://docs.microsoft.com/dotnet/api/system.linq.expressions.parameterexpression">ParameterExpression</a></td>
-        <td><span class="parametername">arg1</span></td>
+</div>
+  <div class="markdown level1 conceptual"></div>
+  <h5 class="decalaration">Declaration</h5>
+  <div class="codewrapper">
+    <pre><code class="lang-csharp hljs">public void Deconstruct(out ParameterExpression arg1, out ParameterExpression arg2, out ParameterExpression arg3, out ParameterExpression arg4, out ParameterExpression arg5, out ParameterExpression arg6, out ParameterExpression arg7, out ParameterExpression arg8, out ParameterExpression arg9)</code></pre>
+  </div>
+  <h5 class="parameters">Parameters</h5>
+  <table class="table table-bordered table-striped table-condensed">
+    <thead>
+      <tr>
+        <th>Type</th>
+        <th>Name</th>
+        <th>Description</th>
+      </tr>
+    </thead>
+    <tbody>
+      <tr>
+        <td><a class="xref" href="https://docs.microsoft.com/dotnet/api/system.linq.expressions.parameterexpression">ParameterExpression</a></td>
+        <td><span class="parametername">arg1</span></td>
         <td><p>The expression representing the first argument.</p>
-</td>
-      </tr>
-      <tr>
-        <td><a class="xref" href="https://docs.microsoft.com/dotnet/api/system.linq.expressions.parameterexpression">ParameterExpression</a></td>
-        <td><span class="parametername">arg2</span></td>
+</td>
+      </tr>
+      <tr>
+        <td><a class="xref" href="https://docs.microsoft.com/dotnet/api/system.linq.expressions.parameterexpression">ParameterExpression</a></td>
+        <td><span class="parametername">arg2</span></td>
         <td><p>The expression representing the second argument.</p>
-</td>
-      </tr>
-      <tr>
-        <td><a class="xref" href="https://docs.microsoft.com/dotnet/api/system.linq.expressions.parameterexpression">ParameterExpression</a></td>
-        <td><span class="parametername">arg3</span></td>
+</td>
+      </tr>
+      <tr>
+        <td><a class="xref" href="https://docs.microsoft.com/dotnet/api/system.linq.expressions.parameterexpression">ParameterExpression</a></td>
+        <td><span class="parametername">arg3</span></td>
         <td><p>The expression representing the third argument.</p>
-</td>
-      </tr>
-      <tr>
-        <td><a class="xref" href="https://docs.microsoft.com/dotnet/api/system.linq.expressions.parameterexpression">ParameterExpression</a></td>
-        <td><span class="parametername">arg4</span></td>
+</td>
+      </tr>
+      <tr>
+        <td><a class="xref" href="https://docs.microsoft.com/dotnet/api/system.linq.expressions.parameterexpression">ParameterExpression</a></td>
+        <td><span class="parametername">arg4</span></td>
         <td><p>The expression representing the fourth argument.</p>
-</td>
-      </tr>
-      <tr>
-        <td><a class="xref" href="https://docs.microsoft.com/dotnet/api/system.linq.expressions.parameterexpression">ParameterExpression</a></td>
-        <td><span class="parametername">arg5</span></td>
+</td>
+      </tr>
+      <tr>
+        <td><a class="xref" href="https://docs.microsoft.com/dotnet/api/system.linq.expressions.parameterexpression">ParameterExpression</a></td>
+        <td><span class="parametername">arg5</span></td>
         <td><p>The expression representing the fifth argument.</p>
-</td>
-      </tr>
-      <tr>
-        <td><a class="xref" href="https://docs.microsoft.com/dotnet/api/system.linq.expressions.parameterexpression">ParameterExpression</a></td>
-        <td><span class="parametername">arg6</span></td>
+</td>
+      </tr>
+      <tr>
+        <td><a class="xref" href="https://docs.microsoft.com/dotnet/api/system.linq.expressions.parameterexpression">ParameterExpression</a></td>
+        <td><span class="parametername">arg6</span></td>
         <td><p>The expression representing the sixth argument.</p>
-</td>
-      </tr>
-      <tr>
-        <td><a class="xref" href="https://docs.microsoft.com/dotnet/api/system.linq.expressions.parameterexpression">ParameterExpression</a></td>
-        <td><span class="parametername">arg7</span></td>
+</td>
+      </tr>
+      <tr>
+        <td><a class="xref" href="https://docs.microsoft.com/dotnet/api/system.linq.expressions.parameterexpression">ParameterExpression</a></td>
+        <td><span class="parametername">arg7</span></td>
         <td><p>The expression representing the seventh argument.</p>
-</td>
-      </tr>
-      <tr>
-        <td><a class="xref" href="https://docs.microsoft.com/dotnet/api/system.linq.expressions.parameterexpression">ParameterExpression</a></td>
-        <td><span class="parametername">arg8</span></td>
+</td>
+      </tr>
+      <tr>
+        <td><a class="xref" href="https://docs.microsoft.com/dotnet/api/system.linq.expressions.parameterexpression">ParameterExpression</a></td>
+        <td><span class="parametername">arg8</span></td>
         <td><p>The expression representing the eighth argument.</p>
-</td>
-      </tr>
-      <tr>
-        <td><a class="xref" href="https://docs.microsoft.com/dotnet/api/system.linq.expressions.parameterexpression">ParameterExpression</a></td>
-        <td><span class="parametername">arg9</span></td>
+</td>
+      </tr>
+      <tr>
+        <td><a class="xref" href="https://docs.microsoft.com/dotnet/api/system.linq.expressions.parameterexpression">ParameterExpression</a></td>
+        <td><span class="parametername">arg9</span></td>
         <td><p>The expression representing the ninth argument.</p>
-</td>
-      </tr>
-    </tbody>
-  </table>
-  <h5 class="exceptions">Exceptions</h5>
-  <table class="table table-bordered table-striped table-condensed">
-    <thead>
-      <tr>
-        <th>Type</th>
-        <th>Condition</th>
-      </tr>
-    </thead>
-    <tbody>
-      <tr>
-        <td><a class="xref" href="https://docs.microsoft.com/dotnet/api/system.objectdisposedexception">ObjectDisposedException</a></td>
+</td>
+      </tr>
+    </tbody>
+  </table>
+  <h5 class="exceptions">Exceptions</h5>
+  <table class="table table-bordered table-striped table-condensed">
+    <thead>
+      <tr>
+        <th>Type</th>
+        <th>Condition</th>
+      </tr>
+    </thead>
+    <tbody>
+      <tr>
+        <td><a class="xref" href="https://docs.microsoft.com/dotnet/api/system.objectdisposedexception">ObjectDisposedException</a></td>
         <td><p>This context is no longer available.</p>
-</td>
-      </tr>
-    </tbody>
-  </table>
-  <span class="small pull-right mobile-hide">
-    <span class="divider">|</span>
-    <a href="https://github.com/sakno/dotNext/new/gh-pages/apiSpec/new?filename=DotNext_Metaprogramming_LambdaContext_Deconstruct_System_Linq_Expressions_ParameterExpression__System_Linq_Expressions_ParameterExpression__System_Linq_Expressions_ParameterExpression__System_Linq_Expressions_ParameterExpression__System_Linq_Expressions_ParameterExpression__System_Linq_Expressions_ParameterExpression__System_Linq_Expressions_ParameterExpression__System_Linq_Expressions_ParameterExpression__System_Linq_Expressions_ParameterExpression__System_Linq_Expressions_ParameterExpression__.md&amp;value=---%0Auid%3A%20DotNext.Metaprogramming.LambdaContext.Deconstruct(System.Linq.Expressions.ParameterExpression%40%2CSystem.Linq.Expressions.ParameterExpression%40%2CSystem.Linq.Expressions.ParameterExpression%40%2CSystem.Linq.Expressions.ParameterExpression%40%2CSystem.Linq.Expressions.ParameterExpression%40%2CSystem.Linq.Expressions.ParameterExpression%40%2CSystem.Linq.Expressions.ParameterExpression%40%2CSystem.Linq.Expressions.ParameterExpression%40%2CSystem.Linq.Expressions.ParameterExpression%40%2CSystem.Linq.Expressions.ParameterExpression%40)%0Asummary%3A%20'*You%20can%20override%20summary%20for%20the%20API%20here%20using%20*MARKDOWN*%20syntax'%0A---%0A%0A*Please%20type%20below%20more%20information%20about%20this%20API%3A*%0A%0A">Improve this Doc</a>
-  </span>
-  <span class="small pull-right mobile-hide">
-    <a href="https://github.com/sakno/dotNext/blob/gh-pages/src/DotNext.Metaprogramming/Metaprogramming/LambdaContext.cs/#L205">View Source</a>
-  </span>
-  <a id="DotNext_Metaprogramming_LambdaContext_Deconstruct_" data-uid="DotNext.Metaprogramming.LambdaContext.Deconstruct*"></a>
-  <h4 id="DotNext_Metaprogramming_LambdaContext_Deconstruct_System_Linq_Expressions_ParameterExpression__System_Linq_Expressions_ParameterExpression__System_Linq_Expressions_ParameterExpression__System_Linq_Expressions_ParameterExpression__System_Linq_Expressions_ParameterExpression__System_Linq_Expressions_ParameterExpression__System_Linq_Expressions_ParameterExpression__System_Linq_Expressions_ParameterExpression__System_Linq_Expressions_ParameterExpression__System_Linq_Expressions_ParameterExpression__" data-uid="DotNext.Metaprogramming.LambdaContext.Deconstruct(System.Linq.Expressions.ParameterExpression@,System.Linq.Expressions.ParameterExpression@,System.Linq.Expressions.ParameterExpression@,System.Linq.Expressions.ParameterExpression@,System.Linq.Expressions.ParameterExpression@,System.Linq.Expressions.ParameterExpression@,System.Linq.Expressions.ParameterExpression@,System.Linq.Expressions.ParameterExpression@,System.Linq.Expressions.ParameterExpression@,System.Linq.Expressions.ParameterExpression@)">Deconstruct(out ParameterExpression, out ParameterExpression, out ParameterExpression, out ParameterExpression, out ParameterExpression, out ParameterExpression, out ParameterExpression, out ParameterExpression, out ParameterExpression, out ParameterExpression)</h4>
+</td>
+      </tr>
+    </tbody>
+  </table>
+  <span class="small pull-right mobile-hide">
+    <span class="divider">|</span>
+    <a href="https://github.com/sakno/DotNext/new/gh-pages/apiSpec/new?filename=DotNext_Metaprogramming_LambdaContext_Deconstruct_System_Linq_Expressions_ParameterExpression__System_Linq_Expressions_ParameterExpression__System_Linq_Expressions_ParameterExpression__System_Linq_Expressions_ParameterExpression__System_Linq_Expressions_ParameterExpression__System_Linq_Expressions_ParameterExpression__System_Linq_Expressions_ParameterExpression__System_Linq_Expressions_ParameterExpression__System_Linq_Expressions_ParameterExpression__System_Linq_Expressions_ParameterExpression__.md&amp;value=---%0Auid%3A%20DotNext.Metaprogramming.LambdaContext.Deconstruct(System.Linq.Expressions.ParameterExpression%40%2CSystem.Linq.Expressions.ParameterExpression%40%2CSystem.Linq.Expressions.ParameterExpression%40%2CSystem.Linq.Expressions.ParameterExpression%40%2CSystem.Linq.Expressions.ParameterExpression%40%2CSystem.Linq.Expressions.ParameterExpression%40%2CSystem.Linq.Expressions.ParameterExpression%40%2CSystem.Linq.Expressions.ParameterExpression%40%2CSystem.Linq.Expressions.ParameterExpression%40%2CSystem.Linq.Expressions.ParameterExpression%40)%0Asummary%3A%20'*You%20can%20override%20summary%20for%20the%20API%20here%20using%20*MARKDOWN*%20syntax'%0A---%0A%0A*Please%20type%20below%20more%20information%20about%20this%20API%3A*%0A%0A">Improve this Doc</a>
+  </span>
+  <span class="small pull-right mobile-hide">
+    <a href="https://github.com/sakno/DotNext/blob/gh-pages/src/DotNext.Metaprogramming/Metaprogramming/LambdaContext.cs/#L205">View Source</a>
+  </span>
+  <a id="DotNext_Metaprogramming_LambdaContext_Deconstruct_" data-uid="DotNext.Metaprogramming.LambdaContext.Deconstruct*"></a>
+  <h4 id="DotNext_Metaprogramming_LambdaContext_Deconstruct_System_Linq_Expressions_ParameterExpression__System_Linq_Expressions_ParameterExpression__System_Linq_Expressions_ParameterExpression__System_Linq_Expressions_ParameterExpression__System_Linq_Expressions_ParameterExpression__System_Linq_Expressions_ParameterExpression__System_Linq_Expressions_ParameterExpression__System_Linq_Expressions_ParameterExpression__System_Linq_Expressions_ParameterExpression__System_Linq_Expressions_ParameterExpression__" data-uid="DotNext.Metaprogramming.LambdaContext.Deconstruct(System.Linq.Expressions.ParameterExpression@,System.Linq.Expressions.ParameterExpression@,System.Linq.Expressions.ParameterExpression@,System.Linq.Expressions.ParameterExpression@,System.Linq.Expressions.ParameterExpression@,System.Linq.Expressions.ParameterExpression@,System.Linq.Expressions.ParameterExpression@,System.Linq.Expressions.ParameterExpression@,System.Linq.Expressions.ParameterExpression@,System.Linq.Expressions.ParameterExpression@)">Deconstruct(out ParameterExpression, out ParameterExpression, out ParameterExpression, out ParameterExpression, out ParameterExpression, out ParameterExpression, out ParameterExpression, out ParameterExpression, out ParameterExpression, out ParameterExpression)</h4>
   <div class="markdown level1 summary"><p>Obtains first ten arguments in the form of expressions.</p>
-</div>
-  <div class="markdown level1 conceptual"></div>
-  <h5 class="decalaration">Declaration</h5>
-  <div class="codewrapper">
-    <pre><code class="lang-csharp hljs">public void Deconstruct(out ParameterExpression arg1, out ParameterExpression arg2, out ParameterExpression arg3, out ParameterExpression arg4, out ParameterExpression arg5, out ParameterExpression arg6, out ParameterExpression arg7, out ParameterExpression arg8, out ParameterExpression arg9, out ParameterExpression arg10)</code></pre>
-  </div>
-  <h5 class="parameters">Parameters</h5>
-  <table class="table table-bordered table-striped table-condensed">
-    <thead>
-      <tr>
-        <th>Type</th>
-        <th>Name</th>
-        <th>Description</th>
-      </tr>
-    </thead>
-    <tbody>
-      <tr>
-        <td><a class="xref" href="https://docs.microsoft.com/dotnet/api/system.linq.expressions.parameterexpression">ParameterExpression</a></td>
-        <td><span class="parametername">arg1</span></td>
+</div>
+  <div class="markdown level1 conceptual"></div>
+  <h5 class="decalaration">Declaration</h5>
+  <div class="codewrapper">
+    <pre><code class="lang-csharp hljs">public void Deconstruct(out ParameterExpression arg1, out ParameterExpression arg2, out ParameterExpression arg3, out ParameterExpression arg4, out ParameterExpression arg5, out ParameterExpression arg6, out ParameterExpression arg7, out ParameterExpression arg8, out ParameterExpression arg9, out ParameterExpression arg10)</code></pre>
+  </div>
+  <h5 class="parameters">Parameters</h5>
+  <table class="table table-bordered table-striped table-condensed">
+    <thead>
+      <tr>
+        <th>Type</th>
+        <th>Name</th>
+        <th>Description</th>
+      </tr>
+    </thead>
+    <tbody>
+      <tr>
+        <td><a class="xref" href="https://docs.microsoft.com/dotnet/api/system.linq.expressions.parameterexpression">ParameterExpression</a></td>
+        <td><span class="parametername">arg1</span></td>
         <td><p>The expression representing the first argument.</p>
-</td>
-      </tr>
-      <tr>
-        <td><a class="xref" href="https://docs.microsoft.com/dotnet/api/system.linq.expressions.parameterexpression">ParameterExpression</a></td>
-        <td><span class="parametername">arg2</span></td>
+</td>
+      </tr>
+      <tr>
+        <td><a class="xref" href="https://docs.microsoft.com/dotnet/api/system.linq.expressions.parameterexpression">ParameterExpression</a></td>
+        <td><span class="parametername">arg2</span></td>
         <td><p>The expression representing the second argument.</p>
-</td>
-      </tr>
-      <tr>
-        <td><a class="xref" href="https://docs.microsoft.com/dotnet/api/system.linq.expressions.parameterexpression">ParameterExpression</a></td>
-        <td><span class="parametername">arg3</span></td>
+</td>
+      </tr>
+      <tr>
+        <td><a class="xref" href="https://docs.microsoft.com/dotnet/api/system.linq.expressions.parameterexpression">ParameterExpression</a></td>
+        <td><span class="parametername">arg3</span></td>
         <td><p>The expression representing the third argument.</p>
-</td>
-      </tr>
-      <tr>
-        <td><a class="xref" href="https://docs.microsoft.com/dotnet/api/system.linq.expressions.parameterexpression">ParameterExpression</a></td>
-        <td><span class="parametername">arg4</span></td>
+</td>
+      </tr>
+      <tr>
+        <td><a class="xref" href="https://docs.microsoft.com/dotnet/api/system.linq.expressions.parameterexpression">ParameterExpression</a></td>
+        <td><span class="parametername">arg4</span></td>
         <td><p>The expression representing the fourth argument.</p>
-</td>
-      </tr>
-      <tr>
-        <td><a class="xref" href="https://docs.microsoft.com/dotnet/api/system.linq.expressions.parameterexpression">ParameterExpression</a></td>
-        <td><span class="parametername">arg5</span></td>
+</td>
+      </tr>
+      <tr>
+        <td><a class="xref" href="https://docs.microsoft.com/dotnet/api/system.linq.expressions.parameterexpression">ParameterExpression</a></td>
+        <td><span class="parametername">arg5</span></td>
         <td><p>The expression representing the fifth argument.</p>
-</td>
-      </tr>
-      <tr>
-        <td><a class="xref" href="https://docs.microsoft.com/dotnet/api/system.linq.expressions.parameterexpression">ParameterExpression</a></td>
-        <td><span class="parametername">arg6</span></td>
+</td>
+      </tr>
+      <tr>
+        <td><a class="xref" href="https://docs.microsoft.com/dotnet/api/system.linq.expressions.parameterexpression">ParameterExpression</a></td>
+        <td><span class="parametername">arg6</span></td>
         <td><p>The expression representing the sixth argument.</p>
-</td>
-      </tr>
-      <tr>
-        <td><a class="xref" href="https://docs.microsoft.com/dotnet/api/system.linq.expressions.parameterexpression">ParameterExpression</a></td>
-        <td><span class="parametername">arg7</span></td>
+</td>
+      </tr>
+      <tr>
+        <td><a class="xref" href="https://docs.microsoft.com/dotnet/api/system.linq.expressions.parameterexpression">ParameterExpression</a></td>
+        <td><span class="parametername">arg7</span></td>
         <td><p>The expression representing the seventh argument.</p>
-</td>
-      </tr>
-      <tr>
-        <td><a class="xref" href="https://docs.microsoft.com/dotnet/api/system.linq.expressions.parameterexpression">ParameterExpression</a></td>
-        <td><span class="parametername">arg8</span></td>
+</td>
+      </tr>
+      <tr>
+        <td><a class="xref" href="https://docs.microsoft.com/dotnet/api/system.linq.expressions.parameterexpression">ParameterExpression</a></td>
+        <td><span class="parametername">arg8</span></td>
         <td><p>The expression representing the eighth argument.</p>
-</td>
-      </tr>
-      <tr>
-        <td><a class="xref" href="https://docs.microsoft.com/dotnet/api/system.linq.expressions.parameterexpression">ParameterExpression</a></td>
-        <td><span class="parametername">arg9</span></td>
+</td>
+      </tr>
+      <tr>
+        <td><a class="xref" href="https://docs.microsoft.com/dotnet/api/system.linq.expressions.parameterexpression">ParameterExpression</a></td>
+        <td><span class="parametername">arg9</span></td>
         <td><p>The expression representing the ninth argument.</p>
-</td>
-      </tr>
-      <tr>
-        <td><a class="xref" href="https://docs.microsoft.com/dotnet/api/system.linq.expressions.parameterexpression">ParameterExpression</a></td>
-        <td><span class="parametername">arg10</span></td>
+</td>
+      </tr>
+      <tr>
+        <td><a class="xref" href="https://docs.microsoft.com/dotnet/api/system.linq.expressions.parameterexpression">ParameterExpression</a></td>
+        <td><span class="parametername">arg10</span></td>
         <td><p>The expression representing the ninth argument.</p>
-</td>
-      </tr>
-    </tbody>
-  </table>
-  <h5 class="exceptions">Exceptions</h5>
-  <table class="table table-bordered table-striped table-condensed">
-    <thead>
-      <tr>
-        <th>Type</th>
-        <th>Condition</th>
-      </tr>
-    </thead>
-    <tbody>
-      <tr>
-        <td><a class="xref" href="https://docs.microsoft.com/dotnet/api/system.objectdisposedexception">ObjectDisposedException</a></td>
+</td>
+      </tr>
+    </tbody>
+  </table>
+  <h5 class="exceptions">Exceptions</h5>
+  <table class="table table-bordered table-striped table-condensed">
+    <thead>
+      <tr>
+        <th>Type</th>
+        <th>Condition</th>
+      </tr>
+    </thead>
+    <tbody>
+      <tr>
+        <td><a class="xref" href="https://docs.microsoft.com/dotnet/api/system.objectdisposedexception">ObjectDisposedException</a></td>
         <td><p>This context is no longer available.</p>
-</td>
-      </tr>
-    </tbody>
-  </table>
-  <span class="small pull-right mobile-hide">
-    <span class="divider">|</span>
-    <a href="https://github.com/sakno/dotNext/new/gh-pages/apiSpec/new?filename=DotNext_Metaprogramming_LambdaContext_Invoke_System_Linq_Expressions_Expression___.md&amp;value=---%0Auid%3A%20DotNext.Metaprogramming.LambdaContext.Invoke(System.Linq.Expressions.Expression%5B%5D)%0Asummary%3A%20'*You%20can%20override%20summary%20for%20the%20API%20here%20using%20*MARKDOWN*%20syntax'%0A---%0A%0A*Please%20type%20below%20more%20information%20about%20this%20API%3A*%0A%0A">Improve this Doc</a>
-  </span>
-  <span class="small pull-right mobile-hide">
-    <a href="https://github.com/sakno/dotNext/blob/gh-pages/src/DotNext.Metaprogramming/Metaprogramming/LambdaContext.cs/#L229">View Source</a>
-  </span>
-  <a id="DotNext_Metaprogramming_LambdaContext_Invoke_" data-uid="DotNext.Metaprogramming.LambdaContext.Invoke*"></a>
-  <h4 id="DotNext_Metaprogramming_LambdaContext_Invoke_System_Linq_Expressions_Expression___" data-uid="DotNext.Metaprogramming.LambdaContext.Invoke(System.Linq.Expressions.Expression[])">Invoke(Expression[])</h4>
+</td>
+      </tr>
+    </tbody>
+  </table>
+  <span class="small pull-right mobile-hide">
+    <span class="divider">|</span>
+    <a href="https://github.com/sakno/DotNext/new/gh-pages/apiSpec/new?filename=DotNext_Metaprogramming_LambdaContext_Invoke_System_Linq_Expressions_Expression___.md&amp;value=---%0Auid%3A%20DotNext.Metaprogramming.LambdaContext.Invoke(System.Linq.Expressions.Expression%5B%5D)%0Asummary%3A%20'*You%20can%20override%20summary%20for%20the%20API%20here%20using%20*MARKDOWN*%20syntax'%0A---%0A%0A*Please%20type%20below%20more%20information%20about%20this%20API%3A*%0A%0A">Improve this Doc</a>
+  </span>
+  <span class="small pull-right mobile-hide">
+    <a href="https://github.com/sakno/DotNext/blob/gh-pages/src/DotNext.Metaprogramming/Metaprogramming/LambdaContext.cs/#L229">View Source</a>
+  </span>
+  <a id="DotNext_Metaprogramming_LambdaContext_Invoke_" data-uid="DotNext.Metaprogramming.LambdaContext.Invoke*"></a>
+  <h4 id="DotNext_Metaprogramming_LambdaContext_Invoke_System_Linq_Expressions_Expression___" data-uid="DotNext.Metaprogramming.LambdaContext.Invoke(System.Linq.Expressions.Expression[])">Invoke(Expression[])</h4>
   <div class="markdown level1 summary"><p>Invokes function recursively.</p>
-</div>
-  <div class="markdown level1 conceptual"></div>
-  <h5 class="decalaration">Declaration</h5>
-  <div class="codewrapper">
-    <pre><code class="lang-csharp hljs">public InvocationExpression Invoke(params Expression[] args)</code></pre>
-  </div>
-  <h5 class="parameters">Parameters</h5>
-  <table class="table table-bordered table-striped table-condensed">
-    <thead>
-      <tr>
-        <th>Type</th>
-        <th>Name</th>
-        <th>Description</th>
-      </tr>
-    </thead>
-    <tbody>
-      <tr>
-        <td><a class="xref" href="https://docs.microsoft.com/dotnet/api/system.linq.expressions.expression">Expression</a>[]</td>
-        <td><span class="parametername">args</span></td>
+</div>
+  <div class="markdown level1 conceptual"></div>
+  <h5 class="decalaration">Declaration</h5>
+  <div class="codewrapper">
+    <pre><code class="lang-csharp hljs">public InvocationExpression Invoke(params Expression[] args)</code></pre>
+  </div>
+  <h5 class="parameters">Parameters</h5>
+  <table class="table table-bordered table-striped table-condensed">
+    <thead>
+      <tr>
+        <th>Type</th>
+        <th>Name</th>
+        <th>Description</th>
+      </tr>
+    </thead>
+    <tbody>
+      <tr>
+        <td><a class="xref" href="https://docs.microsoft.com/dotnet/api/system.linq.expressions.expression">Expression</a>[]</td>
+        <td><span class="parametername">args</span></td>
         <td><p>The arguments to be passed into function.</p>
-</td>
-      </tr>
-    </tbody>
-  </table>
-  <h5 class="returns">Returns</h5>
-  <table class="table table-bordered table-striped table-condensed">
-    <thead>
-      <tr>
-        <th>Type</th>
-        <th>Description</th>
-      </tr>
-    </thead>
-    <tbody>
-      <tr>
-        <td><a class="xref" href="https://docs.microsoft.com/dotnet/api/system.linq.expressions.invocationexpression">InvocationExpression</a></td>
-        <td></td>
-      </tr>
-    </tbody>
-  </table>
-  <h5 id="DotNext_Metaprogramming_LambdaContext_Invoke_System_Linq_Expressions_Expression____remarks">Remarks</h5>
+</td>
+      </tr>
+    </tbody>
+  </table>
+  <h5 class="returns">Returns</h5>
+  <table class="table table-bordered table-striped table-condensed">
+    <thead>
+      <tr>
+        <th>Type</th>
+        <th>Description</th>
+      </tr>
+    </thead>
+    <tbody>
+      <tr>
+        <td><a class="xref" href="https://docs.microsoft.com/dotnet/api/system.linq.expressions.invocationexpression">InvocationExpression</a></td>
+        <td></td>
+      </tr>
+    </tbody>
+  </table>
+  <h5 id="DotNext_Metaprogramming_LambdaContext_Invoke_System_Linq_Expressions_Expression____remarks">Remarks</h5>
   <div class="markdown level1 remarks"><p>This method doesn't add invocation expression as a statement.
 To add recursive call as statement, use <a class="xref" href="DotNext.Metaprogramming.CodeGenerator.html#DotNext_Metaprogramming_CodeGenerator_Invoke_System_Linq_Expressions_Expression_System_Linq_Expressions_Expression___">Invoke(Expression, Expression[])</a> instead.</p>
-</div>
-  <h5 class="exceptions">Exceptions</h5>
-  <table class="table table-bordered table-striped table-condensed">
-    <thead>
-      <tr>
-        <th>Type</th>
-        <th>Condition</th>
-      </tr>
-    </thead>
-    <tbody>
-      <tr>
-        <td><a class="xref" href="https://docs.microsoft.com/dotnet/api/system.objectdisposedexception">ObjectDisposedException</a></td>
+</div>
+  <h5 class="exceptions">Exceptions</h5>
+  <table class="table table-bordered table-striped table-condensed">
+    <thead>
+      <tr>
+        <th>Type</th>
+        <th>Condition</th>
+      </tr>
+    </thead>
+    <tbody>
+      <tr>
+        <td><a class="xref" href="https://docs.microsoft.com/dotnet/api/system.objectdisposedexception">ObjectDisposedException</a></td>
         <td><p>This context is no longer available.</p>
-</td>
-      </tr>
-    </tbody>
-  </table>
-  <h3 id="eii">Explicit Interface Implementations
-  </h3>
-  <span class="small pull-right mobile-hide">
-    <span class="divider">|</span>
-    <a href="https://github.com/sakno/dotNext/new/gh-pages/apiSpec/new?filename=DotNext_Metaprogramming_LambdaContext_System_Collections_Generic_IEnumerable_System_Linq_Expressions_ParameterExpression__GetEnumerator.md&amp;value=---%0Auid%3A%20DotNext.Metaprogramming.LambdaContext.System%23Collections%23Generic%23IEnumerable%7BSystem%23Linq%23Expressions%23ParameterExpression%7D%23GetEnumerator%0Asummary%3A%20'*You%20can%20override%20summary%20for%20the%20API%20here%20using%20*MARKDOWN*%20syntax'%0A---%0A%0A*Please%20type%20below%20more%20information%20about%20this%20API%3A*%0A%0A">Improve this Doc</a>
-  </span>
-  <span class="small pull-right mobile-hide">
-    <a href="https://github.com/sakno/dotNext/blob/gh-pages/src/DotNext.Metaprogramming/Metaprogramming/LambdaContext.cs/#L235">View Source</a>
-  </span>
-  <a id="DotNext_Metaprogramming_LambdaContext_System_Collections_Generic_IEnumerable_System_Linq_Expressions_ParameterExpression__GetEnumerator_" data-uid="DotNext.Metaprogramming.LambdaContext.System#Collections#Generic#IEnumerable{System#Linq#Expressions#ParameterExpression}#GetEnumerator*"></a>
-  <h4 id="DotNext_Metaprogramming_LambdaContext_System_Collections_Generic_IEnumerable_System_Linq_Expressions_ParameterExpression__GetEnumerator" data-uid="DotNext.Metaprogramming.LambdaContext.System#Collections#Generic#IEnumerable{System#Linq#Expressions#ParameterExpression}#GetEnumerator">IEnumerable&lt;ParameterExpression&gt;.GetEnumerator()</h4>
-  <div class="markdown level1 summary"></div>
-  <div class="markdown level1 conceptual"></div>
-  <h5 class="decalaration">Declaration</h5>
-  <div class="codewrapper">
-    <pre><code class="lang-csharp hljs">IEnumerator&lt;ParameterExpression&gt; IEnumerable&lt;ParameterExpression&gt;.GetEnumerator()</code></pre>
-  </div>
-  <h5 class="returns">Returns</h5>
-  <table class="table table-bordered table-striped table-condensed">
-    <thead>
-      <tr>
-        <th>Type</th>
-        <th>Description</th>
-      </tr>
-    </thead>
-    <tbody>
-      <tr>
-        <td><a class="xref" href="https://docs.microsoft.com/dotnet/api/system.collections.generic.ienumerator-1">IEnumerator</a>&lt;<a class="xref" href="https://docs.microsoft.com/dotnet/api/system.linq.expressions.parameterexpression">ParameterExpression</a>&gt;</td>
-        <td></td>
-      </tr>
-    </tbody>
-  </table>
-  <span class="small pull-right mobile-hide">
-    <span class="divider">|</span>
-    <a href="https://github.com/sakno/dotNext/new/gh-pages/apiSpec/new?filename=DotNext_Metaprogramming_LambdaContext_System_Collections_Generic_IReadOnlyCollection_System_Linq_Expressions_ParameterExpression__Count.md&amp;value=---%0Auid%3A%20DotNext.Metaprogramming.LambdaContext.System%23Collections%23Generic%23IReadOnlyCollection%7BSystem%23Linq%23Expressions%23ParameterExpression%7D%23Count%0Asummary%3A%20'*You%20can%20override%20summary%20for%20the%20API%20here%20using%20*MARKDOWN*%20syntax'%0A---%0A%0A*Please%20type%20below%20more%20information%20about%20this%20API%3A*%0A%0A">Improve this Doc</a>
-  </span>
-  <span class="small pull-right mobile-hide">
-    <a href="https://github.com/sakno/dotNext/blob/gh-pages/src/DotNext.Metaprogramming/Metaprogramming/LambdaContext.cs/#L231">View Source</a>
-  </span>
-  <a id="DotNext_Metaprogramming_LambdaContext_System_Collections_Generic_IReadOnlyCollection_System_Linq_Expressions_ParameterExpression__Count_" data-uid="DotNext.Metaprogramming.LambdaContext.System#Collections#Generic#IReadOnlyCollection{System#Linq#Expressions#ParameterExpression}#Count*"></a>
-  <h4 id="DotNext_Metaprogramming_LambdaContext_System_Collections_Generic_IReadOnlyCollection_System_Linq_Expressions_ParameterExpression__Count" data-uid="DotNext.Metaprogramming.LambdaContext.System#Collections#Generic#IReadOnlyCollection{System#Linq#Expressions#ParameterExpression}#Count">IReadOnlyCollection&lt;ParameterExpression&gt;.Count</h4>
-  <div class="markdown level1 summary"></div>
-  <div class="markdown level1 conceptual"></div>
-  <h5 class="decalaration">Declaration</h5>
-  <div class="codewrapper">
-    <pre><code class="lang-csharp hljs">int IReadOnlyCollection&lt;ParameterExpression&gt;.Count { get; }</code></pre>
-  </div>
-  <h5 class="returns">Returns</h5>
-  <table class="table table-bordered table-striped table-condensed">
-    <thead>
-      <tr>
-        <th>Type</th>
-        <th>Description</th>
-      </tr>
-    </thead>
-    <tbody>
-      <tr>
-        <td><a class="xref" href="https://docs.microsoft.com/dotnet/api/system.int32">Int32</a></td>
-        <td></td>
-      </tr>
-    </tbody>
-  </table>
-  <span class="small pull-right mobile-hide">
-    <span class="divider">|</span>
-    <a href="https://github.com/sakno/dotNext/new/gh-pages/apiSpec/new?filename=DotNext_Metaprogramming_LambdaContext_System_Collections_IEnumerable_GetEnumerator.md&amp;value=---%0Auid%3A%20DotNext.Metaprogramming.LambdaContext.System%23Collections%23IEnumerable%23GetEnumerator%0Asummary%3A%20'*You%20can%20override%20summary%20for%20the%20API%20here%20using%20*MARKDOWN*%20syntax'%0A---%0A%0A*Please%20type%20below%20more%20information%20about%20this%20API%3A*%0A%0A">Improve this Doc</a>
-  </span>
-  <span class="small pull-right mobile-hide">
-    <a href="https://github.com/sakno/dotNext/blob/gh-pages/src/DotNext.Metaprogramming/Metaprogramming/LambdaContext.cs/#L237">View Source</a>
-  </span>
-  <a id="DotNext_Metaprogramming_LambdaContext_System_Collections_IEnumerable_GetEnumerator_" data-uid="DotNext.Metaprogramming.LambdaContext.System#Collections#IEnumerable#GetEnumerator*"></a>
-  <h4 id="DotNext_Metaprogramming_LambdaContext_System_Collections_IEnumerable_GetEnumerator" data-uid="DotNext.Metaprogramming.LambdaContext.System#Collections#IEnumerable#GetEnumerator">IEnumerable.GetEnumerator()</h4>
-  <div class="markdown level1 summary"></div>
-  <div class="markdown level1 conceptual"></div>
-  <h5 class="decalaration">Declaration</h5>
-  <div class="codewrapper">
-    <pre><code class="lang-csharp hljs">IEnumerator IEnumerable.GetEnumerator()</code></pre>
-  </div>
-  <h5 class="returns">Returns</h5>
-  <table class="table table-bordered table-striped table-condensed">
-    <thead>
-      <tr>
-        <th>Type</th>
-        <th>Description</th>
-      </tr>
-    </thead>
-    <tbody>
-      <tr>
-        <td><a class="xref" href="https://docs.microsoft.com/dotnet/api/system.collections.ienumerator">IEnumerator</a></td>
-        <td></td>
-      </tr>
-    </tbody>
-  </table>
-  <span class="small pull-right mobile-hide">
-    <span class="divider">|</span>
-    <a href="https://github.com/sakno/dotNext/new/gh-pages/apiSpec/new?filename=DotNext_Metaprogramming_LambdaContext_System_IDisposable_Dispose.md&amp;value=---%0Auid%3A%20DotNext.Metaprogramming.LambdaContext.System%23IDisposable%23Dispose%0Asummary%3A%20'*You%20can%20override%20summary%20for%20the%20API%20here%20using%20*MARKDOWN*%20syntax'%0A---%0A%0A*Please%20type%20below%20more%20information%20about%20this%20API%3A*%0A%0A">Improve this Doc</a>
-  </span>
-  <span class="small pull-right mobile-hide">
-    <a href="https://github.com/sakno/dotNext/blob/gh-pages/src/DotNext.Metaprogramming/Metaprogramming/LambdaContext.cs/#L239">View Source</a>
-  </span>
-  <a id="DotNext_Metaprogramming_LambdaContext_System_IDisposable_Dispose_" data-uid="DotNext.Metaprogramming.LambdaContext.System#IDisposable#Dispose*"></a>
-  <h4 id="DotNext_Metaprogramming_LambdaContext_System_IDisposable_Dispose" data-uid="DotNext.Metaprogramming.LambdaContext.System#IDisposable#Dispose">IDisposable.Dispose()</h4>
-  <div class="markdown level1 summary"></div>
-  <div class="markdown level1 conceptual"></div>
-  <h5 class="decalaration">Declaration</h5>
-  <div class="codewrapper">
-    <pre><code class="lang-csharp hljs">void IDisposable.Dispose()</code></pre>
-  </div>
-  <h3 id="implements">Implements</h3>
-  <div>
-      <a class="xref" href="https://docs.microsoft.com/dotnet/api/system.collections.generic.ireadonlylist-1">System.Collections.Generic.IReadOnlyList&lt;T&gt;</a>
-  </div>
-  <div>
-      <a class="xref" href="https://docs.microsoft.com/dotnet/api/system.collections.generic.ireadonlycollection-1">System.Collections.Generic.IReadOnlyCollection&lt;T&gt;</a>
-  </div>
-  <div>
-      <a class="xref" href="https://docs.microsoft.com/dotnet/api/system.collections.generic.ienumerable-1">System.Collections.Generic.IEnumerable&lt;T&gt;</a>
-  </div>
-  <div>
-      <a class="xref" href="https://docs.microsoft.com/dotnet/api/system.collections.ienumerable">System.Collections.IEnumerable</a>
-  </div>
-  <div>
-      <a class="xref" href="https://docs.microsoft.com/dotnet/api/system.idisposable">System.IDisposable</a>
-  </div>
-  <h3 id="extensionmethods">Extension Methods</h3>
-  <div>
-      <a class="xref" href="DotNext.Sequence.html#DotNext_Sequence_SequenceHashCode_System_Collections_Generic_IEnumerable_System_Object__System_Boolean_">Sequence.SequenceHashCode(IEnumerable&lt;Object&gt;, Boolean)</a>
-  </div>
-  <div>
-      <a class="xref" href="DotNext.Sequence.html#DotNext_Sequence_ForEach__1_System_Collections_Generic_IEnumerable___0__System_Action___0__">Sequence.ForEach&lt;T&gt;(IEnumerable&lt;T&gt;, Action&lt;T&gt;)</a>
-  </div>
-  <div>
-      <a class="xref" href="DotNext.Sequence.html#DotNext_Sequence_ForEach__1_System_Collections_Generic_IEnumerable___0__DotNext_ValueAction___0___">Sequence.ForEach&lt;T&gt;(IEnumerable&lt;T&gt;, ValueAction&lt;T&gt;)</a>
-  </div>
-  <div>
-      <a class="xref" href="DotNext.Sequence.html#DotNext_Sequence_FirstOrEmpty__1_System_Collections_Generic_IEnumerable___0__">Sequence.FirstOrEmpty&lt;T&gt;(IEnumerable&lt;T&gt;)</a>
-  </div>
-  <div>
-      <a class="xref" href="DotNext.Sequence.html#DotNext_Sequence_FirstOrEmpty__1_System_Collections_Generic_IEnumerable___0__DotNext_ValueFunc___0_System_Boolean___">Sequence.FirstOrEmpty&lt;T&gt;(IEnumerable&lt;T&gt;, ValueFunc&lt;T, Boolean&gt;)</a>
-  </div>
-  <div>
-      <a class="xref" href="DotNext.Sequence.html#DotNext_Sequence_FirstOrEmpty__1_System_Collections_Generic_IEnumerable___0__System_Predicate___0__">Sequence.FirstOrEmpty&lt;T&gt;(IEnumerable&lt;T&gt;, Predicate&lt;T&gt;)</a>
-  </div>
-  <div>
-      <a class="xref" href="DotNext.Sequence.html#DotNext_Sequence_ElementAt__1_System_Collections_Generic_IEnumerable___0__System_Int32___0__">Sequence.ElementAt&lt;T&gt;(IEnumerable&lt;T&gt;, Int32, out T)</a>
-  </div>
-  <div>
-      <a class="xref" href="DotNext.Sequence.html#DotNext_Sequence_SkipNulls__1_System_Collections_Generic_IEnumerable___0__">Sequence.SkipNulls&lt;T&gt;(IEnumerable&lt;T&gt;)</a>
-  </div>
-  <div>
-      <a class="xref" href="DotNext.Sequence.html#DotNext_Sequence_ToString__1_System_Collections_Generic_IEnumerable___0__System_String_System_String_">Sequence.ToString&lt;T&gt;(IEnumerable&lt;T&gt;, String, String)</a>
-  </div>
-  <div>
-      <a class="xref" href="DotNext.Sequence.html#DotNext_Sequence_Prepend__1_System_Collections_Generic_IEnumerable___0____0___">Sequence.Prepend&lt;T&gt;(IEnumerable&lt;T&gt;, T[])</a>
-  </div>
-  <div>
-      <a class="xref" href="DotNext.Sequence.html#DotNext_Sequence_Append__1_System_Collections_Generic_IEnumerable___0____0___">Sequence.Append&lt;T&gt;(IEnumerable&lt;T&gt;, T[])</a>
-  </div>
-  <div>
-      <a class="xref" href="DotNext.Collections.Generic.Collection.html#DotNext_Collections_Generic_Collection_Convert__2_System_Collections_Generic_IReadOnlyCollection___0__DotNext_ValueFunc___0___1___">Collection.Convert&lt;I, O&gt;(IReadOnlyCollection&lt;I&gt;, ValueFunc&lt;I, O&gt;)</a>
-  </div>
-  <div>
-      <a class="xref" href="DotNext.Collections.Generic.Collection.html#DotNext_Collections_Generic_Collection_Convert__2_System_Collections_Generic_IReadOnlyCollection___0__System_Converter___0___1__">Collection.Convert&lt;I, O&gt;(IReadOnlyCollection&lt;I&gt;, Converter&lt;I, O&gt;)</a>
-  </div>
-  <div>
-      <a class="xref" href="DotNext.Collections.Generic.List.html#DotNext_Collections_Generic_List_IndexerGetter__1_System_Collections_Generic_IReadOnlyList___0__">List.IndexerGetter&lt;T&gt;(IReadOnlyList&lt;T&gt;)</a>
-  </div>
-  <div>
-      <a class="xref" href="DotNext.Collections.Generic.List.html#DotNext_Collections_Generic_List_Convert__2_System_Collections_Generic_IReadOnlyList___0__DotNext_ValueFunc___0___1___">List.Convert&lt;I, O&gt;(IReadOnlyList&lt;I&gt;, ValueFunc&lt;I, O&gt;)</a>
-  </div>
-  <div>
-      <a class="xref" href="DotNext.Collections.Generic.List.html#DotNext_Collections_Generic_List_Convert__2_System_Collections_Generic_IReadOnlyList___0__System_Converter___0___1__">List.Convert&lt;I, O&gt;(IReadOnlyList&lt;I&gt;, Converter&lt;I, O&gt;)</a>
-  </div>
-  <div>
-      <a class="xref" href="DotNext.Linq.Expressions.ExpressionBuilder.html#DotNext_Linq_Expressions_ExpressionBuilder_Const__1___0_">ExpressionBuilder.Const&lt;T&gt;(T)</a>
-  </div>
-</article>
-          </div>
-          
-          <div class="hidden-sm col-md-2" role="complementary">
-            <div class="sideaffix">
-              <div class="contribution">
-                <ul class="nav">
-                  <li>
-                    <a href="https://github.com/sakno/dotNext/new/gh-pages/apiSpec/new?filename=DotNext_Metaprogramming_LambdaContext.md&amp;value=---%0Auid%3A%20DotNext.Metaprogramming.LambdaContext%0Asummary%3A%20'*You%20can%20override%20summary%20for%20the%20API%20here%20using%20*MARKDOWN*%20syntax'%0A---%0A%0A*Please%20type%20below%20more%20information%20about%20this%20API%3A*%0A%0A" class="contribution-link">Improve this Doc</a>
-                  </li>
-                  <li>
-                    <a href="https://github.com/sakno/dotNext/blob/gh-pages/src/DotNext.Metaprogramming/Metaprogramming/LambdaContext.cs/#L15" class="contribution-link">View Source</a>
-                  </li>
-                </ul>
-              </div>
-              <nav class="bs-docs-sidebar hidden-print hidden-xs hidden-sm affix" id="affix">
-              <!-- <p><a class="back-to-top" href="#top">Back to top</a><p> -->
-              </nav>
-            </div>
-          </div>
-        </div>
-      </div>
-      
-      <footer>
-        <div class="grad-bottom"></div>
-        <div class="footer">
-          <div class="container">
-            <span class="pull-right">
-              <a href="#top">Back to top</a>
-            </span>
-            
-            <span>Generated by <strong>DocFX</strong></span>
-          </div>
-        </div>
-      </footer>
-    </div>
-    
-    <script type="text/javascript" src="../styles/docfx.vendor.js"></script>
-    <script type="text/javascript" src="../styles/docfx.js"></script>
-    <script type="text/javascript" src="../styles/main.js"></script>
-  </body>
-</html>
+</td>
+      </tr>
+    </tbody>
+  </table>
+  <h3 id="eii">Explicit Interface Implementations
+  </h3>
+  <span class="small pull-right mobile-hide">
+    <span class="divider">|</span>
+    <a href="https://github.com/sakno/DotNext/new/gh-pages/apiSpec/new?filename=DotNext_Metaprogramming_LambdaContext_System_Collections_Generic_IEnumerable_System_Linq_Expressions_ParameterExpression__GetEnumerator.md&amp;value=---%0Auid%3A%20DotNext.Metaprogramming.LambdaContext.System%23Collections%23Generic%23IEnumerable%7BSystem%23Linq%23Expressions%23ParameterExpression%7D%23GetEnumerator%0Asummary%3A%20'*You%20can%20override%20summary%20for%20the%20API%20here%20using%20*MARKDOWN*%20syntax'%0A---%0A%0A*Please%20type%20below%20more%20information%20about%20this%20API%3A*%0A%0A">Improve this Doc</a>
+  </span>
+  <span class="small pull-right mobile-hide">
+    <a href="https://github.com/sakno/DotNext/blob/gh-pages/src/DotNext.Metaprogramming/Metaprogramming/LambdaContext.cs/#L235">View Source</a>
+  </span>
+  <a id="DotNext_Metaprogramming_LambdaContext_System_Collections_Generic_IEnumerable_System_Linq_Expressions_ParameterExpression__GetEnumerator_" data-uid="DotNext.Metaprogramming.LambdaContext.System#Collections#Generic#IEnumerable{System#Linq#Expressions#ParameterExpression}#GetEnumerator*"></a>
+  <h4 id="DotNext_Metaprogramming_LambdaContext_System_Collections_Generic_IEnumerable_System_Linq_Expressions_ParameterExpression__GetEnumerator" data-uid="DotNext.Metaprogramming.LambdaContext.System#Collections#Generic#IEnumerable{System#Linq#Expressions#ParameterExpression}#GetEnumerator">IEnumerable&lt;ParameterExpression&gt;.GetEnumerator()</h4>
+  <div class="markdown level1 summary"></div>
+  <div class="markdown level1 conceptual"></div>
+  <h5 class="decalaration">Declaration</h5>
+  <div class="codewrapper">
+    <pre><code class="lang-csharp hljs">IEnumerator&lt;ParameterExpression&gt; IEnumerable&lt;ParameterExpression&gt;.GetEnumerator()</code></pre>
+  </div>
+  <h5 class="returns">Returns</h5>
+  <table class="table table-bordered table-striped table-condensed">
+    <thead>
+      <tr>
+        <th>Type</th>
+        <th>Description</th>
+      </tr>
+    </thead>
+    <tbody>
+      <tr>
+        <td><a class="xref" href="https://docs.microsoft.com/dotnet/api/system.collections.generic.ienumerator-1">IEnumerator</a>&lt;<a class="xref" href="https://docs.microsoft.com/dotnet/api/system.linq.expressions.parameterexpression">ParameterExpression</a>&gt;</td>
+        <td></td>
+      </tr>
+    </tbody>
+  </table>
+  <span class="small pull-right mobile-hide">
+    <span class="divider">|</span>
+    <a href="https://github.com/sakno/DotNext/new/gh-pages/apiSpec/new?filename=DotNext_Metaprogramming_LambdaContext_System_Collections_Generic_IReadOnlyCollection_System_Linq_Expressions_ParameterExpression__Count.md&amp;value=---%0Auid%3A%20DotNext.Metaprogramming.LambdaContext.System%23Collections%23Generic%23IReadOnlyCollection%7BSystem%23Linq%23Expressions%23ParameterExpression%7D%23Count%0Asummary%3A%20'*You%20can%20override%20summary%20for%20the%20API%20here%20using%20*MARKDOWN*%20syntax'%0A---%0A%0A*Please%20type%20below%20more%20information%20about%20this%20API%3A*%0A%0A">Improve this Doc</a>
+  </span>
+  <span class="small pull-right mobile-hide">
+    <a href="https://github.com/sakno/DotNext/blob/gh-pages/src/DotNext.Metaprogramming/Metaprogramming/LambdaContext.cs/#L231">View Source</a>
+  </span>
+  <a id="DotNext_Metaprogramming_LambdaContext_System_Collections_Generic_IReadOnlyCollection_System_Linq_Expressions_ParameterExpression__Count_" data-uid="DotNext.Metaprogramming.LambdaContext.System#Collections#Generic#IReadOnlyCollection{System#Linq#Expressions#ParameterExpression}#Count*"></a>
+  <h4 id="DotNext_Metaprogramming_LambdaContext_System_Collections_Generic_IReadOnlyCollection_System_Linq_Expressions_ParameterExpression__Count" data-uid="DotNext.Metaprogramming.LambdaContext.System#Collections#Generic#IReadOnlyCollection{System#Linq#Expressions#ParameterExpression}#Count">IReadOnlyCollection&lt;ParameterExpression&gt;.Count</h4>
+  <div class="markdown level1 summary"></div>
+  <div class="markdown level1 conceptual"></div>
+  <h5 class="decalaration">Declaration</h5>
+  <div class="codewrapper">
+    <pre><code class="lang-csharp hljs">int IReadOnlyCollection&lt;ParameterExpression&gt;.Count { get; }</code></pre>
+  </div>
+  <h5 class="returns">Returns</h5>
+  <table class="table table-bordered table-striped table-condensed">
+    <thead>
+      <tr>
+        <th>Type</th>
+        <th>Description</th>
+      </tr>
+    </thead>
+    <tbody>
+      <tr>
+        <td><a class="xref" href="https://docs.microsoft.com/dotnet/api/system.int32">Int32</a></td>
+        <td></td>
+      </tr>
+    </tbody>
+  </table>
+  <span class="small pull-right mobile-hide">
+    <span class="divider">|</span>
+    <a href="https://github.com/sakno/DotNext/new/gh-pages/apiSpec/new?filename=DotNext_Metaprogramming_LambdaContext_System_Collections_IEnumerable_GetEnumerator.md&amp;value=---%0Auid%3A%20DotNext.Metaprogramming.LambdaContext.System%23Collections%23IEnumerable%23GetEnumerator%0Asummary%3A%20'*You%20can%20override%20summary%20for%20the%20API%20here%20using%20*MARKDOWN*%20syntax'%0A---%0A%0A*Please%20type%20below%20more%20information%20about%20this%20API%3A*%0A%0A">Improve this Doc</a>
+  </span>
+  <span class="small pull-right mobile-hide">
+    <a href="https://github.com/sakno/DotNext/blob/gh-pages/src/DotNext.Metaprogramming/Metaprogramming/LambdaContext.cs/#L237">View Source</a>
+  </span>
+  <a id="DotNext_Metaprogramming_LambdaContext_System_Collections_IEnumerable_GetEnumerator_" data-uid="DotNext.Metaprogramming.LambdaContext.System#Collections#IEnumerable#GetEnumerator*"></a>
+  <h4 id="DotNext_Metaprogramming_LambdaContext_System_Collections_IEnumerable_GetEnumerator" data-uid="DotNext.Metaprogramming.LambdaContext.System#Collections#IEnumerable#GetEnumerator">IEnumerable.GetEnumerator()</h4>
+  <div class="markdown level1 summary"></div>
+  <div class="markdown level1 conceptual"></div>
+  <h5 class="decalaration">Declaration</h5>
+  <div class="codewrapper">
+    <pre><code class="lang-csharp hljs">IEnumerator IEnumerable.GetEnumerator()</code></pre>
+  </div>
+  <h5 class="returns">Returns</h5>
+  <table class="table table-bordered table-striped table-condensed">
+    <thead>
+      <tr>
+        <th>Type</th>
+        <th>Description</th>
+      </tr>
+    </thead>
+    <tbody>
+      <tr>
+        <td><a class="xref" href="https://docs.microsoft.com/dotnet/api/system.collections.ienumerator">IEnumerator</a></td>
+        <td></td>
+      </tr>
+    </tbody>
+  </table>
+  <span class="small pull-right mobile-hide">
+    <span class="divider">|</span>
+    <a href="https://github.com/sakno/DotNext/new/gh-pages/apiSpec/new?filename=DotNext_Metaprogramming_LambdaContext_System_IDisposable_Dispose.md&amp;value=---%0Auid%3A%20DotNext.Metaprogramming.LambdaContext.System%23IDisposable%23Dispose%0Asummary%3A%20'*You%20can%20override%20summary%20for%20the%20API%20here%20using%20*MARKDOWN*%20syntax'%0A---%0A%0A*Please%20type%20below%20more%20information%20about%20this%20API%3A*%0A%0A">Improve this Doc</a>
+  </span>
+  <span class="small pull-right mobile-hide">
+    <a href="https://github.com/sakno/DotNext/blob/gh-pages/src/DotNext.Metaprogramming/Metaprogramming/LambdaContext.cs/#L239">View Source</a>
+  </span>
+  <a id="DotNext_Metaprogramming_LambdaContext_System_IDisposable_Dispose_" data-uid="DotNext.Metaprogramming.LambdaContext.System#IDisposable#Dispose*"></a>
+  <h4 id="DotNext_Metaprogramming_LambdaContext_System_IDisposable_Dispose" data-uid="DotNext.Metaprogramming.LambdaContext.System#IDisposable#Dispose">IDisposable.Dispose()</h4>
+  <div class="markdown level1 summary"></div>
+  <div class="markdown level1 conceptual"></div>
+  <h5 class="decalaration">Declaration</h5>
+  <div class="codewrapper">
+    <pre><code class="lang-csharp hljs">void IDisposable.Dispose()</code></pre>
+  </div>
+  <h3 id="implements">Implements</h3>
+  <div>
+      <a class="xref" href="https://docs.microsoft.com/dotnet/api/system.collections.generic.ireadonlylist-1">System.Collections.Generic.IReadOnlyList&lt;T&gt;</a>
+  </div>
+  <div>
+      <a class="xref" href="https://docs.microsoft.com/dotnet/api/system.collections.generic.ireadonlycollection-1">System.Collections.Generic.IReadOnlyCollection&lt;T&gt;</a>
+  </div>
+  <div>
+      <a class="xref" href="https://docs.microsoft.com/dotnet/api/system.collections.generic.ienumerable-1">System.Collections.Generic.IEnumerable&lt;T&gt;</a>
+  </div>
+  <div>
+      <a class="xref" href="https://docs.microsoft.com/dotnet/api/system.collections.ienumerable">System.Collections.IEnumerable</a>
+  </div>
+  <div>
+      <a class="xref" href="https://docs.microsoft.com/dotnet/api/system.idisposable">System.IDisposable</a>
+  </div>
+  <h3 id="extensionmethods">Extension Methods</h3>
+  <div>
+      <a class="xref" href="DotNext.Linq.Expressions.ExpressionBuilder.html#DotNext_Linq_Expressions_ExpressionBuilder_Const__1___0_">ExpressionBuilder.Const&lt;T&gt;(T)</a>
+  </div>
+  <div>
+      <a class="xref" href="DotNext.Sequence.html#DotNext_Sequence_SequenceHashCode_System_Collections_Generic_IEnumerable_System_Object__System_Boolean_">Sequence.SequenceHashCode(IEnumerable&lt;Object&gt;, Boolean)</a>
+  </div>
+  <div>
+      <a class="xref" href="DotNext.Sequence.html#DotNext_Sequence_ForEach__1_System_Collections_Generic_IEnumerable___0__System_Action___0__">Sequence.ForEach&lt;T&gt;(IEnumerable&lt;T&gt;, Action&lt;T&gt;)</a>
+  </div>
+  <div>
+      <a class="xref" href="DotNext.Sequence.html#DotNext_Sequence_ForEach__1_System_Collections_Generic_IEnumerable___0__DotNext_ValueAction___0___">Sequence.ForEach&lt;T&gt;(IEnumerable&lt;T&gt;, ValueAction&lt;T&gt;)</a>
+  </div>
+  <div>
+      <a class="xref" href="DotNext.Sequence.html#DotNext_Sequence_FirstOrEmpty__1_System_Collections_Generic_IEnumerable___0__">Sequence.FirstOrEmpty&lt;T&gt;(IEnumerable&lt;T&gt;)</a>
+  </div>
+  <div>
+      <a class="xref" href="DotNext.Sequence.html#DotNext_Sequence_FirstOrEmpty__1_System_Collections_Generic_IEnumerable___0__DotNext_ValueFunc___0_System_Boolean___">Sequence.FirstOrEmpty&lt;T&gt;(IEnumerable&lt;T&gt;, ValueFunc&lt;T, Boolean&gt;)</a>
+  </div>
+  <div>
+      <a class="xref" href="DotNext.Sequence.html#DotNext_Sequence_FirstOrEmpty__1_System_Collections_Generic_IEnumerable___0__System_Predicate___0__">Sequence.FirstOrEmpty&lt;T&gt;(IEnumerable&lt;T&gt;, Predicate&lt;T&gt;)</a>
+  </div>
+  <div>
+      <a class="xref" href="DotNext.Sequence.html#DotNext_Sequence_Skip__2___0__System_Int32_">Sequence.Skip&lt;TEnumerator, T&gt;(ref TEnumerator, Int32)</a>
+  </div>
+  <div>
+      <a class="xref" href="DotNext.Sequence.html#DotNext_Sequence_ElementAt__1_System_Collections_Generic_IEnumerable___0__System_Int32___0__">Sequence.ElementAt&lt;T&gt;(IEnumerable&lt;T&gt;, Int32, out T)</a>
+  </div>
+  <div>
+      <a class="xref" href="DotNext.Sequence.html#DotNext_Sequence_SkipNulls__1_System_Collections_Generic_IEnumerable___0__">Sequence.SkipNulls&lt;T&gt;(IEnumerable&lt;T&gt;)</a>
+  </div>
+  <div>
+      <a class="xref" href="DotNext.Sequence.html#DotNext_Sequence_ToString__1_System_Collections_Generic_IEnumerable___0__System_String_System_String_">Sequence.ToString&lt;T&gt;(IEnumerable&lt;T&gt;, String, String)</a>
+  </div>
+  <div>
+      <a class="xref" href="DotNext.Sequence.html#DotNext_Sequence_Prepend__1_System_Collections_Generic_IEnumerable___0____0___">Sequence.Prepend&lt;T&gt;(IEnumerable&lt;T&gt;, T[])</a>
+  </div>
+  <div>
+      <a class="xref" href="DotNext.Sequence.html#DotNext_Sequence_Append__1_System_Collections_Generic_IEnumerable___0____0___">Sequence.Append&lt;T&gt;(IEnumerable&lt;T&gt;, T[])</a>
+  </div>
+  <div>
+      <a class="xref" href="DotNext.Collections.Generic.Collection.html#DotNext_Collections_Generic_Collection_Convert__2_System_Collections_Generic_IReadOnlyCollection___0__DotNext_ValueFunc___0___1___">Collection.Convert&lt;I, O&gt;(IReadOnlyCollection&lt;I&gt;, ValueFunc&lt;I, O&gt;)</a>
+  </div>
+  <div>
+      <a class="xref" href="DotNext.Collections.Generic.Collection.html#DotNext_Collections_Generic_Collection_Convert__2_System_Collections_Generic_IReadOnlyCollection___0__System_Converter___0___1__">Collection.Convert&lt;I, O&gt;(IReadOnlyCollection&lt;I&gt;, Converter&lt;I, O&gt;)</a>
+  </div>
+  <div>
+      <a class="xref" href="DotNext.Collections.Generic.List.html#DotNext_Collections_Generic_List_IndexerGetter__1_System_Collections_Generic_IReadOnlyList___0__">List.IndexerGetter&lt;T&gt;(IReadOnlyList&lt;T&gt;)</a>
+  </div>
+  <div>
+      <a class="xref" href="DotNext.Collections.Generic.List.html#DotNext_Collections_Generic_List_Convert__2_System_Collections_Generic_IReadOnlyList___0__DotNext_ValueFunc___0___1___">List.Convert&lt;I, O&gt;(IReadOnlyList&lt;I&gt;, ValueFunc&lt;I, O&gt;)</a>
+  </div>
+  <div>
+      <a class="xref" href="DotNext.Collections.Generic.List.html#DotNext_Collections_Generic_List_Convert__2_System_Collections_Generic_IReadOnlyList___0__System_Converter___0___1__">List.Convert&lt;I, O&gt;(IReadOnlyList&lt;I&gt;, Converter&lt;I, O&gt;)</a>
+  </div>
+</article>
+          </div>
+          
+          <div class="hidden-sm col-md-2" role="complementary">
+            <div class="sideaffix">
+              <div class="contribution">
+                <ul class="nav">
+                  <li>
+                    <a href="https://github.com/sakno/DotNext/new/gh-pages/apiSpec/new?filename=DotNext_Metaprogramming_LambdaContext.md&amp;value=---%0Auid%3A%20DotNext.Metaprogramming.LambdaContext%0Asummary%3A%20'*You%20can%20override%20summary%20for%20the%20API%20here%20using%20*MARKDOWN*%20syntax'%0A---%0A%0A*Please%20type%20below%20more%20information%20about%20this%20API%3A*%0A%0A" class="contribution-link">Improve this Doc</a>
+                  </li>
+                  <li>
+                    <a href="https://github.com/sakno/DotNext/blob/gh-pages/src/DotNext.Metaprogramming/Metaprogramming/LambdaContext.cs/#L15" class="contribution-link">View Source</a>
+                  </li>
+                </ul>
+              </div>
+              <nav class="bs-docs-sidebar hidden-print hidden-xs hidden-sm affix" id="affix">
+              <!-- <p><a class="back-to-top" href="#top">Back to top</a><p> -->
+              </nav>
+            </div>
+          </div>
+        </div>
+      </div>
+      
+      <footer>
+        <div class="grad-bottom"></div>
+        <div class="footer">
+          <div class="container">
+            <span class="pull-right">
+              <a href="#top">Back to top</a>
+            </span>
+            
+            <span>Generated by <strong>DocFX</strong></span>
+          </div>
+        </div>
+      </footer>
+    </div>
+    
+    <script type="text/javascript" src="../styles/docfx.vendor.js"></script>
+    <script type="text/javascript" src="../styles/docfx.js"></script>
+    <script type="text/javascript" src="../styles/main.js"></script>
+  </body>
+</html>