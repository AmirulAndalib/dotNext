﻿<!DOCTYPE html>
<!--[if IE]><![endif]-->
<html>
  
  <head>
    <meta charset="utf-8">
    <meta http-equiv="X-UA-Compatible" content="IE=edge,chrome=1">
    <title>Class Type&lt;T&gt;
   | .NEXT </title>
    <meta name="viewport" content="width=device-width">
    <meta name="title" content="Class Type&lt;T&gt;
<<<<<<< HEAD
   | .NEXT ">
    <meta name="generator" content="docfx 2.50.0.0">
    
    <link rel="shortcut icon" href="../fav.ico">
    <link rel="stylesheet" href="../styles/docfx.vendor.css">
    <link rel="stylesheet" href="../styles/docfx.css">
    <link rel="stylesheet" href="../styles/main.css">
    <link href="https://fonts.googleapis.com/css?family=Open+Sans" rel="stylesheet">
    <meta property="docfx:navrel" content="../toc.html">
    <meta property="docfx:tocrel" content="toc.html">
    
    
    
=======
   | .NEXT ">
    <meta name="generator" content="docfx 2.49.0.0">
    
    <link rel="shortcut icon" href="../fav.ico">
    <link rel="stylesheet" href="../styles/docfx.vendor.css">
    <link rel="stylesheet" href="../styles/docfx.css">
    <link rel="stylesheet" href="../styles/main.css">
    <link href="https://fonts.googleapis.com/css?family=Open+Sans" rel="stylesheet">
    <meta property="docfx:navrel" content="../toc.html">
    <meta property="docfx:tocrel" content="toc.html">
    
    
    
>>>>>>> ceac8404
  </head>  <body data-spy="scroll" data-target="#affix" data-offset="120">
    <div id="wrapper">
      <header>
        
        <nav id="autocollapse" class="navbar navbar-inverse ng-scope" role="navigation">
          <div class="container">
            <div class="navbar-header">
              <button type="button" class="navbar-toggle" data-toggle="collapse" data-target="#navbar">
                <span class="sr-only">Toggle navigation</span>
                <span class="icon-bar"></span>
                <span class="icon-bar"></span>
                <span class="icon-bar"></span>
              </button>
              
              <a class="navbar-brand" href="../index.html">
                <img id="logo" class="svg" src="../doc_logo.png" alt="">
              </a>
            </div>
            <div class="collapse navbar-collapse" id="navbar">
              <form class="navbar-form navbar-right" role="search" id="search">
                <div class="form-group">
                  <input type="text" class="form-control" id="search-query" placeholder="Search" autocomplete="off">
                </div>
              </form>
            </div>
          </div>
        </nav>
        
        <div class="subnav navbar navbar-default">
          <div class="container hide-when-search" id="breadcrumb">
            <ul class="breadcrumb">
              <li></li>
            </ul>
          </div>
        </div>
      </header>
      <div role="main" class="container body-content hide-when-search">
        
        <div class="sidenav hide-when-search">
          <a class="btn toc-toggle collapse" data-toggle="collapse" href="#sidetoggle" aria-expanded="false" aria-controls="sidetoggle">Show / Hide Table of Contents</a>
          <div class="sidetoggle collapse" id="sidetoggle">
            <div id="sidetoc"></div>
          </div>
        </div>
        <div class="article row grid-right">
          <div class="col-md-10">
            <article class="content wrap" id="_content" data-uid="DotNext.Reflection.Type`1">
  
  
  <h1 id="DotNext_Reflection_Type_1" data-uid="DotNext.Reflection.Type`1" class="text-break">Class Type&lt;T&gt;
  </h1>
  <div class="markdown level0 summary"><p>Provides typed access to class or value type metadata.</p>
</div>
  <div class="markdown level0 conceptual"></div>
  <div class="inheritance">
    <h5>Inheritance</h5>
    <div class="level0"><a class="xref" href="https://docs.microsoft.com/dotnet/api/system.object">Object</a></div>
    <div class="level1"><span class="xref">Type&lt;T&gt;</span></div>
  </div>
  <div class="inheritedMembers">
    <h5>Inherited Members</h5>
    <div>
      <a class="xref" href="https://docs.microsoft.com/dotnet/api/system.object.equals#System_Object_Equals_System_Object_">Object.Equals(Object)</a>
    </div>
    <div>
      <a class="xref" href="https://docs.microsoft.com/dotnet/api/system.object.equals#System_Object_Equals_System_Object_System_Object_">Object.Equals(Object, Object)</a>
    </div>
    <div>
      <a class="xref" href="https://docs.microsoft.com/dotnet/api/system.object.gettype#System_Object_GetType">Object.GetType()</a>
    </div>
    <div>
      <a class="xref" href="https://docs.microsoft.com/dotnet/api/system.object.memberwiseclone#System_Object_MemberwiseClone">Object.MemberwiseClone()</a>
    </div>
    <div>
      <a class="xref" href="https://docs.microsoft.com/dotnet/api/system.object.referenceequals#System_Object_ReferenceEquals_System_Object_System_Object_">Object.ReferenceEquals(Object, Object)</a>
    </div>
    <div>
      <a class="xref" href="https://docs.microsoft.com/dotnet/api/system.object.tostring#System_Object_ToString">Object.ToString()</a>
    </div>
  </div>
  <h6><strong>Namespace</strong>: <a class="xref" href="DotNext.Reflection.html">DotNext.Reflection</a></h6>
  <h6><strong>Assembly</strong>: DotNext.Reflection.dll</h6>
  <h5 id="DotNext_Reflection_Type_1_syntax">Syntax</h5>
  <div class="codewrapper">
    <pre><code class="lang-csharp hljs">public static class Type&lt;T&gt;</code></pre>
  </div>
  <h5 class="typeParameters">Type Parameters</h5>
  <table class="table table-bordered table-striped table-condensed">
    <thead>
      <tr>
        <th>Name</th>
        <th>Description</th>
      </tr>
    </thead>
    <tbody>
      <tr>
        <td><span class="parametername">T</span></td>
        <td><p>Reflected type.</p>
</td>
      </tr>
    </tbody>
  </table>
  <h3 id="fields">Fields
  </h3>
  <span class="small pull-right mobile-hide">
    <span class="divider">|</span>
    <a href="https://github.com/sakno/dotNext/new/gh-pages/apiSpec/new?filename=DotNext_Reflection_Type_1_Equals.md&amp;value=---%0Auid%3A%20DotNext.Reflection.Type%601.Equals%0Asummary%3A%20'*You%20can%20override%20summary%20for%20the%20API%20here%20using%20*MARKDOWN*%20syntax'%0A---%0A%0A*Please%20type%20below%20more%20information%20about%20this%20API%3A*%0A%0A">Improve this Doc</a>
  </span>
  <span class="small pull-right mobile-hide">
    <a href="https://github.com/sakno/dotNext/blob/gh-pages/src/DotNext.Reflection/Reflection/Type.cs/#L48">View Source</a>
  </span>
  <h4 id="DotNext_Reflection_Type_1_Equals" data-uid="DotNext.Reflection.Type`1.Equals">Equals</h4>
  <div class="markdown level1 summary"><p>Provides smart equality check.</p>
</div>
  <div class="markdown level1 conceptual"></div>
  <h5 class="decalaration">Declaration</h5>
  <div class="codewrapper">
    <pre><code class="lang-csharp hljs">public static readonly Operator&lt;T, T, bool&gt; Equals</code></pre>
  </div>
  <h5 class="fieldValue">Field Value</h5>
  <table class="table table-bordered table-striped table-condensed">
    <thead>
      <tr>
        <th>Type</th>
        <th>Description</th>
      </tr>
    </thead>
    <tbody>
      <tr>
        <td><a class="xref" href="DotNext.Reflection.Operator-3.html">Operator</a>&lt;T, T, <a class="xref" href="https://docs.microsoft.com/dotnet/api/system.boolean">Boolean</a>&gt;</td>
        <td></td>
      </tr>
    </tbody>
  </table>
  <h5 id="DotNext_Reflection_Type_1_Equals_remarks">Remarks</h5>
  <div class="markdown level1 remarks"><p>If type <code data-dev-comment-type="typeparamref" class="typeparamref">T</code> has equality operator then use it.
Otherwise, for reference types, this delegate always calls <a class="xref" href="https://docs.microsoft.com/dotnet/api/system.object.equals#System_Object_Equals_System_Object_System_Object_">Equals(Object, Object)</a> method.
For value type, it calls equality operator or <a class="xref" href="https://docs.microsoft.com/dotnet/api/system.iequatable-1.equals#System_IEquatable_1_Equals__0_">Equals(T)</a> if it is implemented by the value type; else,
it calls <see cref="!:BitwiseComparer&lt;T>.Equals&lt;G>"></see>.</p>
</div>
  <span class="small pull-right mobile-hide">
    <span class="divider">|</span>
    <a href="https://github.com/sakno/dotNext/new/gh-pages/apiSpec/new?filename=DotNext_Reflection_Type_1_GetHashCode.md&amp;value=---%0Auid%3A%20DotNext.Reflection.Type%601.GetHashCode%0Asummary%3A%20'*You%20can%20override%20summary%20for%20the%20API%20here%20using%20*MARKDOWN*%20syntax'%0A---%0A%0A*Please%20type%20below%20more%20information%20about%20this%20API%3A*%0A%0A">Improve this Doc</a>
  </span>
  <span class="small pull-right mobile-hide">
    <a href="https://github.com/sakno/dotNext/blob/gh-pages/src/DotNext.Reflection/Reflection/Type.cs/#L37">View Source</a>
  </span>
  <h4 id="DotNext_Reflection_Type_1_GetHashCode" data-uid="DotNext.Reflection.Type`1.GetHashCode">GetHashCode</h4>
  <div class="markdown level1 summary"><p>Provides smart hash code computation.</p>
</div>
  <div class="markdown level1 conceptual"></div>
  <h5 class="decalaration">Declaration</h5>
  <div class="codewrapper">
    <pre><code class="lang-csharp hljs">public static readonly Operator&lt;T, int&gt; GetHashCode</code></pre>
  </div>
  <h5 class="fieldValue">Field Value</h5>
  <table class="table table-bordered table-striped table-condensed">
    <thead>
      <tr>
        <th>Type</th>
        <th>Description</th>
      </tr>
    </thead>
    <tbody>
      <tr>
        <td><a class="xref" href="DotNext.Reflection.Operator-2.html">Operator</a>&lt;T, <a class="xref" href="https://docs.microsoft.com/dotnet/api/system.int32">Int32</a>&gt;</td>
        <td></td>
      </tr>
    </tbody>
  </table>
  <h5 id="DotNext_Reflection_Type_1_GetHashCode_remarks">Remarks</h5>
  <div class="markdown level1 remarks"><p>For reference types, this delegate always calls <a class="xref" href="https://docs.microsoft.com/dotnet/api/system.object.gethashcode#System_Object_GetHashCode">GetHashCode()</a> virtual method.
For value type, it calls <a class="xref" href="https://docs.microsoft.com/dotnet/api/system.object.gethashcode#System_Object_GetHashCode">GetHashCode()</a> if it is overridden by the value type; otherwise,
it calls <see cref="!:BitwiseComparer&lt;T>.GetHashCode(in T, bool)"></see>.</p>
</div>
  <h3 id="properties">Properties
  </h3>
  <span class="small pull-right mobile-hide">
    <span class="divider">|</span>
    <a href="https://github.com/sakno/dotNext/new/gh-pages/apiSpec/new?filename=DotNext_Reflection_Type_1_Default.md&amp;value=---%0Auid%3A%20DotNext.Reflection.Type%601.Default%0Asummary%3A%20'*You%20can%20override%20summary%20for%20the%20API%20here%20using%20*MARKDOWN*%20syntax'%0A---%0A%0A*Please%20type%20below%20more%20information%20about%20this%20API%3A*%0A%0A">Improve this Doc</a>
  </span>
  <span class="small pull-right mobile-hide">
    <a href="https://github.com/sakno/dotNext/blob/gh-pages/src/DotNext.Reflection/Reflection/Type.cs/#L26">View Source</a>
  </span>
  <a id="DotNext_Reflection_Type_1_Default_" data-uid="DotNext.Reflection.Type`1.Default*"></a>
  <h4 id="DotNext_Reflection_Type_1_Default" data-uid="DotNext.Reflection.Type`1.Default">Default</h4>
  <div class="markdown level1 summary"><p>Returns default value for this type.</p>
</div>
  <div class="markdown level1 conceptual"></div>
  <h5 class="decalaration">Declaration</h5>
  <div class="codewrapper">
    <pre><code class="lang-csharp hljs">public static T Default { get; }</code></pre>
  </div>
  <h5 class="propertyValue">Property Value</h5>
  <table class="table table-bordered table-striped table-condensed">
    <thead>
      <tr>
        <th>Type</th>
        <th>Description</th>
      </tr>
    </thead>
    <tbody>
      <tr>
        <td><span class="xref">T</span></td>
        <td></td>
      </tr>
    </tbody>
  </table>
  <span class="small pull-right mobile-hide">
    <span class="divider">|</span>
    <a href="https://github.com/sakno/dotNext/new/gh-pages/apiSpec/new?filename=DotNext_Reflection_Type_1_RuntimeType.md&amp;value=---%0Auid%3A%20DotNext.Reflection.Type%601.RuntimeType%0Asummary%3A%20'*You%20can%20override%20summary%20for%20the%20API%20here%20using%20*MARKDOWN*%20syntax'%0A---%0A%0A*Please%20type%20below%20more%20information%20about%20this%20API%3A*%0A%0A">Improve this Doc</a>
  </span>
  <span class="small pull-right mobile-hide">
    <a href="https://github.com/sakno/dotNext/blob/gh-pages/src/DotNext.Reflection/Reflection/Type.cs/#L21">View Source</a>
  </span>
  <a id="DotNext_Reflection_Type_1_RuntimeType_" data-uid="DotNext.Reflection.Type`1.RuntimeType*"></a>
  <h4 id="DotNext_Reflection_Type_1_RuntimeType" data-uid="DotNext.Reflection.Type`1.RuntimeType">RuntimeType</h4>
  <div class="markdown level1 summary"><p>Gets reflected type.</p>
</div>
  <div class="markdown level1 conceptual"></div>
  <h5 class="decalaration">Declaration</h5>
  <div class="codewrapper">
    <pre><code class="lang-csharp hljs">public static Type RuntimeType { get; }</code></pre>
  </div>
  <h5 class="propertyValue">Property Value</h5>
  <table class="table table-bordered table-striped table-condensed">
    <thead>
      <tr>
        <th>Type</th>
        <th>Description</th>
      </tr>
    </thead>
    <tbody>
      <tr>
        <td><a class="xref" href="https://docs.microsoft.com/dotnet/api/system.type">Type</a></td>
        <td></td>
      </tr>
    </tbody>
  </table>
  <h3 id="methods">Methods
  </h3>
  <span class="small pull-right mobile-hide">
    <span class="divider">|</span>
    <a href="https://github.com/sakno/dotNext/new/gh-pages/apiSpec/new?filename=DotNext_Reflection_Type_1_Convert__1___0_.md&amp;value=---%0Auid%3A%20DotNext.Reflection.Type%601.Convert%60%601(%60%600)%0Asummary%3A%20'*You%20can%20override%20summary%20for%20the%20API%20here%20using%20*MARKDOWN*%20syntax'%0A---%0A%0A*Please%20type%20below%20more%20information%20about%20this%20API%3A*%0A%0A">Improve this Doc</a>
  </span>
  <span class="small pull-right mobile-hide">
    <a href="https://github.com/sakno/dotNext/blob/gh-pages/src/DotNext.Reflection/Reflection/Type.cs/#L155">View Source</a>
  </span>
  <a id="DotNext_Reflection_Type_1_Convert_" data-uid="DotNext.Reflection.Type`1.Convert*"></a>
  <h4 id="DotNext_Reflection_Type_1_Convert__1___0_" data-uid="DotNext.Reflection.Type`1.Convert``1(``0)">Convert&lt;U&gt;(U)</h4>
  <div class="markdown level1 summary"><p>Converts object into type <code data-dev-comment-type="typeparamref" class="typeparamref">T</code>.</p>
</div>
  <div class="markdown level1 conceptual"></div>
  <h5 class="decalaration">Declaration</h5>
  <div class="codewrapper">
    <pre><code class="lang-csharp hljs">public static T Convert&lt;U&gt;(U value)</code></pre>
  </div>
  <h5 class="parameters">Parameters</h5>
  <table class="table table-bordered table-striped table-condensed">
    <thead>
      <tr>
        <th>Type</th>
        <th>Name</th>
        <th>Description</th>
      </tr>
    </thead>
    <tbody>
      <tr>
        <td><span class="xref">U</span></td>
        <td><span class="parametername">value</span></td>
        <td><p>The value to convert.</p>
</td>
      </tr>
    </tbody>
  </table>
  <h5 class="returns">Returns</h5>
  <table class="table table-bordered table-striped table-condensed">
    <thead>
      <tr>
        <th>Type</th>
        <th>Description</th>
      </tr>
    </thead>
    <tbody>
      <tr>
        <td><span class="xref">T</span></td>
        <td><p>Converted value.</p>
</td>
      </tr>
    </tbody>
  </table>
  <h5 class="typeParameters">Type Parameters</h5>
  <table class="table table-bordered table-striped table-condensed">
    <thead>
      <tr>
        <th>Name</th>
        <th>Description</th>
      </tr>
    </thead>
    <tbody>
      <tr>
        <td><span class="parametername">U</span></td>
        <td><p>Type of value to convert.</p>
</td>
      </tr>
    </tbody>
  </table>
  <h5 id="DotNext_Reflection_Type_1_Convert__1___0__remarks">Remarks</h5>
  <div class="markdown level1 remarks"><p>Semantics of this method includes typecast as well as conversion between numeric types
and implicit/explicit cast operators.</p>
</div>
  <h5 class="exceptions">Exceptions</h5>
  <table class="table table-bordered table-striped table-condensed">
    <thead>
      <tr>
        <th>Type</th>
        <th>Condition</th>
      </tr>
    </thead>
    <tbody>
      <tr>
        <td><a class="xref" href="https://docs.microsoft.com/dotnet/api/system.invalidcastexception">InvalidCastException</a></td>
        <td><p>Cannot convert values.</p>
</td>
      </tr>
    </tbody>
  </table>
  <span class="small pull-right mobile-hide">
    <span class="divider">|</span>
    <a href="https://github.com/sakno/dotNext/new/gh-pages/apiSpec/new?filename=DotNext_Reflection_Type_1_GetConstructor__1_System_Boolean_.md&amp;value=---%0Auid%3A%20DotNext.Reflection.Type%601.GetConstructor%60%601(System.Boolean)%0Asummary%3A%20'*You%20can%20override%20summary%20for%20the%20API%20here%20using%20*MARKDOWN*%20syntax'%0A---%0A%0A*Please%20type%20below%20more%20information%20about%20this%20API%3A*%0A%0A">Improve this Doc</a>
  </span>
  <span class="small pull-right mobile-hide">
    <a href="https://github.com/sakno/dotNext/blob/gh-pages/src/DotNext.Reflection/Reflection/Type.Ctors.cs/#L14">View Source</a>
  </span>
  <a id="DotNext_Reflection_Type_1_GetConstructor_" data-uid="DotNext.Reflection.Type`1.GetConstructor*"></a>
  <h4 id="DotNext_Reflection_Type_1_GetConstructor__1_System_Boolean_" data-uid="DotNext.Reflection.Type`1.GetConstructor``1(System.Boolean)">GetConstructor&lt;A&gt;(Boolean)</h4>
  <div class="markdown level1 summary"><p>Reflects constructor as function.</p>
</div>
  <div class="markdown level1 conceptual"></div>
  <h5 class="decalaration">Declaration</h5>
  <div class="codewrapper">
    <pre><code class="lang-csharp hljs">public static Constructor&lt;Function&lt;A, T&gt;&gt; GetConstructor&lt;A&gt;(bool nonPublic = false)
    where A : struct</code></pre>
  </div>
  <h5 class="parameters">Parameters</h5>
  <table class="table table-bordered table-striped table-condensed">
    <thead>
      <tr>
        <th>Type</th>
        <th>Name</th>
        <th>Description</th>
      </tr>
    </thead>
    <tbody>
      <tr>
        <td><a class="xref" href="https://docs.microsoft.com/dotnet/api/system.boolean">Boolean</a></td>
        <td><span class="parametername">nonPublic</span></td>
        <td><p><span class="xref">true</span> to reflect non-public constructor.</p>
</td>
      </tr>
    </tbody>
  </table>
  <h5 class="returns">Returns</h5>
  <table class="table table-bordered table-striped table-condensed">
    <thead>
      <tr>
        <th>Type</th>
        <th>Description</th>
      </tr>
    </thead>
    <tbody>
      <tr>
        <td><a class="xref" href="DotNext.Reflection.Constructor-1.html">Constructor</a>&lt;<a class="xref" href="DotNext.Function-2.html">Function</a>&lt;A, T&gt;&gt;</td>
        <td><p>Constructor for type <code data-dev-comment-type="typeparamref" class="typeparamref">T</code>; or null, if it doesn't exist.</p>
</td>
      </tr>
    </tbody>
  </table>
  <h5 class="typeParameters">Type Parameters</h5>
  <table class="table table-bordered table-striped table-condensed">
    <thead>
      <tr>
        <th>Name</th>
        <th>Description</th>
      </tr>
    </thead>
    <tbody>
      <tr>
        <td><span class="parametername">A</span></td>
        <td><p>A structure describing constructor signature.</p>
</td>
      </tr>
    </tbody>
  </table>
  <span class="small pull-right mobile-hide">
    <span class="divider">|</span>
    <a href="https://github.com/sakno/dotNext/new/gh-pages/apiSpec/new?filename=DotNext_Reflection_Type_1_GetMethod__1_System_String_System_Boolean_.md&amp;value=---%0Auid%3A%20DotNext.Reflection.Type%601.GetMethod%60%601(System.String%2CSystem.Boolean)%0Asummary%3A%20'*You%20can%20override%20summary%20for%20the%20API%20here%20using%20*MARKDOWN*%20syntax'%0A---%0A%0A*Please%20type%20below%20more%20information%20about%20this%20API%3A*%0A%0A">Improve this Doc</a>
  </span>
  <span class="small pull-right mobile-hide">
    <a href="https://github.com/sakno/dotNext/blob/gh-pages/src/DotNext.Reflection/Reflection/Type.Methods.cs/#L134">View Source</a>
  </span>
  <a id="DotNext_Reflection_Type_1_GetMethod_" data-uid="DotNext.Reflection.Type`1.GetMethod*"></a>
  <h4 id="DotNext_Reflection_Type_1_GetMethod__1_System_String_System_Boolean_" data-uid="DotNext.Reflection.Type`1.GetMethod``1(System.String,System.Boolean)">GetMethod&lt;A&gt;(String, Boolean)</h4>
  <div class="markdown level1 summary"><p>Reflects instance method declared in type <code data-dev-comment-type="typeparamref" class="typeparamref">T</code> without return value
and has arguments described by type <code data-dev-comment-type="typeparamref" class="typeparamref">A</code>.</p>
</div>
  <div class="markdown level1 conceptual"></div>
  <h5 class="decalaration">Declaration</h5>
  <div class="codewrapper">
    <pre><code class="lang-csharp hljs">public static Method&lt;Procedure&lt;T, A&gt;&gt; GetMethod&lt;A&gt;(string methodName, bool nonPublic = false)
    where A : struct</code></pre>
  </div>
  <h5 class="parameters">Parameters</h5>
  <table class="table table-bordered table-striped table-condensed">
    <thead>
      <tr>
        <th>Type</th>
        <th>Name</th>
        <th>Description</th>
      </tr>
    </thead>
    <tbody>
      <tr>
        <td><a class="xref" href="https://docs.microsoft.com/dotnet/api/system.string">String</a></td>
        <td><span class="parametername">methodName</span></td>
        <td><p>The name of the method.</p>
</td>
      </tr>
      <tr>
        <td><a class="xref" href="https://docs.microsoft.com/dotnet/api/system.boolean">Boolean</a></td>
        <td><span class="parametername">nonPublic</span></td>
        <td><p><span class="xref">true</span> to reflect non-public method.</p>
</td>
      </tr>
    </tbody>
  </table>
  <h5 class="returns">Returns</h5>
  <table class="table table-bordered table-striped table-condensed">
    <thead>
      <tr>
        <th>Type</th>
        <th>Description</th>
      </tr>
    </thead>
    <tbody>
      <tr>
        <td><a class="xref" href="DotNext.Reflection.Method-1.html">Method</a>&lt;<a class="xref" href="DotNext.Procedure-2.html">Procedure</a>&lt;T, A&gt;&gt;</td>
        <td><p>The reflected method; or <span class="xref">null</span> if method doesn't exist.</p>
</td>
      </tr>
    </tbody>
  </table>
  <h5 class="typeParameters">Type Parameters</h5>
  <table class="table table-bordered table-striped table-condensed">
    <thead>
      <tr>
        <th>Name</th>
        <th>Description</th>
      </tr>
    </thead>
    <tbody>
      <tr>
        <td><span class="parametername">A</span></td>
        <td><p>The value type describing arguments of the method.</p>
</td>
      </tr>
    </tbody>
  </table>
  <h5 id="DotNext_Reflection_Type_1_GetMethod__1_System_String_System_Boolean__remarks">Remarks</h5>
  <div class="markdown level1 remarks"><p>The reflected method is represented by universal delegate type <a class="xref" href="DotNext.Procedure-2.html">Procedure&lt;T, A&gt;</a> which
allocates arguments on the stack instead of registry-based allocated or any other optimizations
performed by .NET Runtime.</p>
</div>
  <span class="small pull-right mobile-hide">
    <span class="divider">|</span>
    <a href="https://github.com/sakno/dotNext/new/gh-pages/apiSpec/new?filename=DotNext_Reflection_Type_1_GetMethod__2_System_String_System_Boolean_.md&amp;value=---%0Auid%3A%20DotNext.Reflection.Type%601.GetMethod%60%602(System.String%2CSystem.Boolean)%0Asummary%3A%20'*You%20can%20override%20summary%20for%20the%20API%20here%20using%20*MARKDOWN*%20syntax'%0A---%0A%0A*Please%20type%20below%20more%20information%20about%20this%20API%3A*%0A%0A">Improve this Doc</a>
  </span>
  <span class="small pull-right mobile-hide">
    <a href="https://github.com/sakno/dotNext/blob/gh-pages/src/DotNext.Reflection/Reflection/Type.Methods.cs/#L62">View Source</a>
  </span>
  <a id="DotNext_Reflection_Type_1_GetMethod_" data-uid="DotNext.Reflection.Type`1.GetMethod*"></a>
  <h4 id="DotNext_Reflection_Type_1_GetMethod__2_System_String_System_Boolean_" data-uid="DotNext.Reflection.Type`1.GetMethod``2(System.String,System.Boolean)">GetMethod&lt;A, R&gt;(String, Boolean)</h4>
  <div class="markdown level1 summary"><p>Reflects instance method declared in type <code data-dev-comment-type="typeparamref" class="typeparamref">T</code> which
returns value of type <code data-dev-comment-type="typeparamref" class="typeparamref">R</code> and has arguments described
by type <code data-dev-comment-type="typeparamref" class="typeparamref">A</code>.</p>
</div>
  <div class="markdown level1 conceptual"></div>
  <h5 class="decalaration">Declaration</h5>
  <div class="codewrapper">
    <pre><code class="lang-csharp hljs">public static Method&lt;Function&lt;T, A, R&gt;&gt; GetMethod&lt;A, R&gt;(string methodName, bool nonPublic = false)
    where A : struct</code></pre>
  </div>
  <h5 class="parameters">Parameters</h5>
  <table class="table table-bordered table-striped table-condensed">
    <thead>
      <tr>
        <th>Type</th>
        <th>Name</th>
        <th>Description</th>
      </tr>
    </thead>
    <tbody>
      <tr>
        <td><a class="xref" href="https://docs.microsoft.com/dotnet/api/system.string">String</a></td>
        <td><span class="parametername">methodName</span></td>
        <td><p>The name of the method.</p>
</td>
      </tr>
      <tr>
        <td><a class="xref" href="https://docs.microsoft.com/dotnet/api/system.boolean">Boolean</a></td>
        <td><span class="parametername">nonPublic</span></td>
        <td><p><span class="xref">true</span> to reflect non-public method.</p>
</td>
      </tr>
    </tbody>
  </table>
  <h5 class="returns">Returns</h5>
  <table class="table table-bordered table-striped table-condensed">
    <thead>
      <tr>
        <th>Type</th>
        <th>Description</th>
      </tr>
    </thead>
    <tbody>
      <tr>
        <td><a class="xref" href="DotNext.Reflection.Method-1.html">Method</a>&lt;<a class="xref" href="DotNext.Function-3.html">Function</a>&lt;T, A, R&gt;&gt;</td>
        <td><p>The reflected method; or <span class="xref">null</span> if method doesn't exist.</p>
</td>
      </tr>
    </tbody>
  </table>
  <h5 class="typeParameters">Type Parameters</h5>
  <table class="table table-bordered table-striped table-condensed">
    <thead>
      <tr>
        <th>Name</th>
        <th>Description</th>
      </tr>
    </thead>
    <tbody>
      <tr>
        <td><span class="parametername">A</span></td>
        <td><p>The value type describing arguments of the method.</p>
</td>
      </tr>
      <tr>
        <td><span class="parametername">R</span></td>
        <td><p>The method return type.</p>
</td>
      </tr>
    </tbody>
  </table>
  <h5 id="DotNext_Reflection_Type_1_GetMethod__2_System_String_System_Boolean__remarks">Remarks</h5>
  <div class="markdown level1 remarks"><p>The reflected method is represented by universal delegate type <a class="xref" href="DotNext.Function-3.html">Function&lt;T, A, R&gt;</a> which
allocates arguments on the stack instead of registry-based allocated or any other optimizations
performed by .NET Runtime.</p>
</div>
  <span class="small pull-right mobile-hide">
    <span class="divider">|</span>
    <a href="https://github.com/sakno/dotNext/new/gh-pages/apiSpec/new?filename=DotNext_Reflection_Type_1_GetStaticMethod__1_System_String_System_Boolean_.md&amp;value=---%0Auid%3A%20DotNext.Reflection.Type%601.GetStaticMethod%60%601(System.String%2CSystem.Boolean)%0Asummary%3A%20'*You%20can%20override%20summary%20for%20the%20API%20here%20using%20*MARKDOWN*%20syntax'%0A---%0A%0A*Please%20type%20below%20more%20information%20about%20this%20API%3A*%0A%0A">Improve this Doc</a>
  </span>
  <span class="small pull-right mobile-hide">
    <a href="https://github.com/sakno/dotNext/blob/gh-pages/src/DotNext.Reflection/Reflection/Type.Methods.cs/#L99">View Source</a>
  </span>
  <a id="DotNext_Reflection_Type_1_GetStaticMethod_" data-uid="DotNext.Reflection.Type`1.GetStaticMethod*"></a>
  <h4 id="DotNext_Reflection_Type_1_GetStaticMethod__1_System_String_System_Boolean_" data-uid="DotNext.Reflection.Type`1.GetStaticMethod``1(System.String,System.Boolean)">GetStaticMethod&lt;A&gt;(String, Boolean)</h4>
  <div class="markdown level1 summary"><p>Reflects static method declared in type <code data-dev-comment-type="typeparamref" class="typeparamref">T</code> without return value
and has arguments described by type <code data-dev-comment-type="typeparamref" class="typeparamref">A</code>.</p>
</div>
  <div class="markdown level1 conceptual"></div>
  <h5 class="decalaration">Declaration</h5>
  <div class="codewrapper">
    <pre><code class="lang-csharp hljs">public static Method&lt;Procedure&lt;A&gt;&gt; GetStaticMethod&lt;A&gt;(string methodName, bool nonPublic = false)
    where A : struct</code></pre>
  </div>
  <h5 class="parameters">Parameters</h5>
  <table class="table table-bordered table-striped table-condensed">
    <thead>
      <tr>
        <th>Type</th>
        <th>Name</th>
        <th>Description</th>
      </tr>
    </thead>
    <tbody>
      <tr>
        <td><a class="xref" href="https://docs.microsoft.com/dotnet/api/system.string">String</a></td>
        <td><span class="parametername">methodName</span></td>
        <td><p>The name of the method.</p>
</td>
      </tr>
      <tr>
        <td><a class="xref" href="https://docs.microsoft.com/dotnet/api/system.boolean">Boolean</a></td>
        <td><span class="parametername">nonPublic</span></td>
        <td><p><span class="xref">true</span> to reflect non-public method.</p>
</td>
      </tr>
    </tbody>
  </table>
  <h5 class="returns">Returns</h5>
  <table class="table table-bordered table-striped table-condensed">
    <thead>
      <tr>
        <th>Type</th>
        <th>Description</th>
      </tr>
    </thead>
    <tbody>
      <tr>
        <td><a class="xref" href="DotNext.Reflection.Method-1.html">Method</a>&lt;<a class="xref" href="DotNext.Procedure-1.html">Procedure</a>&lt;A&gt;&gt;</td>
        <td><p>The reflected method; or <span class="xref">null</span> if method doesn't exist.</p>
</td>
      </tr>
    </tbody>
  </table>
  <h5 class="typeParameters">Type Parameters</h5>
  <table class="table table-bordered table-striped table-condensed">
    <thead>
      <tr>
        <th>Name</th>
        <th>Description</th>
      </tr>
    </thead>
    <tbody>
      <tr>
        <td><span class="parametername">A</span></td>
        <td><p>The value type describing arguments of the method.</p>
</td>
      </tr>
    </tbody>
  </table>
  <h5 id="DotNext_Reflection_Type_1_GetStaticMethod__1_System_String_System_Boolean__remarks">Remarks</h5>
  <div class="markdown level1 remarks"><p>The reflected method is represented by universal delegate type <a class="xref" href="DotNext.Procedure-1.html">Procedure&lt;A&gt;</a> which
allocates arguments on the stack instead of registry-based allocated or any other optimizations
performed by .NET Runtime.</p>
</div>
  <span class="small pull-right mobile-hide">
    <span class="divider">|</span>
    <a href="https://github.com/sakno/dotNext/new/gh-pages/apiSpec/new?filename=DotNext_Reflection_Type_1_GetStaticMethod__2_System_String_System_Boolean_.md&amp;value=---%0Auid%3A%20DotNext.Reflection.Type%601.GetStaticMethod%60%602(System.String%2CSystem.Boolean)%0Asummary%3A%20'*You%20can%20override%20summary%20for%20the%20API%20here%20using%20*MARKDOWN*%20syntax'%0A---%0A%0A*Please%20type%20below%20more%20information%20about%20this%20API%3A*%0A%0A">Improve this Doc</a>
  </span>
  <span class="small pull-right mobile-hide">
    <a href="https://github.com/sakno/dotNext/blob/gh-pages/src/DotNext.Reflection/Reflection/Type.Methods.cs/#L23">View Source</a>
  </span>
  <a id="DotNext_Reflection_Type_1_GetStaticMethod_" data-uid="DotNext.Reflection.Type`1.GetStaticMethod*"></a>
  <h4 id="DotNext_Reflection_Type_1_GetStaticMethod__2_System_String_System_Boolean_" data-uid="DotNext.Reflection.Type`1.GetStaticMethod``2(System.String,System.Boolean)">GetStaticMethod&lt;A, R&gt;(String, Boolean)</h4>
  <div class="markdown level1 summary"><p>Reflects static method declared in type <code data-dev-comment-type="typeparamref" class="typeparamref">T</code> which
returns value of type <code data-dev-comment-type="typeparamref" class="typeparamref">R</code> and has arguments described
by type <code data-dev-comment-type="typeparamref" class="typeparamref">A</code>.</p>
</div>
  <div class="markdown level1 conceptual"></div>
  <h5 class="decalaration">Declaration</h5>
  <div class="codewrapper">
    <pre><code class="lang-csharp hljs">public static Method&lt;Function&lt;A, R&gt;&gt; GetStaticMethod&lt;A, R&gt;(string methodName, bool nonPublic = false)
    where A : struct</code></pre>
  </div>
  <h5 class="parameters">Parameters</h5>
  <table class="table table-bordered table-striped table-condensed">
    <thead>
      <tr>
        <th>Type</th>
        <th>Name</th>
        <th>Description</th>
      </tr>
    </thead>
    <tbody>
      <tr>
        <td><a class="xref" href="https://docs.microsoft.com/dotnet/api/system.string">String</a></td>
        <td><span class="parametername">methodName</span></td>
        <td><p>The name of the method.</p>
</td>
      </tr>
      <tr>
        <td><a class="xref" href="https://docs.microsoft.com/dotnet/api/system.boolean">Boolean</a></td>
        <td><span class="parametername">nonPublic</span></td>
        <td><p><span class="xref">true</span> to reflect non-public method.</p>
</td>
      </tr>
    </tbody>
  </table>
  <h5 class="returns">Returns</h5>
  <table class="table table-bordered table-striped table-condensed">
    <thead>
      <tr>
        <th>Type</th>
        <th>Description</th>
      </tr>
    </thead>
    <tbody>
      <tr>
        <td><a class="xref" href="DotNext.Reflection.Method-1.html">Method</a>&lt;<a class="xref" href="DotNext.Function-2.html">Function</a>&lt;A, R&gt;&gt;</td>
        <td><p>The reflected method; or <span class="xref">null</span> if method doesn't exist.</p>
</td>
      </tr>
    </tbody>
  </table>
  <h5 class="typeParameters">Type Parameters</h5>
  <table class="table table-bordered table-striped table-condensed">
    <thead>
      <tr>
        <th>Name</th>
        <th>Description</th>
      </tr>
    </thead>
    <tbody>
      <tr>
        <td><span class="parametername">A</span></td>
        <td><p>The value type describing arguments of the method.</p>
</td>
      </tr>
      <tr>
        <td><span class="parametername">R</span></td>
        <td><p>The method return type.</p>
</td>
      </tr>
    </tbody>
  </table>
  <h5 id="DotNext_Reflection_Type_1_GetStaticMethod__2_System_String_System_Boolean__remarks">Remarks</h5>
  <div class="markdown level1 remarks"><p>The reflected method is represented by universal delegate type <a class="xref" href="DotNext.Function-2.html">Function&lt;A, R&gt;</a> which
allocates arguments on the stack instead of registry-based allocated or any other optimizations
performed by .NET Runtime.</p>
</div>
  <span class="small pull-right mobile-hide">
    <span class="divider">|</span>
    <a href="https://github.com/sakno/dotNext/new/gh-pages/apiSpec/new?filename=DotNext_Reflection_Type_1_Initialize.md&amp;value=---%0Auid%3A%20DotNext.Reflection.Type%601.Initialize%0Asummary%3A%20'*You%20can%20override%20summary%20for%20the%20API%20here%20using%20*MARKDOWN*%20syntax'%0A---%0A%0A*Please%20type%20below%20more%20information%20about%20this%20API%3A*%0A%0A">Improve this Doc</a>
  </span>
  <span class="small pull-right mobile-hide">
    <a href="https://github.com/sakno/dotNext/blob/gh-pages/src/DotNext.Reflection/Reflection/Type.cs/#L107">View Source</a>
  </span>
  <a id="DotNext_Reflection_Type_1_Initialize_" data-uid="DotNext.Reflection.Type`1.Initialize*"></a>
  <h4 id="DotNext_Reflection_Type_1_Initialize" data-uid="DotNext.Reflection.Type`1.Initialize">Initialize()</h4>
  <div class="markdown level1 summary"><p>Calls static constructor of type <code data-dev-comment-type="typeparamref" class="typeparamref">T</code>.</p>
</div>
  <div class="markdown level1 conceptual"></div>
  <h5 class="decalaration">Declaration</h5>
  <div class="codewrapper">
    <pre><code class="lang-csharp hljs">public static void Initialize()</code></pre>
  </div>
  <h5 id="DotNext_Reflection_Type_1_Initialize_remarks">Remarks</h5>
  <div class="markdown level1 remarks"><p>This method doesn't call static constructor if type is already initialized.</p>
</div>
  <span class="small pull-right mobile-hide">
    <span class="divider">|</span>
    <a href="https://github.com/sakno/dotNext/new/gh-pages/apiSpec/new?filename=DotNext_Reflection_Type_1_IsAssignableFrom__1.md&amp;value=---%0Auid%3A%20DotNext.Reflection.Type%601.IsAssignableFrom%60%601%0Asummary%3A%20'*You%20can%20override%20summary%20for%20the%20API%20here%20using%20*MARKDOWN*%20syntax'%0A---%0A%0A*Please%20type%20below%20more%20information%20about%20this%20API%3A*%0A%0A">Improve this Doc</a>
  </span>
  <span class="small pull-right mobile-hide">
    <a href="https://github.com/sakno/dotNext/blob/gh-pages/src/DotNext.Reflection/Reflection/Type.cs/#L114">View Source</a>
  </span>
  <a id="DotNext_Reflection_Type_1_IsAssignableFrom_" data-uid="DotNext.Reflection.Type`1.IsAssignableFrom*"></a>
  <h4 id="DotNext_Reflection_Type_1_IsAssignableFrom__1" data-uid="DotNext.Reflection.Type`1.IsAssignableFrom``1">IsAssignableFrom&lt;U&gt;()</h4>
  <div class="markdown level1 summary"><p>Determines whether an instance of a specified type can be assigned to an instance of the current type.</p>
</div>
  <div class="markdown level1 conceptual"></div>
  <h5 class="decalaration">Declaration</h5>
  <div class="codewrapper">
    <pre><code class="lang-csharp hljs">public static bool IsAssignableFrom&lt;U&gt;()</code></pre>
  </div>
  <h5 class="returns">Returns</h5>
  <table class="table table-bordered table-striped table-condensed">
    <thead>
      <tr>
        <th>Type</th>
        <th>Description</th>
      </tr>
    </thead>
    <tbody>
      <tr>
        <td><a class="xref" href="https://docs.microsoft.com/dotnet/api/system.boolean">Boolean</a></td>
        <td><p><span class="xref">true</span>, if instance of type <code data-dev-comment-type="typeparamref" class="typeparamref">U</code> can be assigned to type <code data-dev-comment-type="typeparamref" class="typeparamref">T</code>.</p>
</td>
      </tr>
    </tbody>
  </table>
  <h5 class="typeParameters">Type Parameters</h5>
  <table class="table table-bordered table-striped table-condensed">
    <thead>
      <tr>
        <th>Name</th>
        <th>Description</th>
      </tr>
    </thead>
    <tbody>
      <tr>
        <td><span class="parametername">U</span></td>
        <td><p>The type to compare with the current type.</p>
</td>
      </tr>
    </tbody>
  </table>
  <span class="small pull-right mobile-hide">
    <span class="divider">|</span>
    <a href="https://github.com/sakno/dotNext/new/gh-pages/apiSpec/new?filename=DotNext_Reflection_Type_1_IsAssignableTo__1.md&amp;value=---%0Auid%3A%20DotNext.Reflection.Type%601.IsAssignableTo%60%601%0Asummary%3A%20'*You%20can%20override%20summary%20for%20the%20API%20here%20using%20*MARKDOWN*%20syntax'%0A---%0A%0A*Please%20type%20below%20more%20information%20about%20this%20API%3A*%0A%0A">Improve this Doc</a>
  </span>
  <span class="small pull-right mobile-hide">
    <a href="https://github.com/sakno/dotNext/blob/gh-pages/src/DotNext.Reflection/Reflection/Type.cs/#L121">View Source</a>
  </span>
  <a id="DotNext_Reflection_Type_1_IsAssignableTo_" data-uid="DotNext.Reflection.Type`1.IsAssignableTo*"></a>
  <h4 id="DotNext_Reflection_Type_1_IsAssignableTo__1" data-uid="DotNext.Reflection.Type`1.IsAssignableTo``1">IsAssignableTo&lt;U&gt;()</h4>
  <div class="markdown level1 summary"><p>Determines whether an instance of the current type can be assigned to an instance of the specified type.</p>
</div>
  <div class="markdown level1 conceptual"></div>
  <h5 class="decalaration">Declaration</h5>
  <div class="codewrapper">
    <pre><code class="lang-csharp hljs">public static bool IsAssignableTo&lt;U&gt;()</code></pre>
  </div>
  <h5 class="returns">Returns</h5>
  <table class="table table-bordered table-striped table-condensed">
    <thead>
      <tr>
        <th>Type</th>
        <th>Description</th>
      </tr>
    </thead>
    <tbody>
      <tr>
        <td><a class="xref" href="https://docs.microsoft.com/dotnet/api/system.boolean">Boolean</a></td>
        <td><p><span class="xref">true</span>, if instance of type <code data-dev-comment-type="typeparamref" class="typeparamref">T</code> can be assigned to type <code data-dev-comment-type="typeparamref" class="typeparamref">U</code>.</p>
</td>
      </tr>
    </tbody>
  </table>
  <h5 class="typeParameters">Type Parameters</h5>
  <table class="table table-bordered table-striped table-condensed">
    <thead>
      <tr>
        <th>Name</th>
        <th>Description</th>
      </tr>
    </thead>
    <tbody>
      <tr>
        <td><span class="parametername">U</span></td>
        <td><p>The type to compare with the current type.</p>
</td>
      </tr>
    </tbody>
  </table>
  <span class="small pull-right mobile-hide">
    <span class="divider">|</span>
    <a href="https://github.com/sakno/dotNext/new/gh-pages/apiSpec/new?filename=DotNext_Reflection_Type_1_NewInstance__1___0__System_Boolean_.md&amp;value=---%0Auid%3A%20DotNext.Reflection.Type%601.NewInstance%60%601(%60%600%40%2CSystem.Boolean)%0Asummary%3A%20'*You%20can%20override%20summary%20for%20the%20API%20here%20using%20*MARKDOWN*%20syntax'%0A---%0A%0A*Please%20type%20below%20more%20information%20about%20this%20API%3A*%0A%0A">Improve this Doc</a>
  </span>
  <span class="small pull-right mobile-hide">
    <a href="https://github.com/sakno/dotNext/blob/gh-pages/src/DotNext.Reflection/Reflection/Type.Ctors.cs/#L37">View Source</a>
  </span>
  <a id="DotNext_Reflection_Type_1_NewInstance_" data-uid="DotNext.Reflection.Type`1.NewInstance*"></a>
  <h4 id="DotNext_Reflection_Type_1_NewInstance__1___0__System_Boolean_" data-uid="DotNext.Reflection.Type`1.NewInstance``1(``0@,System.Boolean)">NewInstance&lt;A&gt;(A, Boolean)</h4>
  <div class="markdown level1 summary"><p>Creates a new instance of type <code data-dev-comment-type="typeparamref" class="typeparamref">T</code>.</p>
</div>
  <div class="markdown level1 conceptual"></div>
  <h5 class="decalaration">Declaration</h5>
  <div class="codewrapper">
    <pre><code class="lang-csharp hljs">public static T NewInstance&lt;A&gt;(in A args, bool nonPublic = false)
    where A : struct</code></pre>
  </div>
  <h5 class="parameters">Parameters</h5>
  <table class="table table-bordered table-striped table-condensed">
    <thead>
      <tr>
        <th>Type</th>
        <th>Name</th>
        <th>Description</th>
      </tr>
    </thead>
    <tbody>
      <tr>
        <td><span class="xref">A</span></td>
        <td><span class="parametername">args</span></td>
        <td><p>The structure containing arguments to be passed into constructor.</p>
</td>
      </tr>
      <tr>
        <td><a class="xref" href="https://docs.microsoft.com/dotnet/api/system.boolean">Boolean</a></td>
        <td><span class="parametername">nonPublic</span></td>
        <td><p>True to reflect non-public constructor.</p>
</td>
      </tr>
    </tbody>
  </table>
  <h5 class="returns">Returns</h5>
  <table class="table table-bordered table-striped table-condensed">
    <thead>
      <tr>
        <th>Type</th>
        <th>Description</th>
      </tr>
    </thead>
    <tbody>
      <tr>
        <td><span class="xref">T</span></td>
        <td><p>A new instance of type <code data-dev-comment-type="typeparamref" class="typeparamref">T</code>.</p>
</td>
      </tr>
    </tbody>
  </table>
  <h5 class="typeParameters">Type Parameters</h5>
  <table class="table table-bordered table-striped table-condensed">
    <thead>
      <tr>
        <th>Name</th>
        <th>Description</th>
      </tr>
    </thead>
    <tbody>
      <tr>
        <td><span class="parametername">A</span></td>
        <td><p>A structure describing constructor signature.</p>
</td>
      </tr>
    </tbody>
  </table>
  <h5 class="exceptions">Exceptions</h5>
  <table class="table table-bordered table-striped table-condensed">
    <thead>
      <tr>
        <th>Type</th>
        <th>Condition</th>
      </tr>
    </thead>
    <tbody>
      <tr>
        <td><a class="xref" href="DotNext.Reflection.MissingConstructorException.html">MissingConstructorException</a></td>
        <td><p>Constructor doesn't exist.</p>
</td>
      </tr>
    </tbody>
  </table>
  <span class="small pull-right mobile-hide">
    <span class="divider">|</span>
    <a href="https://github.com/sakno/dotNext/new/gh-pages/apiSpec/new?filename=DotNext_Reflection_Type_1_RequireConstructor__1_System_Boolean_.md&amp;value=---%0Auid%3A%20DotNext.Reflection.Type%601.RequireConstructor%60%601(System.Boolean)%0Asummary%3A%20'*You%20can%20override%20summary%20for%20the%20API%20here%20using%20*MARKDOWN*%20syntax'%0A---%0A%0A*Please%20type%20below%20more%20information%20about%20this%20API%3A*%0A%0A">Improve this Doc</a>
  </span>
  <span class="small pull-right mobile-hide">
    <a href="https://github.com/sakno/dotNext/blob/gh-pages/src/DotNext.Reflection/Reflection/Type.Ctors.cs/#L25">View Source</a>
  </span>
  <a id="DotNext_Reflection_Type_1_RequireConstructor_" data-uid="DotNext.Reflection.Type`1.RequireConstructor*"></a>
  <h4 id="DotNext_Reflection_Type_1_RequireConstructor__1_System_Boolean_" data-uid="DotNext.Reflection.Type`1.RequireConstructor``1(System.Boolean)">RequireConstructor&lt;A&gt;(Boolean)</h4>
  <div class="markdown level1 summary"><p>Reflects constructor as function.</p>
</div>
  <div class="markdown level1 conceptual"></div>
  <h5 class="decalaration">Declaration</h5>
  <div class="codewrapper">
    <pre><code class="lang-csharp hljs">public static Constructor&lt;Function&lt;A, T&gt;&gt; RequireConstructor&lt;A&gt;(bool nonPublic = false)
    where A : struct</code></pre>
  </div>
  <h5 class="parameters">Parameters</h5>
  <table class="table table-bordered table-striped table-condensed">
    <thead>
      <tr>
        <th>Type</th>
        <th>Name</th>
        <th>Description</th>
      </tr>
    </thead>
    <tbody>
      <tr>
        <td><a class="xref" href="https://docs.microsoft.com/dotnet/api/system.boolean">Boolean</a></td>
        <td><span class="parametername">nonPublic</span></td>
        <td><p><span class="xref">true</span> to reflect non-public constructor.</p>
</td>
      </tr>
    </tbody>
  </table>
  <h5 class="returns">Returns</h5>
  <table class="table table-bordered table-striped table-condensed">
    <thead>
      <tr>
        <th>Type</th>
        <th>Description</th>
      </tr>
    </thead>
    <tbody>
      <tr>
        <td><a class="xref" href="DotNext.Reflection.Constructor-1.html">Constructor</a>&lt;<a class="xref" href="DotNext.Function-2.html">Function</a>&lt;A, T&gt;&gt;</td>
        <td><p>Constructor for type <code data-dev-comment-type="typeparamref" class="typeparamref">T</code>.</p>
</td>
      </tr>
    </tbody>
  </table>
  <h5 class="typeParameters">Type Parameters</h5>
  <table class="table table-bordered table-striped table-condensed">
    <thead>
      <tr>
        <th>Name</th>
        <th>Description</th>
      </tr>
    </thead>
    <tbody>
      <tr>
        <td><span class="parametername">A</span></td>
        <td><p>A structure describing constructor signature.</p>
</td>
      </tr>
    </tbody>
  </table>
  <h5 class="exceptions">Exceptions</h5>
  <table class="table table-bordered table-striped table-condensed">
    <thead>
      <tr>
        <th>Type</th>
        <th>Condition</th>
      </tr>
    </thead>
    <tbody>
      <tr>
        <td><a class="xref" href="DotNext.Reflection.MissingConstructorException.html">MissingConstructorException</a></td>
        <td><p>Constructor doesn't exist.</p>
</td>
      </tr>
    </tbody>
  </table>
  <span class="small pull-right mobile-hide">
    <span class="divider">|</span>
    <a href="https://github.com/sakno/dotNext/new/gh-pages/apiSpec/new?filename=DotNext_Reflection_Type_1_RequireMethod__1_System_String_System_Boolean_.md&amp;value=---%0Auid%3A%20DotNext.Reflection.Type%601.RequireMethod%60%601(System.String%2CSystem.Boolean)%0Asummary%3A%20'*You%20can%20override%20summary%20for%20the%20API%20here%20using%20*MARKDOWN*%20syntax'%0A---%0A%0A*Please%20type%20below%20more%20information%20about%20this%20API%3A*%0A%0A">Improve this Doc</a>
  </span>
  <span class="small pull-right mobile-hide">
    <a href="https://github.com/sakno/dotNext/blob/gh-pages/src/DotNext.Reflection/Reflection/Type.Methods.cs/#L152">View Source</a>
  </span>
  <a id="DotNext_Reflection_Type_1_RequireMethod_" data-uid="DotNext.Reflection.Type`1.RequireMethod*"></a>
  <h4 id="DotNext_Reflection_Type_1_RequireMethod__1_System_String_System_Boolean_" data-uid="DotNext.Reflection.Type`1.RequireMethod``1(System.String,System.Boolean)">RequireMethod&lt;A&gt;(String, Boolean)</h4>
  <div class="markdown level1 summary"><p>Reflects instance method declared in type <code data-dev-comment-type="typeparamref" class="typeparamref">T</code> without return value
and has arguments described by type <code data-dev-comment-type="typeparamref" class="typeparamref">A</code>.</p>
</div>
  <div class="markdown level1 conceptual"></div>
  <h5 class="decalaration">Declaration</h5>
  <div class="codewrapper">
    <pre><code class="lang-csharp hljs">public static Method&lt;Procedure&lt;T, A&gt;&gt; RequireMethod&lt;A&gt;(string methodName, bool nonPublic = false)
    where A : struct</code></pre>
  </div>
  <h5 class="parameters">Parameters</h5>
  <table class="table table-bordered table-striped table-condensed">
    <thead>
      <tr>
        <th>Type</th>
        <th>Name</th>
        <th>Description</th>
      </tr>
    </thead>
    <tbody>
      <tr>
        <td><a class="xref" href="https://docs.microsoft.com/dotnet/api/system.string">String</a></td>
        <td><span class="parametername">methodName</span></td>
        <td><p>The name of the method.</p>
</td>
      </tr>
      <tr>
        <td><a class="xref" href="https://docs.microsoft.com/dotnet/api/system.boolean">Boolean</a></td>
        <td><span class="parametername">nonPublic</span></td>
        <td><p><span class="xref">true</span> to reflect non-public method.</p>
</td>
      </tr>
    </tbody>
  </table>
  <h5 class="returns">Returns</h5>
  <table class="table table-bordered table-striped table-condensed">
    <thead>
      <tr>
        <th>Type</th>
        <th>Description</th>
      </tr>
    </thead>
    <tbody>
      <tr>
        <td><a class="xref" href="DotNext.Reflection.Method-1.html">Method</a>&lt;<a class="xref" href="DotNext.Procedure-2.html">Procedure</a>&lt;T, A&gt;&gt;</td>
        <td><p>The reflected method; or <span class="xref">null</span>.</p>
</td>
      </tr>
    </tbody>
  </table>
  <h5 class="typeParameters">Type Parameters</h5>
  <table class="table table-bordered table-striped table-condensed">
    <thead>
      <tr>
        <th>Name</th>
        <th>Description</th>
      </tr>
    </thead>
    <tbody>
      <tr>
        <td><span class="parametername">A</span></td>
        <td><p>The value type describing arguments of the method.</p>
</td>
      </tr>
    </tbody>
  </table>
  <h5 id="DotNext_Reflection_Type_1_RequireMethod__1_System_String_System_Boolean__remarks">Remarks</h5>
  <div class="markdown level1 remarks"><p>The reflected method is represented by universal delegate type <a class="xref" href="DotNext.Procedure-2.html">Procedure&lt;T, A&gt;</a> which
allocates arguments on the stack instead of registry-based allocated or any other optimizations
performed by .NET Runtime.</p>
</div>
  <h5 class="exceptions">Exceptions</h5>
  <table class="table table-bordered table-striped table-condensed">
    <thead>
      <tr>
        <th>Type</th>
        <th>Condition</th>
      </tr>
    </thead>
    <tbody>
      <tr>
        <td><a class="xref" href="DotNext.Reflection.MissingMethodException.html">MissingMethodException</a></td>
        <td><p>The method doesn't exist.</p>
</td>
      </tr>
    </tbody>
  </table>
  <span class="small pull-right mobile-hide">
    <span class="divider">|</span>
    <a href="https://github.com/sakno/dotNext/new/gh-pages/apiSpec/new?filename=DotNext_Reflection_Type_1_RequireMethod__2_System_String_System_Boolean_.md&amp;value=---%0Auid%3A%20DotNext.Reflection.Type%601.RequireMethod%60%602(System.String%2CSystem.Boolean)%0Asummary%3A%20'*You%20can%20override%20summary%20for%20the%20API%20here%20using%20*MARKDOWN*%20syntax'%0A---%0A%0A*Please%20type%20below%20more%20information%20about%20this%20API%3A*%0A%0A">Improve this Doc</a>
  </span>
  <span class="small pull-right mobile-hide">
    <a href="https://github.com/sakno/dotNext/blob/gh-pages/src/DotNext.Reflection/Reflection/Type.Methods.cs/#L82">View Source</a>
  </span>
  <a id="DotNext_Reflection_Type_1_RequireMethod_" data-uid="DotNext.Reflection.Type`1.RequireMethod*"></a>
  <h4 id="DotNext_Reflection_Type_1_RequireMethod__2_System_String_System_Boolean_" data-uid="DotNext.Reflection.Type`1.RequireMethod``2(System.String,System.Boolean)">RequireMethod&lt;A, R&gt;(String, Boolean)</h4>
  <div class="markdown level1 summary"><p>Reflects instance method declared in type <code data-dev-comment-type="typeparamref" class="typeparamref">T</code> which
returns value of type <code data-dev-comment-type="typeparamref" class="typeparamref">R</code> and has arguments described
by type <code data-dev-comment-type="typeparamref" class="typeparamref">A</code>.</p>
</div>
  <div class="markdown level1 conceptual"></div>
  <h5 class="decalaration">Declaration</h5>
  <div class="codewrapper">
    <pre><code class="lang-csharp hljs">public static Method&lt;Function&lt;T, A, R&gt;&gt; RequireMethod&lt;A, R&gt;(string methodName, bool nonPublic = false)
    where A : struct</code></pre>
  </div>
  <h5 class="parameters">Parameters</h5>
  <table class="table table-bordered table-striped table-condensed">
    <thead>
      <tr>
        <th>Type</th>
        <th>Name</th>
        <th>Description</th>
      </tr>
    </thead>
    <tbody>
      <tr>
        <td><a class="xref" href="https://docs.microsoft.com/dotnet/api/system.string">String</a></td>
        <td><span class="parametername">methodName</span></td>
        <td><p>The name of the method.</p>
</td>
      </tr>
      <tr>
        <td><a class="xref" href="https://docs.microsoft.com/dotnet/api/system.boolean">Boolean</a></td>
        <td><span class="parametername">nonPublic</span></td>
        <td><p><span class="xref">true</span> to reflect non-public method.</p>
</td>
      </tr>
    </tbody>
  </table>
  <h5 class="returns">Returns</h5>
  <table class="table table-bordered table-striped table-condensed">
    <thead>
      <tr>
        <th>Type</th>
        <th>Description</th>
      </tr>
    </thead>
    <tbody>
      <tr>
        <td><a class="xref" href="DotNext.Reflection.Method-1.html">Method</a>&lt;<a class="xref" href="DotNext.Function-3.html">Function</a>&lt;T, A, R&gt;&gt;</td>
        <td><p>The reflected method.</p>
</td>
      </tr>
    </tbody>
  </table>
  <h5 class="typeParameters">Type Parameters</h5>
  <table class="table table-bordered table-striped table-condensed">
    <thead>
      <tr>
        <th>Name</th>
        <th>Description</th>
      </tr>
    </thead>
    <tbody>
      <tr>
        <td><span class="parametername">A</span></td>
        <td><p>The value type describing arguments of the method.</p>
</td>
      </tr>
      <tr>
        <td><span class="parametername">R</span></td>
        <td><p>The method return type.</p>
</td>
      </tr>
    </tbody>
  </table>
  <h5 id="DotNext_Reflection_Type_1_RequireMethod__2_System_String_System_Boolean__remarks">Remarks</h5>
  <div class="markdown level1 remarks"><p>The reflected method is represented by universal delegate type <a class="xref" href="DotNext.Function-3.html">Function&lt;T, A, R&gt;</a> which
allocates arguments on the stack instead of registry-based allocated or any other optimizations
performed by .NET Runtime.</p>
</div>
  <h5 class="exceptions">Exceptions</h5>
  <table class="table table-bordered table-striped table-condensed">
    <thead>
      <tr>
        <th>Type</th>
        <th>Condition</th>
      </tr>
    </thead>
    <tbody>
      <tr>
        <td><a class="xref" href="DotNext.Reflection.MissingMethodException.html">MissingMethodException</a></td>
        <td><p>The method doesn't exist.</p>
</td>
      </tr>
    </tbody>
  </table>
  <span class="small pull-right mobile-hide">
    <span class="divider">|</span>
    <a href="https://github.com/sakno/dotNext/new/gh-pages/apiSpec/new?filename=DotNext_Reflection_Type_1_RequireStaticMethod__1_System_String_System_Boolean_.md&amp;value=---%0Auid%3A%20DotNext.Reflection.Type%601.RequireStaticMethod%60%601(System.String%2CSystem.Boolean)%0Asummary%3A%20'*You%20can%20override%20summary%20for%20the%20API%20here%20using%20*MARKDOWN*%20syntax'%0A---%0A%0A*Please%20type%20below%20more%20information%20about%20this%20API%3A*%0A%0A">Improve this Doc</a>
  </span>
  <span class="small pull-right mobile-hide">
    <a href="https://github.com/sakno/dotNext/blob/gh-pages/src/DotNext.Reflection/Reflection/Type.Methods.cs/#L117">View Source</a>
  </span>
  <a id="DotNext_Reflection_Type_1_RequireStaticMethod_" data-uid="DotNext.Reflection.Type`1.RequireStaticMethod*"></a>
  <h4 id="DotNext_Reflection_Type_1_RequireStaticMethod__1_System_String_System_Boolean_" data-uid="DotNext.Reflection.Type`1.RequireStaticMethod``1(System.String,System.Boolean)">RequireStaticMethod&lt;A&gt;(String, Boolean)</h4>
  <div class="markdown level1 summary"><p>Reflects static method declared in type <code data-dev-comment-type="typeparamref" class="typeparamref">T</code> without return value
and has arguments described by type <code data-dev-comment-type="typeparamref" class="typeparamref">A</code>.</p>
</div>
  <div class="markdown level1 conceptual"></div>
  <h5 class="decalaration">Declaration</h5>
  <div class="codewrapper">
    <pre><code class="lang-csharp hljs">public static Method&lt;Procedure&lt;A&gt;&gt; RequireStaticMethod&lt;A&gt;(string methodName, bool nonPublic = false)
    where A : struct</code></pre>
  </div>
  <h5 class="parameters">Parameters</h5>
  <table class="table table-bordered table-striped table-condensed">
    <thead>
      <tr>
        <th>Type</th>
        <th>Name</th>
        <th>Description</th>
      </tr>
    </thead>
    <tbody>
      <tr>
        <td><a class="xref" href="https://docs.microsoft.com/dotnet/api/system.string">String</a></td>
        <td><span class="parametername">methodName</span></td>
        <td><p>The name of the method.</p>
</td>
      </tr>
      <tr>
        <td><a class="xref" href="https://docs.microsoft.com/dotnet/api/system.boolean">Boolean</a></td>
        <td><span class="parametername">nonPublic</span></td>
        <td><p><span class="xref">true</span> to reflect non-public method.</p>
</td>
      </tr>
    </tbody>
  </table>
  <h5 class="returns">Returns</h5>
  <table class="table table-bordered table-striped table-condensed">
    <thead>
      <tr>
        <th>Type</th>
        <th>Description</th>
      </tr>
    </thead>
    <tbody>
      <tr>
        <td><a class="xref" href="DotNext.Reflection.Method-1.html">Method</a>&lt;<a class="xref" href="DotNext.Procedure-1.html">Procedure</a>&lt;A&gt;&gt;</td>
        <td><p>The reflected method; or <span class="xref">null</span>.</p>
</td>
      </tr>
    </tbody>
  </table>
  <h5 class="typeParameters">Type Parameters</h5>
  <table class="table table-bordered table-striped table-condensed">
    <thead>
      <tr>
        <th>Name</th>
        <th>Description</th>
      </tr>
    </thead>
    <tbody>
      <tr>
        <td><span class="parametername">A</span></td>
        <td><p>The value type describing arguments of the method.</p>
</td>
      </tr>
    </tbody>
  </table>
  <h5 id="DotNext_Reflection_Type_1_RequireStaticMethod__1_System_String_System_Boolean__remarks">Remarks</h5>
  <div class="markdown level1 remarks"><p>The reflected method is represented by universal delegate type <a class="xref" href="DotNext.Procedure-1.html">Procedure&lt;A&gt;</a> which
allocates arguments on the stack instead of registry-based allocated or any other optimizations
performed by .NET Runtime.</p>
</div>
  <h5 class="exceptions">Exceptions</h5>
  <table class="table table-bordered table-striped table-condensed">
    <thead>
      <tr>
        <th>Type</th>
        <th>Condition</th>
      </tr>
    </thead>
    <tbody>
      <tr>
        <td><a class="xref" href="DotNext.Reflection.MissingMethodException.html">MissingMethodException</a></td>
        <td><p>The method doesn't exist.</p>
</td>
      </tr>
    </tbody>
  </table>
  <span class="small pull-right mobile-hide">
    <span class="divider">|</span>
    <a href="https://github.com/sakno/dotNext/new/gh-pages/apiSpec/new?filename=DotNext_Reflection_Type_1_RequireStaticMethod__2_System_String_System_Boolean_.md&amp;value=---%0Auid%3A%20DotNext.Reflection.Type%601.RequireStaticMethod%60%602(System.String%2CSystem.Boolean)%0Asummary%3A%20'*You%20can%20override%20summary%20for%20the%20API%20here%20using%20*MARKDOWN*%20syntax'%0A---%0A%0A*Please%20type%20below%20more%20information%20about%20this%20API%3A*%0A%0A">Improve this Doc</a>
  </span>
  <span class="small pull-right mobile-hide">
    <a href="https://github.com/sakno/dotNext/blob/gh-pages/src/DotNext.Reflection/Reflection/Type.Methods.cs/#L43">View Source</a>
  </span>
  <a id="DotNext_Reflection_Type_1_RequireStaticMethod_" data-uid="DotNext.Reflection.Type`1.RequireStaticMethod*"></a>
  <h4 id="DotNext_Reflection_Type_1_RequireStaticMethod__2_System_String_System_Boolean_" data-uid="DotNext.Reflection.Type`1.RequireStaticMethod``2(System.String,System.Boolean)">RequireStaticMethod&lt;A, R&gt;(String, Boolean)</h4>
  <div class="markdown level1 summary"><p>Reflects static method declared in type <code data-dev-comment-type="typeparamref" class="typeparamref">T</code> which
returns value of type <code data-dev-comment-type="typeparamref" class="typeparamref">R</code> and has arguments described
by type <code data-dev-comment-type="typeparamref" class="typeparamref">A</code>.</p>
</div>
  <div class="markdown level1 conceptual"></div>
  <h5 class="decalaration">Declaration</h5>
  <div class="codewrapper">
    <pre><code class="lang-csharp hljs">public static Method&lt;Function&lt;A, R&gt;&gt; RequireStaticMethod&lt;A, R&gt;(string methodName, bool nonPublic = false)
    where A : struct</code></pre>
  </div>
  <h5 class="parameters">Parameters</h5>
  <table class="table table-bordered table-striped table-condensed">
    <thead>
      <tr>
        <th>Type</th>
        <th>Name</th>
        <th>Description</th>
      </tr>
    </thead>
    <tbody>
      <tr>
        <td><a class="xref" href="https://docs.microsoft.com/dotnet/api/system.string">String</a></td>
        <td><span class="parametername">methodName</span></td>
        <td><p>The name of the method.</p>
</td>
      </tr>
      <tr>
        <td><a class="xref" href="https://docs.microsoft.com/dotnet/api/system.boolean">Boolean</a></td>
        <td><span class="parametername">nonPublic</span></td>
        <td><p><span class="xref">true</span> to reflect non-public method.</p>
</td>
      </tr>
    </tbody>
  </table>
  <h5 class="returns">Returns</h5>
  <table class="table table-bordered table-striped table-condensed">
    <thead>
      <tr>
        <th>Type</th>
        <th>Description</th>
      </tr>
    </thead>
    <tbody>
      <tr>
        <td><a class="xref" href="DotNext.Reflection.Method-1.html">Method</a>&lt;<a class="xref" href="DotNext.Function-2.html">Function</a>&lt;A, R&gt;&gt;</td>
        <td><p>The reflected method.</p>
</td>
      </tr>
    </tbody>
  </table>
  <h5 class="typeParameters">Type Parameters</h5>
  <table class="table table-bordered table-striped table-condensed">
    <thead>
      <tr>
        <th>Name</th>
        <th>Description</th>
      </tr>
    </thead>
    <tbody>
      <tr>
        <td><span class="parametername">A</span></td>
        <td><p>The value type describing arguments of the method.</p>
</td>
      </tr>
      <tr>
        <td><span class="parametername">R</span></td>
        <td><p>The method return type.</p>
</td>
      </tr>
    </tbody>
  </table>
  <h5 id="DotNext_Reflection_Type_1_RequireStaticMethod__2_System_String_System_Boolean__remarks">Remarks</h5>
  <div class="markdown level1 remarks"><p>The reflected method is represented by universal delegate type <a class="xref" href="DotNext.Function-2.html">Function&lt;A, R&gt;</a> which
allocates arguments on the stack instead of registry-based allocated or any other optimizations
performed by .NET Runtime.</p>
</div>
  <h5 class="exceptions">Exceptions</h5>
  <table class="table table-bordered table-striped table-condensed">
    <thead>
      <tr>
        <th>Type</th>
        <th>Condition</th>
      </tr>
    </thead>
    <tbody>
      <tr>
        <td><a class="xref" href="DotNext.Reflection.MissingMethodException.html">MissingMethodException</a></td>
        <td><p>The method doesn't exist.</p>
</td>
      </tr>
    </tbody>
  </table>
  <span class="small pull-right mobile-hide">
    <span class="divider">|</span>
    <a href="https://github.com/sakno/dotNext/new/gh-pages/apiSpec/new?filename=DotNext_Reflection_Type_1_TryConvert__1___0_.md&amp;value=---%0Auid%3A%20DotNext.Reflection.Type%601.TryConvert%60%601(%60%600)%0Asummary%3A%20'*You%20can%20override%20summary%20for%20the%20API%20here%20using%20*MARKDOWN*%20syntax'%0A---%0A%0A*Please%20type%20below%20more%20information%20about%20this%20API%3A*%0A%0A">Improve this Doc</a>
  </span>
  <span class="small pull-right mobile-hide">
    <a href="https://github.com/sakno/dotNext/blob/gh-pages/src/DotNext.Reflection/Reflection/Type.cs/#L129">View Source</a>
  </span>
  <a id="DotNext_Reflection_Type_1_TryConvert_" data-uid="DotNext.Reflection.Type`1.TryConvert*"></a>
  <h4 id="DotNext_Reflection_Type_1_TryConvert__1___0_" data-uid="DotNext.Reflection.Type`1.TryConvert``1(``0)">TryConvert&lt;U&gt;(U)</h4>
  <div class="markdown level1 summary"><p>Applies type cast to the given object respecting overloaded cast operator.</p>
</div>
  <div class="markdown level1 conceptual"></div>
  <h5 class="decalaration">Declaration</h5>
  <div class="codewrapper">
    <pre><code class="lang-csharp hljs">public static Optional&lt;T&gt; TryConvert&lt;U&gt;(U value)</code></pre>
  </div>
  <h5 class="parameters">Parameters</h5>
  <table class="table table-bordered table-striped table-condensed">
    <thead>
      <tr>
        <th>Type</th>
        <th>Name</th>
        <th>Description</th>
      </tr>
    </thead>
    <tbody>
      <tr>
        <td><span class="xref">U</span></td>
        <td><span class="parametername">value</span></td>
        <td><p>The value to be converted.</p>
</td>
      </tr>
    </tbody>
  </table>
  <h5 class="returns">Returns</h5>
  <table class="table table-bordered table-striped table-condensed">
    <thead>
      <tr>
        <th>Type</th>
        <th>Description</th>
      </tr>
    </thead>
    <tbody>
      <tr>
        <td><span class="xref">Optional</span>&lt;T&gt;</td>
        <td><p>Optional conversion result if it is supported for the given type.</p>
</td>
      </tr>
    </tbody>
  </table>
  <h5 class="typeParameters">Type Parameters</h5>
  <table class="table table-bordered table-striped table-condensed">
    <thead>
      <tr>
        <th>Name</th>
        <th>Description</th>
      </tr>
    </thead>
    <tbody>
      <tr>
        <td><span class="parametername">U</span></td>
        <td><p>The type of object to be converted.</p>
</td>
      </tr>
    </tbody>
  </table>
  <span class="small pull-right mobile-hide">
    <span class="divider">|</span>
    <a href="https://github.com/sakno/dotNext/new/gh-pages/apiSpec/new?filename=DotNext_Reflection_Type_1_TryConvert__1___0__0__.md&amp;value=---%0Auid%3A%20DotNext.Reflection.Type%601.TryConvert%60%601(%60%600%2C%600%40)%0Asummary%3A%20'*You%20can%20override%20summary%20for%20the%20API%20here%20using%20*MARKDOWN*%20syntax'%0A---%0A%0A*Please%20type%20below%20more%20information%20about%20this%20API%3A*%0A%0A">Improve this Doc</a>
  </span>
  <span class="small pull-right mobile-hide">
    <a href="https://github.com/sakno/dotNext/blob/gh-pages/src/DotNext.Reflection/Reflection/Type.cs/#L142">View Source</a>
  </span>
  <a id="DotNext_Reflection_Type_1_TryConvert_" data-uid="DotNext.Reflection.Type`1.TryConvert*"></a>
  <h4 id="DotNext_Reflection_Type_1_TryConvert__1___0__0__" data-uid="DotNext.Reflection.Type`1.TryConvert``1(``0,`0@)">TryConvert&lt;U&gt;(U, out T)</h4>
  <div class="markdown level1 summary"><p>Applies type cast to the given object respecting overloaded cast operator.</p>
</div>
  <div class="markdown level1 conceptual"></div>
  <h5 class="decalaration">Declaration</h5>
  <div class="codewrapper">
    <pre><code class="lang-csharp hljs">public static bool TryConvert&lt;U&gt;(U value, out T result)</code></pre>
  </div>
  <h5 class="parameters">Parameters</h5>
  <table class="table table-bordered table-striped table-condensed">
    <thead>
      <tr>
        <th>Type</th>
        <th>Name</th>
        <th>Description</th>
      </tr>
    </thead>
    <tbody>
      <tr>
        <td><span class="xref">U</span></td>
        <td><span class="parametername">value</span></td>
        <td><p>The value to be converted.</p>
</td>
      </tr>
      <tr>
        <td><span class="xref">T</span></td>
        <td><span class="parametername">result</span></td>
        <td><p>The conversion result.</p>
</td>
      </tr>
    </tbody>
  </table>
  <h5 class="returns">Returns</h5>
  <table class="table table-bordered table-striped table-condensed">
    <thead>
      <tr>
        <th>Type</th>
        <th>Description</th>
      </tr>
    </thead>
    <tbody>
      <tr>
        <td><a class="xref" href="https://docs.microsoft.com/dotnet/api/system.boolean">Boolean</a></td>
        <td><p><span class="xref">true</span>, if conversion is supported by the given type; otherwise, <span class="xref">false</span>.</p>
</td>
      </tr>
    </tbody>
  </table>
  <h5 class="typeParameters">Type Parameters</h5>
  <table class="table table-bordered table-striped table-condensed">
    <thead>
      <tr>
        <th>Name</th>
        <th>Description</th>
      </tr>
    </thead>
    <tbody>
      <tr>
        <td><span class="parametername">U</span></td>
        <td><p>The type of object to be converted.</p>
</td>
      </tr>
    </tbody>
  </table>
</article>
          </div>
          
          <div class="hidden-sm col-md-2" role="complementary">
            <div class="sideaffix">
              <div class="contribution">
                <ul class="nav">
                  <li>
                    <a href="https://github.com/sakno/dotNext/new/gh-pages/apiSpec/new?filename=DotNext_Reflection_Type_1.md&amp;value=---%0Auid%3A%20DotNext.Reflection.Type%601%0Asummary%3A%20'*You%20can%20override%20summary%20for%20the%20API%20here%20using%20*MARKDOWN*%20syntax'%0A---%0A%0A*Please%20type%20below%20more%20information%20about%20this%20API%3A*%0A%0A" class="contribution-link">Improve this Doc</a>
                  </li>
                  <li>
                    <a href="https://github.com/sakno/dotNext/blob/gh-pages/src/DotNext.Reflection/Reflection/Type.Properties.cs/#L3" class="contribution-link">View Source</a>
                  </li>
                </ul>
              </div>
              <nav class="bs-docs-sidebar hidden-print hidden-xs hidden-sm affix" id="affix">
              <!-- <p><a class="back-to-top" href="#top">Back to top</a><p> -->
              </nav>
            </div>
          </div>
        </div>
      </div>
      
      <footer>
        <div class="grad-bottom"></div>
        <div class="footer">
          <div class="container">
            <span class="pull-right">
              <a href="#top">Back to top</a>
            </span>
            
            <span>Generated by <strong>DocFX</strong></span>
          </div>
        </div>
      </footer>
    </div>
    
    <script type="text/javascript" src="../styles/docfx.vendor.js"></script>
    <script type="text/javascript" src="../styles/docfx.js"></script>
    <script type="text/javascript" src="../styles/main.js"></script>
  </body>
</html>
<|MERGE_RESOLUTION|>--- conflicted
+++ resolved
@@ -1,15 +1,14 @@
-﻿<!DOCTYPE html>
-<!--[if IE]><![endif]-->
-<html>
+﻿<!DOCTYPE html>
+<!--[if IE]><![endif]-->
+<html>
   
   <head>
     <meta charset="utf-8">
     <meta http-equiv="X-UA-Compatible" content="IE=edge,chrome=1">
-    <title>Class Type&lt;T&gt;
+    <title>Class Type&lt;T&gt;
    | .NEXT </title>
     <meta name="viewport" content="width=device-width">
-    <meta name="title" content="Class Type&lt;T&gt;
-<<<<<<< HEAD
+    <meta name="title" content="Class Type&lt;T&gt;
    | .NEXT ">
     <meta name="generator" content="docfx 2.50.0.0">
     
@@ -23,1599 +22,1595 @@
     
     
     
-=======
-   | .NEXT ">
-    <meta name="generator" content="docfx 2.49.0.0">
-    
-    <link rel="shortcut icon" href="../fav.ico">
-    <link rel="stylesheet" href="../styles/docfx.vendor.css">
-    <link rel="stylesheet" href="../styles/docfx.css">
-    <link rel="stylesheet" href="../styles/main.css">
-    <link href="https://fonts.googleapis.com/css?family=Open+Sans" rel="stylesheet">
-    <meta property="docfx:navrel" content="../toc.html">
-    <meta property="docfx:tocrel" content="toc.html">
-    
-    
-    
->>>>>>> ceac8404
-  </head>  <body data-spy="scroll" data-target="#affix" data-offset="120">
-    <div id="wrapper">
-      <header>
-        
-        <nav id="autocollapse" class="navbar navbar-inverse ng-scope" role="navigation">
-          <div class="container">
-            <div class="navbar-header">
-              <button type="button" class="navbar-toggle" data-toggle="collapse" data-target="#navbar">
-                <span class="sr-only">Toggle navigation</span>
-                <span class="icon-bar"></span>
-                <span class="icon-bar"></span>
-                <span class="icon-bar"></span>
-              </button>
-              
-              <a class="navbar-brand" href="../index.html">
-                <img id="logo" class="svg" src="../doc_logo.png" alt="">
-              </a>
-            </div>
-            <div class="collapse navbar-collapse" id="navbar">
-              <form class="navbar-form navbar-right" role="search" id="search">
-                <div class="form-group">
-                  <input type="text" class="form-control" id="search-query" placeholder="Search" autocomplete="off">
-                </div>
-              </form>
-            </div>
-          </div>
-        </nav>
-        
-        <div class="subnav navbar navbar-default">
-          <div class="container hide-when-search" id="breadcrumb">
-            <ul class="breadcrumb">
-              <li></li>
-            </ul>
-          </div>
-        </div>
-      </header>
-      <div role="main" class="container body-content hide-when-search">
-        
-        <div class="sidenav hide-when-search">
-          <a class="btn toc-toggle collapse" data-toggle="collapse" href="#sidetoggle" aria-expanded="false" aria-controls="sidetoggle">Show / Hide Table of Contents</a>
-          <div class="sidetoggle collapse" id="sidetoggle">
-            <div id="sidetoc"></div>
-          </div>
-        </div>
-        <div class="article row grid-right">
-          <div class="col-md-10">
-            <article class="content wrap" id="_content" data-uid="DotNext.Reflection.Type`1">
-  
-  
-  <h1 id="DotNext_Reflection_Type_1" data-uid="DotNext.Reflection.Type`1" class="text-break">Class Type&lt;T&gt;
-  </h1>
+  </head>  <body data-spy="scroll" data-target="#affix" data-offset="120">
+    <div id="wrapper">
+      <header>
+        
+        <nav id="autocollapse" class="navbar navbar-inverse ng-scope" role="navigation">
+          <div class="container">
+            <div class="navbar-header">
+              <button type="button" class="navbar-toggle" data-toggle="collapse" data-target="#navbar">
+                <span class="sr-only">Toggle navigation</span>
+                <span class="icon-bar"></span>
+                <span class="icon-bar"></span>
+                <span class="icon-bar"></span>
+              </button>
+              
+              <a class="navbar-brand" href="../index.html">
+                <img id="logo" class="svg" src="../doc_logo.png" alt="">
+              </a>
+            </div>
+            <div class="collapse navbar-collapse" id="navbar">
+              <form class="navbar-form navbar-right" role="search" id="search">
+                <div class="form-group">
+                  <input type="text" class="form-control" id="search-query" placeholder="Search" autocomplete="off">
+                </div>
+              </form>
+            </div>
+          </div>
+        </nav>
+        
+        <div class="subnav navbar navbar-default">
+          <div class="container hide-when-search" id="breadcrumb">
+            <ul class="breadcrumb">
+              <li></li>
+            </ul>
+          </div>
+        </div>
+      </header>
+      <div role="main" class="container body-content hide-when-search">
+        
+        <div class="sidenav hide-when-search">
+          <a class="btn toc-toggle collapse" data-toggle="collapse" href="#sidetoggle" aria-expanded="false" aria-controls="sidetoggle">Show / Hide Table of Contents</a>
+          <div class="sidetoggle collapse" id="sidetoggle">
+            <div id="sidetoc"></div>
+          </div>
+        </div>
+        <div class="article row grid-right">
+          <div class="col-md-10">
+            <article class="content wrap" id="_content" data-uid="DotNext.Reflection.Type`1">
+  
+  
+  <h1 id="DotNext_Reflection_Type_1" data-uid="DotNext.Reflection.Type`1" class="text-break">Class Type&lt;T&gt;
+  </h1>
   <div class="markdown level0 summary"><p>Provides typed access to class or value type metadata.</p>
-</div>
-  <div class="markdown level0 conceptual"></div>
-  <div class="inheritance">
-    <h5>Inheritance</h5>
-    <div class="level0"><a class="xref" href="https://docs.microsoft.com/dotnet/api/system.object">Object</a></div>
-    <div class="level1"><span class="xref">Type&lt;T&gt;</span></div>
-  </div>
-  <div class="inheritedMembers">
-    <h5>Inherited Members</h5>
-    <div>
-      <a class="xref" href="https://docs.microsoft.com/dotnet/api/system.object.equals#System_Object_Equals_System_Object_">Object.Equals(Object)</a>
-    </div>
-    <div>
-      <a class="xref" href="https://docs.microsoft.com/dotnet/api/system.object.equals#System_Object_Equals_System_Object_System_Object_">Object.Equals(Object, Object)</a>
-    </div>
-    <div>
-      <a class="xref" href="https://docs.microsoft.com/dotnet/api/system.object.gettype#System_Object_GetType">Object.GetType()</a>
-    </div>
-    <div>
-      <a class="xref" href="https://docs.microsoft.com/dotnet/api/system.object.memberwiseclone#System_Object_MemberwiseClone">Object.MemberwiseClone()</a>
-    </div>
-    <div>
-      <a class="xref" href="https://docs.microsoft.com/dotnet/api/system.object.referenceequals#System_Object_ReferenceEquals_System_Object_System_Object_">Object.ReferenceEquals(Object, Object)</a>
-    </div>
-    <div>
-      <a class="xref" href="https://docs.microsoft.com/dotnet/api/system.object.tostring#System_Object_ToString">Object.ToString()</a>
-    </div>
-  </div>
-  <h6><strong>Namespace</strong>: <a class="xref" href="DotNext.Reflection.html">DotNext.Reflection</a></h6>
-  <h6><strong>Assembly</strong>: DotNext.Reflection.dll</h6>
-  <h5 id="DotNext_Reflection_Type_1_syntax">Syntax</h5>
-  <div class="codewrapper">
-    <pre><code class="lang-csharp hljs">public static class Type&lt;T&gt;</code></pre>
-  </div>
-  <h5 class="typeParameters">Type Parameters</h5>
-  <table class="table table-bordered table-striped table-condensed">
-    <thead>
-      <tr>
-        <th>Name</th>
-        <th>Description</th>
-      </tr>
-    </thead>
-    <tbody>
-      <tr>
-        <td><span class="parametername">T</span></td>
+</div>
+  <div class="markdown level0 conceptual"></div>
+  <div class="inheritance">
+    <h5>Inheritance</h5>
+    <div class="level0"><a class="xref" href="https://docs.microsoft.com/dotnet/api/system.object">Object</a></div>
+    <div class="level1"><span class="xref">Type&lt;T&gt;</span></div>
+  </div>
+  <div class="inheritedMembers">
+    <h5>Inherited Members</h5>
+    <div>
+      <a class="xref" href="https://docs.microsoft.com/dotnet/api/system.object.equals#System_Object_Equals_System_Object_">Object.Equals(Object)</a>
+    </div>
+    <div>
+      <a class="xref" href="https://docs.microsoft.com/dotnet/api/system.object.equals#System_Object_Equals_System_Object_System_Object_">Object.Equals(Object, Object)</a>
+    </div>
+    <div>
+      <a class="xref" href="https://docs.microsoft.com/dotnet/api/system.object.gettype#System_Object_GetType">Object.GetType()</a>
+    </div>
+    <div>
+      <a class="xref" href="https://docs.microsoft.com/dotnet/api/system.object.memberwiseclone#System_Object_MemberwiseClone">Object.MemberwiseClone()</a>
+    </div>
+    <div>
+      <a class="xref" href="https://docs.microsoft.com/dotnet/api/system.object.referenceequals#System_Object_ReferenceEquals_System_Object_System_Object_">Object.ReferenceEquals(Object, Object)</a>
+    </div>
+    <div>
+      <a class="xref" href="https://docs.microsoft.com/dotnet/api/system.object.tostring#System_Object_ToString">Object.ToString()</a>
+    </div>
+  </div>
+  <h6><strong>Namespace</strong>: <a class="xref" href="DotNext.Reflection.html">DotNext.Reflection</a></h6>
+  <h6><strong>Assembly</strong>: DotNext.Reflection.dll</h6>
+  <h5 id="DotNext_Reflection_Type_1_syntax">Syntax</h5>
+  <div class="codewrapper">
+    <pre><code class="lang-csharp hljs">public static class Type&lt;T&gt;</code></pre>
+  </div>
+  <h5 class="typeParameters">Type Parameters</h5>
+  <table class="table table-bordered table-striped table-condensed">
+    <thead>
+      <tr>
+        <th>Name</th>
+        <th>Description</th>
+      </tr>
+    </thead>
+    <tbody>
+      <tr>
+        <td><span class="parametername">T</span></td>
         <td><p>Reflected type.</p>
-</td>
-      </tr>
-    </tbody>
-  </table>
-  <h3 id="fields">Fields
-  </h3>
-  <span class="small pull-right mobile-hide">
-    <span class="divider">|</span>
-    <a href="https://github.com/sakno/dotNext/new/gh-pages/apiSpec/new?filename=DotNext_Reflection_Type_1_Equals.md&amp;value=---%0Auid%3A%20DotNext.Reflection.Type%601.Equals%0Asummary%3A%20'*You%20can%20override%20summary%20for%20the%20API%20here%20using%20*MARKDOWN*%20syntax'%0A---%0A%0A*Please%20type%20below%20more%20information%20about%20this%20API%3A*%0A%0A">Improve this Doc</a>
-  </span>
-  <span class="small pull-right mobile-hide">
-    <a href="https://github.com/sakno/dotNext/blob/gh-pages/src/DotNext.Reflection/Reflection/Type.cs/#L48">View Source</a>
-  </span>
-  <h4 id="DotNext_Reflection_Type_1_Equals" data-uid="DotNext.Reflection.Type`1.Equals">Equals</h4>
+</td>
+      </tr>
+    </tbody>
+  </table>
+  <h3 id="fields">Fields
+  </h3>
+  <span class="small pull-right mobile-hide">
+    <span class="divider">|</span>
+    <a href="https://github.com/sakno/DotNext/new/gh-pages/apiSpec/new?filename=DotNext_Reflection_Type_1_Equals.md&amp;value=---%0Auid%3A%20DotNext.Reflection.Type%601.Equals%0Asummary%3A%20'*You%20can%20override%20summary%20for%20the%20API%20here%20using%20*MARKDOWN*%20syntax'%0A---%0A%0A*Please%20type%20below%20more%20information%20about%20this%20API%3A*%0A%0A">Improve this Doc</a>
+  </span>
+  <span class="small pull-right mobile-hide">
+    <a href="https://github.com/sakno/DotNext/blob/gh-pages/src/DotNext.Reflection/Reflection/Type.cs/#L48">View Source</a>
+  </span>
+  <h4 id="DotNext_Reflection_Type_1_Equals" data-uid="DotNext.Reflection.Type`1.Equals">Equals</h4>
   <div class="markdown level1 summary"><p>Provides smart equality check.</p>
-</div>
-  <div class="markdown level1 conceptual"></div>
-  <h5 class="decalaration">Declaration</h5>
-  <div class="codewrapper">
-    <pre><code class="lang-csharp hljs">public static readonly Operator&lt;T, T, bool&gt; Equals</code></pre>
-  </div>
-  <h5 class="fieldValue">Field Value</h5>
-  <table class="table table-bordered table-striped table-condensed">
-    <thead>
-      <tr>
-        <th>Type</th>
-        <th>Description</th>
-      </tr>
-    </thead>
-    <tbody>
-      <tr>
-        <td><a class="xref" href="DotNext.Reflection.Operator-3.html">Operator</a>&lt;T, T, <a class="xref" href="https://docs.microsoft.com/dotnet/api/system.boolean">Boolean</a>&gt;</td>
-        <td></td>
-      </tr>
-    </tbody>
-  </table>
-  <h5 id="DotNext_Reflection_Type_1_Equals_remarks">Remarks</h5>
+</div>
+  <div class="markdown level1 conceptual"></div>
+  <h5 class="decalaration">Declaration</h5>
+  <div class="codewrapper">
+    <pre><code class="lang-csharp hljs">public static readonly Operator&lt;T, T, bool&gt; Equals</code></pre>
+  </div>
+  <h5 class="fieldValue">Field Value</h5>
+  <table class="table table-bordered table-striped table-condensed">
+    <thead>
+      <tr>
+        <th>Type</th>
+        <th>Description</th>
+      </tr>
+    </thead>
+    <tbody>
+      <tr>
+        <td><a class="xref" href="DotNext.Reflection.Operator-3.html">Operator</a>&lt;T, T, <a class="xref" href="https://docs.microsoft.com/dotnet/api/system.boolean">Boolean</a>&gt;</td>
+        <td></td>
+      </tr>
+    </tbody>
+  </table>
+  <h5 id="DotNext_Reflection_Type_1_Equals_remarks">Remarks</h5>
   <div class="markdown level1 remarks"><p>If type <code data-dev-comment-type="typeparamref" class="typeparamref">T</code> has equality operator then use it.
 Otherwise, for reference types, this delegate always calls <a class="xref" href="https://docs.microsoft.com/dotnet/api/system.object.equals#System_Object_Equals_System_Object_System_Object_">Equals(Object, Object)</a> method.
 For value type, it calls equality operator or <a class="xref" href="https://docs.microsoft.com/dotnet/api/system.iequatable-1.equals#System_IEquatable_1_Equals__0_">Equals(T)</a> if it is implemented by the value type; else,
 it calls <see cref="!:BitwiseComparer&lt;T>.Equals&lt;G>"></see>.</p>
-</div>
-  <span class="small pull-right mobile-hide">
-    <span class="divider">|</span>
-    <a href="https://github.com/sakno/dotNext/new/gh-pages/apiSpec/new?filename=DotNext_Reflection_Type_1_GetHashCode.md&amp;value=---%0Auid%3A%20DotNext.Reflection.Type%601.GetHashCode%0Asummary%3A%20'*You%20can%20override%20summary%20for%20the%20API%20here%20using%20*MARKDOWN*%20syntax'%0A---%0A%0A*Please%20type%20below%20more%20information%20about%20this%20API%3A*%0A%0A">Improve this Doc</a>
-  </span>
-  <span class="small pull-right mobile-hide">
-    <a href="https://github.com/sakno/dotNext/blob/gh-pages/src/DotNext.Reflection/Reflection/Type.cs/#L37">View Source</a>
-  </span>
-  <h4 id="DotNext_Reflection_Type_1_GetHashCode" data-uid="DotNext.Reflection.Type`1.GetHashCode">GetHashCode</h4>
+</div>
+  <span class="small pull-right mobile-hide">
+    <span class="divider">|</span>
+    <a href="https://github.com/sakno/DotNext/new/gh-pages/apiSpec/new?filename=DotNext_Reflection_Type_1_GetHashCode.md&amp;value=---%0Auid%3A%20DotNext.Reflection.Type%601.GetHashCode%0Asummary%3A%20'*You%20can%20override%20summary%20for%20the%20API%20here%20using%20*MARKDOWN*%20syntax'%0A---%0A%0A*Please%20type%20below%20more%20information%20about%20this%20API%3A*%0A%0A">Improve this Doc</a>
+  </span>
+  <span class="small pull-right mobile-hide">
+    <a href="https://github.com/sakno/DotNext/blob/gh-pages/src/DotNext.Reflection/Reflection/Type.cs/#L37">View Source</a>
+  </span>
+  <h4 id="DotNext_Reflection_Type_1_GetHashCode" data-uid="DotNext.Reflection.Type`1.GetHashCode">GetHashCode</h4>
   <div class="markdown level1 summary"><p>Provides smart hash code computation.</p>
-</div>
-  <div class="markdown level1 conceptual"></div>
-  <h5 class="decalaration">Declaration</h5>
-  <div class="codewrapper">
-    <pre><code class="lang-csharp hljs">public static readonly Operator&lt;T, int&gt; GetHashCode</code></pre>
-  </div>
-  <h5 class="fieldValue">Field Value</h5>
-  <table class="table table-bordered table-striped table-condensed">
-    <thead>
-      <tr>
-        <th>Type</th>
-        <th>Description</th>
-      </tr>
-    </thead>
-    <tbody>
-      <tr>
-        <td><a class="xref" href="DotNext.Reflection.Operator-2.html">Operator</a>&lt;T, <a class="xref" href="https://docs.microsoft.com/dotnet/api/system.int32">Int32</a>&gt;</td>
-        <td></td>
-      </tr>
-    </tbody>
-  </table>
-  <h5 id="DotNext_Reflection_Type_1_GetHashCode_remarks">Remarks</h5>
+</div>
+  <div class="markdown level1 conceptual"></div>
+  <h5 class="decalaration">Declaration</h5>
+  <div class="codewrapper">
+    <pre><code class="lang-csharp hljs">public static readonly Operator&lt;T, int&gt; GetHashCode</code></pre>
+  </div>
+  <h5 class="fieldValue">Field Value</h5>
+  <table class="table table-bordered table-striped table-condensed">
+    <thead>
+      <tr>
+        <th>Type</th>
+        <th>Description</th>
+      </tr>
+    </thead>
+    <tbody>
+      <tr>
+        <td><a class="xref" href="DotNext.Reflection.Operator-2.html">Operator</a>&lt;T, <a class="xref" href="https://docs.microsoft.com/dotnet/api/system.int32">Int32</a>&gt;</td>
+        <td></td>
+      </tr>
+    </tbody>
+  </table>
+  <h5 id="DotNext_Reflection_Type_1_GetHashCode_remarks">Remarks</h5>
   <div class="markdown level1 remarks"><p>For reference types, this delegate always calls <a class="xref" href="https://docs.microsoft.com/dotnet/api/system.object.gethashcode#System_Object_GetHashCode">GetHashCode()</a> virtual method.
 For value type, it calls <a class="xref" href="https://docs.microsoft.com/dotnet/api/system.object.gethashcode#System_Object_GetHashCode">GetHashCode()</a> if it is overridden by the value type; otherwise,
 it calls <see cref="!:BitwiseComparer&lt;T>.GetHashCode(in T, bool)"></see>.</p>
-</div>
-  <h3 id="properties">Properties
-  </h3>
-  <span class="small pull-right mobile-hide">
-    <span class="divider">|</span>
-    <a href="https://github.com/sakno/dotNext/new/gh-pages/apiSpec/new?filename=DotNext_Reflection_Type_1_Default.md&amp;value=---%0Auid%3A%20DotNext.Reflection.Type%601.Default%0Asummary%3A%20'*You%20can%20override%20summary%20for%20the%20API%20here%20using%20*MARKDOWN*%20syntax'%0A---%0A%0A*Please%20type%20below%20more%20information%20about%20this%20API%3A*%0A%0A">Improve this Doc</a>
-  </span>
-  <span class="small pull-right mobile-hide">
-    <a href="https://github.com/sakno/dotNext/blob/gh-pages/src/DotNext.Reflection/Reflection/Type.cs/#L26">View Source</a>
-  </span>
-  <a id="DotNext_Reflection_Type_1_Default_" data-uid="DotNext.Reflection.Type`1.Default*"></a>
-  <h4 id="DotNext_Reflection_Type_1_Default" data-uid="DotNext.Reflection.Type`1.Default">Default</h4>
+</div>
+  <h3 id="properties">Properties
+  </h3>
+  <span class="small pull-right mobile-hide">
+    <span class="divider">|</span>
+    <a href="https://github.com/sakno/DotNext/new/gh-pages/apiSpec/new?filename=DotNext_Reflection_Type_1_Default.md&amp;value=---%0Auid%3A%20DotNext.Reflection.Type%601.Default%0Asummary%3A%20'*You%20can%20override%20summary%20for%20the%20API%20here%20using%20*MARKDOWN*%20syntax'%0A---%0A%0A*Please%20type%20below%20more%20information%20about%20this%20API%3A*%0A%0A">Improve this Doc</a>
+  </span>
+  <span class="small pull-right mobile-hide">
+    <a href="https://github.com/sakno/DotNext/blob/gh-pages/src/DotNext.Reflection/Reflection/Type.cs/#L26">View Source</a>
+  </span>
+  <a id="DotNext_Reflection_Type_1_Default_" data-uid="DotNext.Reflection.Type`1.Default*"></a>
+  <h4 id="DotNext_Reflection_Type_1_Default" data-uid="DotNext.Reflection.Type`1.Default">Default</h4>
   <div class="markdown level1 summary"><p>Returns default value for this type.</p>
-</div>
-  <div class="markdown level1 conceptual"></div>
-  <h5 class="decalaration">Declaration</h5>
-  <div class="codewrapper">
-    <pre><code class="lang-csharp hljs">public static T Default { get; }</code></pre>
-  </div>
-  <h5 class="propertyValue">Property Value</h5>
-  <table class="table table-bordered table-striped table-condensed">
-    <thead>
-      <tr>
-        <th>Type</th>
-        <th>Description</th>
-      </tr>
-    </thead>
-    <tbody>
-      <tr>
-        <td><span class="xref">T</span></td>
-        <td></td>
-      </tr>
-    </tbody>
-  </table>
-  <span class="small pull-right mobile-hide">
-    <span class="divider">|</span>
-    <a href="https://github.com/sakno/dotNext/new/gh-pages/apiSpec/new?filename=DotNext_Reflection_Type_1_RuntimeType.md&amp;value=---%0Auid%3A%20DotNext.Reflection.Type%601.RuntimeType%0Asummary%3A%20'*You%20can%20override%20summary%20for%20the%20API%20here%20using%20*MARKDOWN*%20syntax'%0A---%0A%0A*Please%20type%20below%20more%20information%20about%20this%20API%3A*%0A%0A">Improve this Doc</a>
-  </span>
-  <span class="small pull-right mobile-hide">
-    <a href="https://github.com/sakno/dotNext/blob/gh-pages/src/DotNext.Reflection/Reflection/Type.cs/#L21">View Source</a>
-  </span>
-  <a id="DotNext_Reflection_Type_1_RuntimeType_" data-uid="DotNext.Reflection.Type`1.RuntimeType*"></a>
-  <h4 id="DotNext_Reflection_Type_1_RuntimeType" data-uid="DotNext.Reflection.Type`1.RuntimeType">RuntimeType</h4>
+</div>
+  <div class="markdown level1 conceptual"></div>
+  <h5 class="decalaration">Declaration</h5>
+  <div class="codewrapper">
+    <pre><code class="lang-csharp hljs">public static T Default { get; }</code></pre>
+  </div>
+  <h5 class="propertyValue">Property Value</h5>
+  <table class="table table-bordered table-striped table-condensed">
+    <thead>
+      <tr>
+        <th>Type</th>
+        <th>Description</th>
+      </tr>
+    </thead>
+    <tbody>
+      <tr>
+        <td><span class="xref">T</span></td>
+        <td></td>
+      </tr>
+    </tbody>
+  </table>
+  <span class="small pull-right mobile-hide">
+    <span class="divider">|</span>
+    <a href="https://github.com/sakno/DotNext/new/gh-pages/apiSpec/new?filename=DotNext_Reflection_Type_1_RuntimeType.md&amp;value=---%0Auid%3A%20DotNext.Reflection.Type%601.RuntimeType%0Asummary%3A%20'*You%20can%20override%20summary%20for%20the%20API%20here%20using%20*MARKDOWN*%20syntax'%0A---%0A%0A*Please%20type%20below%20more%20information%20about%20this%20API%3A*%0A%0A">Improve this Doc</a>
+  </span>
+  <span class="small pull-right mobile-hide">
+    <a href="https://github.com/sakno/DotNext/blob/gh-pages/src/DotNext.Reflection/Reflection/Type.cs/#L21">View Source</a>
+  </span>
+  <a id="DotNext_Reflection_Type_1_RuntimeType_" data-uid="DotNext.Reflection.Type`1.RuntimeType*"></a>
+  <h4 id="DotNext_Reflection_Type_1_RuntimeType" data-uid="DotNext.Reflection.Type`1.RuntimeType">RuntimeType</h4>
   <div class="markdown level1 summary"><p>Gets reflected type.</p>
-</div>
-  <div class="markdown level1 conceptual"></div>
-  <h5 class="decalaration">Declaration</h5>
-  <div class="codewrapper">
-    <pre><code class="lang-csharp hljs">public static Type RuntimeType { get; }</code></pre>
-  </div>
-  <h5 class="propertyValue">Property Value</h5>
-  <table class="table table-bordered table-striped table-condensed">
-    <thead>
-      <tr>
-        <th>Type</th>
-        <th>Description</th>
-      </tr>
-    </thead>
-    <tbody>
-      <tr>
-        <td><a class="xref" href="https://docs.microsoft.com/dotnet/api/system.type">Type</a></td>
-        <td></td>
-      </tr>
-    </tbody>
-  </table>
-  <h3 id="methods">Methods
-  </h3>
-  <span class="small pull-right mobile-hide">
-    <span class="divider">|</span>
-    <a href="https://github.com/sakno/dotNext/new/gh-pages/apiSpec/new?filename=DotNext_Reflection_Type_1_Convert__1___0_.md&amp;value=---%0Auid%3A%20DotNext.Reflection.Type%601.Convert%60%601(%60%600)%0Asummary%3A%20'*You%20can%20override%20summary%20for%20the%20API%20here%20using%20*MARKDOWN*%20syntax'%0A---%0A%0A*Please%20type%20below%20more%20information%20about%20this%20API%3A*%0A%0A">Improve this Doc</a>
-  </span>
-  <span class="small pull-right mobile-hide">
-    <a href="https://github.com/sakno/dotNext/blob/gh-pages/src/DotNext.Reflection/Reflection/Type.cs/#L155">View Source</a>
-  </span>
-  <a id="DotNext_Reflection_Type_1_Convert_" data-uid="DotNext.Reflection.Type`1.Convert*"></a>
-  <h4 id="DotNext_Reflection_Type_1_Convert__1___0_" data-uid="DotNext.Reflection.Type`1.Convert``1(``0)">Convert&lt;U&gt;(U)</h4>
+</div>
+  <div class="markdown level1 conceptual"></div>
+  <h5 class="decalaration">Declaration</h5>
+  <div class="codewrapper">
+    <pre><code class="lang-csharp hljs">public static Type RuntimeType { get; }</code></pre>
+  </div>
+  <h5 class="propertyValue">Property Value</h5>
+  <table class="table table-bordered table-striped table-condensed">
+    <thead>
+      <tr>
+        <th>Type</th>
+        <th>Description</th>
+      </tr>
+    </thead>
+    <tbody>
+      <tr>
+        <td><a class="xref" href="https://docs.microsoft.com/dotnet/api/system.type">Type</a></td>
+        <td></td>
+      </tr>
+    </tbody>
+  </table>
+  <h3 id="methods">Methods
+  </h3>
+  <span class="small pull-right mobile-hide">
+    <span class="divider">|</span>
+    <a href="https://github.com/sakno/DotNext/new/gh-pages/apiSpec/new?filename=DotNext_Reflection_Type_1_Convert__1___0_.md&amp;value=---%0Auid%3A%20DotNext.Reflection.Type%601.Convert%60%601(%60%600)%0Asummary%3A%20'*You%20can%20override%20summary%20for%20the%20API%20here%20using%20*MARKDOWN*%20syntax'%0A---%0A%0A*Please%20type%20below%20more%20information%20about%20this%20API%3A*%0A%0A">Improve this Doc</a>
+  </span>
+  <span class="small pull-right mobile-hide">
+    <a href="https://github.com/sakno/DotNext/blob/gh-pages/src/DotNext.Reflection/Reflection/Type.cs/#L155">View Source</a>
+  </span>
+  <a id="DotNext_Reflection_Type_1_Convert_" data-uid="DotNext.Reflection.Type`1.Convert*"></a>
+  <h4 id="DotNext_Reflection_Type_1_Convert__1___0_" data-uid="DotNext.Reflection.Type`1.Convert``1(``0)">Convert&lt;U&gt;(U)</h4>
   <div class="markdown level1 summary"><p>Converts object into type <code data-dev-comment-type="typeparamref" class="typeparamref">T</code>.</p>
-</div>
-  <div class="markdown level1 conceptual"></div>
-  <h5 class="decalaration">Declaration</h5>
-  <div class="codewrapper">
-    <pre><code class="lang-csharp hljs">public static T Convert&lt;U&gt;(U value)</code></pre>
-  </div>
-  <h5 class="parameters">Parameters</h5>
-  <table class="table table-bordered table-striped table-condensed">
-    <thead>
-      <tr>
-        <th>Type</th>
-        <th>Name</th>
-        <th>Description</th>
-      </tr>
-    </thead>
-    <tbody>
-      <tr>
-        <td><span class="xref">U</span></td>
-        <td><span class="parametername">value</span></td>
+</div>
+  <div class="markdown level1 conceptual"></div>
+  <h5 class="decalaration">Declaration</h5>
+  <div class="codewrapper">
+    <pre><code class="lang-csharp hljs">public static T Convert&lt;U&gt;(U value)</code></pre>
+  </div>
+  <h5 class="parameters">Parameters</h5>
+  <table class="table table-bordered table-striped table-condensed">
+    <thead>
+      <tr>
+        <th>Type</th>
+        <th>Name</th>
+        <th>Description</th>
+      </tr>
+    </thead>
+    <tbody>
+      <tr>
+        <td><span class="xref">U</span></td>
+        <td><span class="parametername">value</span></td>
         <td><p>The value to convert.</p>
-</td>
-      </tr>
-    </tbody>
-  </table>
-  <h5 class="returns">Returns</h5>
-  <table class="table table-bordered table-striped table-condensed">
-    <thead>
-      <tr>
-        <th>Type</th>
-        <th>Description</th>
-      </tr>
-    </thead>
-    <tbody>
-      <tr>
-        <td><span class="xref">T</span></td>
+</td>
+      </tr>
+    </tbody>
+  </table>
+  <h5 class="returns">Returns</h5>
+  <table class="table table-bordered table-striped table-condensed">
+    <thead>
+      <tr>
+        <th>Type</th>
+        <th>Description</th>
+      </tr>
+    </thead>
+    <tbody>
+      <tr>
+        <td><span class="xref">T</span></td>
         <td><p>Converted value.</p>
-</td>
-      </tr>
-    </tbody>
-  </table>
-  <h5 class="typeParameters">Type Parameters</h5>
-  <table class="table table-bordered table-striped table-condensed">
-    <thead>
-      <tr>
-        <th>Name</th>
-        <th>Description</th>
-      </tr>
-    </thead>
-    <tbody>
-      <tr>
-        <td><span class="parametername">U</span></td>
+</td>
+      </tr>
+    </tbody>
+  </table>
+  <h5 class="typeParameters">Type Parameters</h5>
+  <table class="table table-bordered table-striped table-condensed">
+    <thead>
+      <tr>
+        <th>Name</th>
+        <th>Description</th>
+      </tr>
+    </thead>
+    <tbody>
+      <tr>
+        <td><span class="parametername">U</span></td>
         <td><p>Type of value to convert.</p>
-</td>
-      </tr>
-    </tbody>
-  </table>
-  <h5 id="DotNext_Reflection_Type_1_Convert__1___0__remarks">Remarks</h5>
+</td>
+      </tr>
+    </tbody>
+  </table>
+  <h5 id="DotNext_Reflection_Type_1_Convert__1___0__remarks">Remarks</h5>
   <div class="markdown level1 remarks"><p>Semantics of this method includes typecast as well as conversion between numeric types
 and implicit/explicit cast operators.</p>
-</div>
-  <h5 class="exceptions">Exceptions</h5>
-  <table class="table table-bordered table-striped table-condensed">
-    <thead>
-      <tr>
-        <th>Type</th>
-        <th>Condition</th>
-      </tr>
-    </thead>
-    <tbody>
-      <tr>
-        <td><a class="xref" href="https://docs.microsoft.com/dotnet/api/system.invalidcastexception">InvalidCastException</a></td>
+</div>
+  <h5 class="exceptions">Exceptions</h5>
+  <table class="table table-bordered table-striped table-condensed">
+    <thead>
+      <tr>
+        <th>Type</th>
+        <th>Condition</th>
+      </tr>
+    </thead>
+    <tbody>
+      <tr>
+        <td><a class="xref" href="https://docs.microsoft.com/dotnet/api/system.invalidcastexception">InvalidCastException</a></td>
         <td><p>Cannot convert values.</p>
-</td>
-      </tr>
-    </tbody>
-  </table>
-  <span class="small pull-right mobile-hide">
-    <span class="divider">|</span>
-    <a href="https://github.com/sakno/dotNext/new/gh-pages/apiSpec/new?filename=DotNext_Reflection_Type_1_GetConstructor__1_System_Boolean_.md&amp;value=---%0Auid%3A%20DotNext.Reflection.Type%601.GetConstructor%60%601(System.Boolean)%0Asummary%3A%20'*You%20can%20override%20summary%20for%20the%20API%20here%20using%20*MARKDOWN*%20syntax'%0A---%0A%0A*Please%20type%20below%20more%20information%20about%20this%20API%3A*%0A%0A">Improve this Doc</a>
-  </span>
-  <span class="small pull-right mobile-hide">
-    <a href="https://github.com/sakno/dotNext/blob/gh-pages/src/DotNext.Reflection/Reflection/Type.Ctors.cs/#L14">View Source</a>
-  </span>
-  <a id="DotNext_Reflection_Type_1_GetConstructor_" data-uid="DotNext.Reflection.Type`1.GetConstructor*"></a>
-  <h4 id="DotNext_Reflection_Type_1_GetConstructor__1_System_Boolean_" data-uid="DotNext.Reflection.Type`1.GetConstructor``1(System.Boolean)">GetConstructor&lt;A&gt;(Boolean)</h4>
+</td>
+      </tr>
+    </tbody>
+  </table>
+  <span class="small pull-right mobile-hide">
+    <span class="divider">|</span>
+    <a href="https://github.com/sakno/DotNext/new/gh-pages/apiSpec/new?filename=DotNext_Reflection_Type_1_GetConstructor__1_System_Boolean_.md&amp;value=---%0Auid%3A%20DotNext.Reflection.Type%601.GetConstructor%60%601(System.Boolean)%0Asummary%3A%20'*You%20can%20override%20summary%20for%20the%20API%20here%20using%20*MARKDOWN*%20syntax'%0A---%0A%0A*Please%20type%20below%20more%20information%20about%20this%20API%3A*%0A%0A">Improve this Doc</a>
+  </span>
+  <span class="small pull-right mobile-hide">
+    <a href="https://github.com/sakno/DotNext/blob/gh-pages/src/DotNext.Reflection/Reflection/Type.Ctors.cs/#L14">View Source</a>
+  </span>
+  <a id="DotNext_Reflection_Type_1_GetConstructor_" data-uid="DotNext.Reflection.Type`1.GetConstructor*"></a>
+  <h4 id="DotNext_Reflection_Type_1_GetConstructor__1_System_Boolean_" data-uid="DotNext.Reflection.Type`1.GetConstructor``1(System.Boolean)">GetConstructor&lt;A&gt;(Boolean)</h4>
   <div class="markdown level1 summary"><p>Reflects constructor as function.</p>
-</div>
-  <div class="markdown level1 conceptual"></div>
-  <h5 class="decalaration">Declaration</h5>
-  <div class="codewrapper">
+</div>
+  <div class="markdown level1 conceptual"></div>
+  <h5 class="decalaration">Declaration</h5>
+  <div class="codewrapper">
     <pre><code class="lang-csharp hljs">public static Constructor&lt;Function&lt;A, T&gt;&gt; GetConstructor&lt;A&gt;(bool nonPublic = false)
-    where A : struct</code></pre>
-  </div>
-  <h5 class="parameters">Parameters</h5>
-  <table class="table table-bordered table-striped table-condensed">
-    <thead>
-      <tr>
-        <th>Type</th>
-        <th>Name</th>
-        <th>Description</th>
-      </tr>
-    </thead>
-    <tbody>
-      <tr>
-        <td><a class="xref" href="https://docs.microsoft.com/dotnet/api/system.boolean">Boolean</a></td>
-        <td><span class="parametername">nonPublic</span></td>
+
+    where A : struct</code></pre>
+  </div>
+  <h5 class="parameters">Parameters</h5>
+  <table class="table table-bordered table-striped table-condensed">
+    <thead>
+      <tr>
+        <th>Type</th>
+        <th>Name</th>
+        <th>Description</th>
+      </tr>
+    </thead>
+    <tbody>
+      <tr>
+        <td><a class="xref" href="https://docs.microsoft.com/dotnet/api/system.boolean">Boolean</a></td>
+        <td><span class="parametername">nonPublic</span></td>
         <td><p><span class="xref">true</span> to reflect non-public constructor.</p>
-</td>
-      </tr>
-    </tbody>
-  </table>
-  <h5 class="returns">Returns</h5>
-  <table class="table table-bordered table-striped table-condensed">
-    <thead>
-      <tr>
-        <th>Type</th>
-        <th>Description</th>
-      </tr>
-    </thead>
-    <tbody>
-      <tr>
-        <td><a class="xref" href="DotNext.Reflection.Constructor-1.html">Constructor</a>&lt;<a class="xref" href="DotNext.Function-2.html">Function</a>&lt;A, T&gt;&gt;</td>
+</td>
+      </tr>
+    </tbody>
+  </table>
+  <h5 class="returns">Returns</h5>
+  <table class="table table-bordered table-striped table-condensed">
+    <thead>
+      <tr>
+        <th>Type</th>
+        <th>Description</th>
+      </tr>
+    </thead>
+    <tbody>
+      <tr>
+        <td><a class="xref" href="DotNext.Reflection.Constructor-1.html">Constructor</a>&lt;<a class="xref" href="DotNext.Function-2.html">Function</a>&lt;A, T&gt;&gt;</td>
         <td><p>Constructor for type <code data-dev-comment-type="typeparamref" class="typeparamref">T</code>; or null, if it doesn't exist.</p>
-</td>
-      </tr>
-    </tbody>
-  </table>
-  <h5 class="typeParameters">Type Parameters</h5>
-  <table class="table table-bordered table-striped table-condensed">
-    <thead>
-      <tr>
-        <th>Name</th>
-        <th>Description</th>
-      </tr>
-    </thead>
-    <tbody>
-      <tr>
-        <td><span class="parametername">A</span></td>
+</td>
+      </tr>
+    </tbody>
+  </table>
+  <h5 class="typeParameters">Type Parameters</h5>
+  <table class="table table-bordered table-striped table-condensed">
+    <thead>
+      <tr>
+        <th>Name</th>
+        <th>Description</th>
+      </tr>
+    </thead>
+    <tbody>
+      <tr>
+        <td><span class="parametername">A</span></td>
         <td><p>A structure describing constructor signature.</p>
-</td>
-      </tr>
-    </tbody>
-  </table>
-  <span class="small pull-right mobile-hide">
-    <span class="divider">|</span>
-    <a href="https://github.com/sakno/dotNext/new/gh-pages/apiSpec/new?filename=DotNext_Reflection_Type_1_GetMethod__1_System_String_System_Boolean_.md&amp;value=---%0Auid%3A%20DotNext.Reflection.Type%601.GetMethod%60%601(System.String%2CSystem.Boolean)%0Asummary%3A%20'*You%20can%20override%20summary%20for%20the%20API%20here%20using%20*MARKDOWN*%20syntax'%0A---%0A%0A*Please%20type%20below%20more%20information%20about%20this%20API%3A*%0A%0A">Improve this Doc</a>
-  </span>
-  <span class="small pull-right mobile-hide">
-    <a href="https://github.com/sakno/dotNext/blob/gh-pages/src/DotNext.Reflection/Reflection/Type.Methods.cs/#L134">View Source</a>
-  </span>
-  <a id="DotNext_Reflection_Type_1_GetMethod_" data-uid="DotNext.Reflection.Type`1.GetMethod*"></a>
-  <h4 id="DotNext_Reflection_Type_1_GetMethod__1_System_String_System_Boolean_" data-uid="DotNext.Reflection.Type`1.GetMethod``1(System.String,System.Boolean)">GetMethod&lt;A&gt;(String, Boolean)</h4>
+</td>
+      </tr>
+    </tbody>
+  </table>
+  <span class="small pull-right mobile-hide">
+    <span class="divider">|</span>
+    <a href="https://github.com/sakno/DotNext/new/gh-pages/apiSpec/new?filename=DotNext_Reflection_Type_1_GetMethod__1_System_String_System_Boolean_.md&amp;value=---%0Auid%3A%20DotNext.Reflection.Type%601.GetMethod%60%601(System.String%2CSystem.Boolean)%0Asummary%3A%20'*You%20can%20override%20summary%20for%20the%20API%20here%20using%20*MARKDOWN*%20syntax'%0A---%0A%0A*Please%20type%20below%20more%20information%20about%20this%20API%3A*%0A%0A">Improve this Doc</a>
+  </span>
+  <span class="small pull-right mobile-hide">
+    <a href="https://github.com/sakno/DotNext/blob/gh-pages/src/DotNext.Reflection/Reflection/Type.Methods.cs/#L134">View Source</a>
+  </span>
+  <a id="DotNext_Reflection_Type_1_GetMethod_" data-uid="DotNext.Reflection.Type`1.GetMethod*"></a>
+  <h4 id="DotNext_Reflection_Type_1_GetMethod__1_System_String_System_Boolean_" data-uid="DotNext.Reflection.Type`1.GetMethod``1(System.String,System.Boolean)">GetMethod&lt;A&gt;(String, Boolean)</h4>
   <div class="markdown level1 summary"><p>Reflects instance method declared in type <code data-dev-comment-type="typeparamref" class="typeparamref">T</code> without return value
 and has arguments described by type <code data-dev-comment-type="typeparamref" class="typeparamref">A</code>.</p>
-</div>
-  <div class="markdown level1 conceptual"></div>
-  <h5 class="decalaration">Declaration</h5>
-  <div class="codewrapper">
+</div>
+  <div class="markdown level1 conceptual"></div>
+  <h5 class="decalaration">Declaration</h5>
+  <div class="codewrapper">
     <pre><code class="lang-csharp hljs">public static Method&lt;Procedure&lt;T, A&gt;&gt; GetMethod&lt;A&gt;(string methodName, bool nonPublic = false)
-    where A : struct</code></pre>
-  </div>
-  <h5 class="parameters">Parameters</h5>
-  <table class="table table-bordered table-striped table-condensed">
-    <thead>
-      <tr>
-        <th>Type</th>
-        <th>Name</th>
-        <th>Description</th>
-      </tr>
-    </thead>
-    <tbody>
-      <tr>
-        <td><a class="xref" href="https://docs.microsoft.com/dotnet/api/system.string">String</a></td>
-        <td><span class="parametername">methodName</span></td>
+
+    where A : struct</code></pre>
+  </div>
+  <h5 class="parameters">Parameters</h5>
+  <table class="table table-bordered table-striped table-condensed">
+    <thead>
+      <tr>
+        <th>Type</th>
+        <th>Name</th>
+        <th>Description</th>
+      </tr>
+    </thead>
+    <tbody>
+      <tr>
+        <td><a class="xref" href="https://docs.microsoft.com/dotnet/api/system.string">String</a></td>
+        <td><span class="parametername">methodName</span></td>
         <td><p>The name of the method.</p>
-</td>
-      </tr>
-      <tr>
-        <td><a class="xref" href="https://docs.microsoft.com/dotnet/api/system.boolean">Boolean</a></td>
-        <td><span class="parametername">nonPublic</span></td>
+</td>
+      </tr>
+      <tr>
+        <td><a class="xref" href="https://docs.microsoft.com/dotnet/api/system.boolean">Boolean</a></td>
+        <td><span class="parametername">nonPublic</span></td>
         <td><p><span class="xref">true</span> to reflect non-public method.</p>
-</td>
-      </tr>
-    </tbody>
-  </table>
-  <h5 class="returns">Returns</h5>
-  <table class="table table-bordered table-striped table-condensed">
-    <thead>
-      <tr>
-        <th>Type</th>
-        <th>Description</th>
-      </tr>
-    </thead>
-    <tbody>
-      <tr>
-        <td><a class="xref" href="DotNext.Reflection.Method-1.html">Method</a>&lt;<a class="xref" href="DotNext.Procedure-2.html">Procedure</a>&lt;T, A&gt;&gt;</td>
+</td>
+      </tr>
+    </tbody>
+  </table>
+  <h5 class="returns">Returns</h5>
+  <table class="table table-bordered table-striped table-condensed">
+    <thead>
+      <tr>
+        <th>Type</th>
+        <th>Description</th>
+      </tr>
+    </thead>
+    <tbody>
+      <tr>
+        <td><a class="xref" href="DotNext.Reflection.Method-1.html">Method</a>&lt;<a class="xref" href="DotNext.Procedure-2.html">Procedure</a>&lt;T, A&gt;&gt;</td>
         <td><p>The reflected method; or <span class="xref">null</span> if method doesn't exist.</p>
-</td>
-      </tr>
-    </tbody>
-  </table>
-  <h5 class="typeParameters">Type Parameters</h5>
-  <table class="table table-bordered table-striped table-condensed">
-    <thead>
-      <tr>
-        <th>Name</th>
-        <th>Description</th>
-      </tr>
-    </thead>
-    <tbody>
-      <tr>
-        <td><span class="parametername">A</span></td>
+</td>
+      </tr>
+    </tbody>
+  </table>
+  <h5 class="typeParameters">Type Parameters</h5>
+  <table class="table table-bordered table-striped table-condensed">
+    <thead>
+      <tr>
+        <th>Name</th>
+        <th>Description</th>
+      </tr>
+    </thead>
+    <tbody>
+      <tr>
+        <td><span class="parametername">A</span></td>
         <td><p>The value type describing arguments of the method.</p>
-</td>
-      </tr>
-    </tbody>
-  </table>
-  <h5 id="DotNext_Reflection_Type_1_GetMethod__1_System_String_System_Boolean__remarks">Remarks</h5>
+</td>
+      </tr>
+    </tbody>
+  </table>
+  <h5 id="DotNext_Reflection_Type_1_GetMethod__1_System_String_System_Boolean__remarks">Remarks</h5>
   <div class="markdown level1 remarks"><p>The reflected method is represented by universal delegate type <a class="xref" href="DotNext.Procedure-2.html">Procedure&lt;T, A&gt;</a> which
 allocates arguments on the stack instead of registry-based allocated or any other optimizations
 performed by .NET Runtime.</p>
-</div>
-  <span class="small pull-right mobile-hide">
-    <span class="divider">|</span>
-    <a href="https://github.com/sakno/dotNext/new/gh-pages/apiSpec/new?filename=DotNext_Reflection_Type_1_GetMethod__2_System_String_System_Boolean_.md&amp;value=---%0Auid%3A%20DotNext.Reflection.Type%601.GetMethod%60%602(System.String%2CSystem.Boolean)%0Asummary%3A%20'*You%20can%20override%20summary%20for%20the%20API%20here%20using%20*MARKDOWN*%20syntax'%0A---%0A%0A*Please%20type%20below%20more%20information%20about%20this%20API%3A*%0A%0A">Improve this Doc</a>
-  </span>
-  <span class="small pull-right mobile-hide">
-    <a href="https://github.com/sakno/dotNext/blob/gh-pages/src/DotNext.Reflection/Reflection/Type.Methods.cs/#L62">View Source</a>
-  </span>
-  <a id="DotNext_Reflection_Type_1_GetMethod_" data-uid="DotNext.Reflection.Type`1.GetMethod*"></a>
-  <h4 id="DotNext_Reflection_Type_1_GetMethod__2_System_String_System_Boolean_" data-uid="DotNext.Reflection.Type`1.GetMethod``2(System.String,System.Boolean)">GetMethod&lt;A, R&gt;(String, Boolean)</h4>
+</div>
+  <span class="small pull-right mobile-hide">
+    <span class="divider">|</span>
+    <a href="https://github.com/sakno/DotNext/new/gh-pages/apiSpec/new?filename=DotNext_Reflection_Type_1_GetMethod__2_System_String_System_Boolean_.md&amp;value=---%0Auid%3A%20DotNext.Reflection.Type%601.GetMethod%60%602(System.String%2CSystem.Boolean)%0Asummary%3A%20'*You%20can%20override%20summary%20for%20the%20API%20here%20using%20*MARKDOWN*%20syntax'%0A---%0A%0A*Please%20type%20below%20more%20information%20about%20this%20API%3A*%0A%0A">Improve this Doc</a>
+  </span>
+  <span class="small pull-right mobile-hide">
+    <a href="https://github.com/sakno/DotNext/blob/gh-pages/src/DotNext.Reflection/Reflection/Type.Methods.cs/#L62">View Source</a>
+  </span>
+  <a id="DotNext_Reflection_Type_1_GetMethod_" data-uid="DotNext.Reflection.Type`1.GetMethod*"></a>
+  <h4 id="DotNext_Reflection_Type_1_GetMethod__2_System_String_System_Boolean_" data-uid="DotNext.Reflection.Type`1.GetMethod``2(System.String,System.Boolean)">GetMethod&lt;A, R&gt;(String, Boolean)</h4>
   <div class="markdown level1 summary"><p>Reflects instance method declared in type <code data-dev-comment-type="typeparamref" class="typeparamref">T</code> which
 returns value of type <code data-dev-comment-type="typeparamref" class="typeparamref">R</code> and has arguments described
 by type <code data-dev-comment-type="typeparamref" class="typeparamref">A</code>.</p>
-</div>
-  <div class="markdown level1 conceptual"></div>
-  <h5 class="decalaration">Declaration</h5>
-  <div class="codewrapper">
+</div>
+  <div class="markdown level1 conceptual"></div>
+  <h5 class="decalaration">Declaration</h5>
+  <div class="codewrapper">
     <pre><code class="lang-csharp hljs">public static Method&lt;Function&lt;T, A, R&gt;&gt; GetMethod&lt;A, R&gt;(string methodName, bool nonPublic = false)
-    where A : struct</code></pre>
-  </div>
-  <h5 class="parameters">Parameters</h5>
-  <table class="table table-bordered table-striped table-condensed">
-    <thead>
-      <tr>
-        <th>Type</th>
-        <th>Name</th>
-        <th>Description</th>
-      </tr>
-    </thead>
-    <tbody>
-      <tr>
-        <td><a class="xref" href="https://docs.microsoft.com/dotnet/api/system.string">String</a></td>
-        <td><span class="parametername">methodName</span></td>
+
+    where A : struct</code></pre>
+  </div>
+  <h5 class="parameters">Parameters</h5>
+  <table class="table table-bordered table-striped table-condensed">
+    <thead>
+      <tr>
+        <th>Type</th>
+        <th>Name</th>
+        <th>Description</th>
+      </tr>
+    </thead>
+    <tbody>
+      <tr>
+        <td><a class="xref" href="https://docs.microsoft.com/dotnet/api/system.string">String</a></td>
+        <td><span class="parametername">methodName</span></td>
         <td><p>The name of the method.</p>
-</td>
-      </tr>
-      <tr>
-        <td><a class="xref" href="https://docs.microsoft.com/dotnet/api/system.boolean">Boolean</a></td>
-        <td><span class="parametername">nonPublic</span></td>
+</td>
+      </tr>
+      <tr>
+        <td><a class="xref" href="https://docs.microsoft.com/dotnet/api/system.boolean">Boolean</a></td>
+        <td><span class="parametername">nonPublic</span></td>
         <td><p><span class="xref">true</span> to reflect non-public method.</p>
-</td>
-      </tr>
-    </tbody>
-  </table>
-  <h5 class="returns">Returns</h5>
-  <table class="table table-bordered table-striped table-condensed">
-    <thead>
-      <tr>
-        <th>Type</th>
-        <th>Description</th>
-      </tr>
-    </thead>
-    <tbody>
-      <tr>
-        <td><a class="xref" href="DotNext.Reflection.Method-1.html">Method</a>&lt;<a class="xref" href="DotNext.Function-3.html">Function</a>&lt;T, A, R&gt;&gt;</td>
+</td>
+      </tr>
+    </tbody>
+  </table>
+  <h5 class="returns">Returns</h5>
+  <table class="table table-bordered table-striped table-condensed">
+    <thead>
+      <tr>
+        <th>Type</th>
+        <th>Description</th>
+      </tr>
+    </thead>
+    <tbody>
+      <tr>
+        <td><a class="xref" href="DotNext.Reflection.Method-1.html">Method</a>&lt;<a class="xref" href="DotNext.Function-3.html">Function</a>&lt;T, A, R&gt;&gt;</td>
         <td><p>The reflected method; or <span class="xref">null</span> if method doesn't exist.</p>
-</td>
-      </tr>
-    </tbody>
-  </table>
-  <h5 class="typeParameters">Type Parameters</h5>
-  <table class="table table-bordered table-striped table-condensed">
-    <thead>
-      <tr>
-        <th>Name</th>
-        <th>Description</th>
-      </tr>
-    </thead>
-    <tbody>
-      <tr>
-        <td><span class="parametername">A</span></td>
+</td>
+      </tr>
+    </tbody>
+  </table>
+  <h5 class="typeParameters">Type Parameters</h5>
+  <table class="table table-bordered table-striped table-condensed">
+    <thead>
+      <tr>
+        <th>Name</th>
+        <th>Description</th>
+      </tr>
+    </thead>
+    <tbody>
+      <tr>
+        <td><span class="parametername">A</span></td>
         <td><p>The value type describing arguments of the method.</p>
-</td>
-      </tr>
-      <tr>
-        <td><span class="parametername">R</span></td>
+</td>
+      </tr>
+      <tr>
+        <td><span class="parametername">R</span></td>
         <td><p>The method return type.</p>
-</td>
-      </tr>
-    </tbody>
-  </table>
-  <h5 id="DotNext_Reflection_Type_1_GetMethod__2_System_String_System_Boolean__remarks">Remarks</h5>
+</td>
+      </tr>
+    </tbody>
+  </table>
+  <h5 id="DotNext_Reflection_Type_1_GetMethod__2_System_String_System_Boolean__remarks">Remarks</h5>
   <div class="markdown level1 remarks"><p>The reflected method is represented by universal delegate type <a class="xref" href="DotNext.Function-3.html">Function&lt;T, A, R&gt;</a> which
 allocates arguments on the stack instead of registry-based allocated or any other optimizations
 performed by .NET Runtime.</p>
-</div>
-  <span class="small pull-right mobile-hide">
-    <span class="divider">|</span>
-    <a href="https://github.com/sakno/dotNext/new/gh-pages/apiSpec/new?filename=DotNext_Reflection_Type_1_GetStaticMethod__1_System_String_System_Boolean_.md&amp;value=---%0Auid%3A%20DotNext.Reflection.Type%601.GetStaticMethod%60%601(System.String%2CSystem.Boolean)%0Asummary%3A%20'*You%20can%20override%20summary%20for%20the%20API%20here%20using%20*MARKDOWN*%20syntax'%0A---%0A%0A*Please%20type%20below%20more%20information%20about%20this%20API%3A*%0A%0A">Improve this Doc</a>
-  </span>
-  <span class="small pull-right mobile-hide">
-    <a href="https://github.com/sakno/dotNext/blob/gh-pages/src/DotNext.Reflection/Reflection/Type.Methods.cs/#L99">View Source</a>
-  </span>
-  <a id="DotNext_Reflection_Type_1_GetStaticMethod_" data-uid="DotNext.Reflection.Type`1.GetStaticMethod*"></a>
-  <h4 id="DotNext_Reflection_Type_1_GetStaticMethod__1_System_String_System_Boolean_" data-uid="DotNext.Reflection.Type`1.GetStaticMethod``1(System.String,System.Boolean)">GetStaticMethod&lt;A&gt;(String, Boolean)</h4>
+</div>
+  <span class="small pull-right mobile-hide">
+    <span class="divider">|</span>
+    <a href="https://github.com/sakno/DotNext/new/gh-pages/apiSpec/new?filename=DotNext_Reflection_Type_1_GetStaticMethod__1_System_String_System_Boolean_.md&amp;value=---%0Auid%3A%20DotNext.Reflection.Type%601.GetStaticMethod%60%601(System.String%2CSystem.Boolean)%0Asummary%3A%20'*You%20can%20override%20summary%20for%20the%20API%20here%20using%20*MARKDOWN*%20syntax'%0A---%0A%0A*Please%20type%20below%20more%20information%20about%20this%20API%3A*%0A%0A">Improve this Doc</a>
+  </span>
+  <span class="small pull-right mobile-hide">
+    <a href="https://github.com/sakno/DotNext/blob/gh-pages/src/DotNext.Reflection/Reflection/Type.Methods.cs/#L99">View Source</a>
+  </span>
+  <a id="DotNext_Reflection_Type_1_GetStaticMethod_" data-uid="DotNext.Reflection.Type`1.GetStaticMethod*"></a>
+  <h4 id="DotNext_Reflection_Type_1_GetStaticMethod__1_System_String_System_Boolean_" data-uid="DotNext.Reflection.Type`1.GetStaticMethod``1(System.String,System.Boolean)">GetStaticMethod&lt;A&gt;(String, Boolean)</h4>
   <div class="markdown level1 summary"><p>Reflects static method declared in type <code data-dev-comment-type="typeparamref" class="typeparamref">T</code> without return value
 and has arguments described by type <code data-dev-comment-type="typeparamref" class="typeparamref">A</code>.</p>
-</div>
-  <div class="markdown level1 conceptual"></div>
-  <h5 class="decalaration">Declaration</h5>
-  <div class="codewrapper">
+</div>
+  <div class="markdown level1 conceptual"></div>
+  <h5 class="decalaration">Declaration</h5>
+  <div class="codewrapper">
     <pre><code class="lang-csharp hljs">public static Method&lt;Procedure&lt;A&gt;&gt; GetStaticMethod&lt;A&gt;(string methodName, bool nonPublic = false)
-    where A : struct</code></pre>
-  </div>
-  <h5 class="parameters">Parameters</h5>
-  <table class="table table-bordered table-striped table-condensed">
-    <thead>
-      <tr>
-        <th>Type</th>
-        <th>Name</th>
-        <th>Description</th>
-      </tr>
-    </thead>
-    <tbody>
-      <tr>
-        <td><a class="xref" href="https://docs.microsoft.com/dotnet/api/system.string">String</a></td>
-        <td><span class="parametername">methodName</span></td>
+
+    where A : struct</code></pre>
+  </div>
+  <h5 class="parameters">Parameters</h5>
+  <table class="table table-bordered table-striped table-condensed">
+    <thead>
+      <tr>
+        <th>Type</th>
+        <th>Name</th>
+        <th>Description</th>
+      </tr>
+    </thead>
+    <tbody>
+      <tr>
+        <td><a class="xref" href="https://docs.microsoft.com/dotnet/api/system.string">String</a></td>
+        <td><span class="parametername">methodName</span></td>
         <td><p>The name of the method.</p>
-</td>
-      </tr>
-      <tr>
-        <td><a class="xref" href="https://docs.microsoft.com/dotnet/api/system.boolean">Boolean</a></td>
-        <td><span class="parametername">nonPublic</span></td>
+</td>
+      </tr>
+      <tr>
+        <td><a class="xref" href="https://docs.microsoft.com/dotnet/api/system.boolean">Boolean</a></td>
+        <td><span class="parametername">nonPublic</span></td>
         <td><p><span class="xref">true</span> to reflect non-public method.</p>
-</td>
-      </tr>
-    </tbody>
-  </table>
-  <h5 class="returns">Returns</h5>
-  <table class="table table-bordered table-striped table-condensed">
-    <thead>
-      <tr>
-        <th>Type</th>
-        <th>Description</th>
-      </tr>
-    </thead>
-    <tbody>
-      <tr>
-        <td><a class="xref" href="DotNext.Reflection.Method-1.html">Method</a>&lt;<a class="xref" href="DotNext.Procedure-1.html">Procedure</a>&lt;A&gt;&gt;</td>
+</td>
+      </tr>
+    </tbody>
+  </table>
+  <h5 class="returns">Returns</h5>
+  <table class="table table-bordered table-striped table-condensed">
+    <thead>
+      <tr>
+        <th>Type</th>
+        <th>Description</th>
+      </tr>
+    </thead>
+    <tbody>
+      <tr>
+        <td><a class="xref" href="DotNext.Reflection.Method-1.html">Method</a>&lt;<a class="xref" href="DotNext.Procedure-1.html">Procedure</a>&lt;A&gt;&gt;</td>
         <td><p>The reflected method; or <span class="xref">null</span> if method doesn't exist.</p>
-</td>
-      </tr>
-    </tbody>
-  </table>
-  <h5 class="typeParameters">Type Parameters</h5>
-  <table class="table table-bordered table-striped table-condensed">
-    <thead>
-      <tr>
-        <th>Name</th>
-        <th>Description</th>
-      </tr>
-    </thead>
-    <tbody>
-      <tr>
-        <td><span class="parametername">A</span></td>
+</td>
+      </tr>
+    </tbody>
+  </table>
+  <h5 class="typeParameters">Type Parameters</h5>
+  <table class="table table-bordered table-striped table-condensed">
+    <thead>
+      <tr>
+        <th>Name</th>
+        <th>Description</th>
+      </tr>
+    </thead>
+    <tbody>
+      <tr>
+        <td><span class="parametername">A</span></td>
         <td><p>The value type describing arguments of the method.</p>
-</td>
-      </tr>
-    </tbody>
-  </table>
-  <h5 id="DotNext_Reflection_Type_1_GetStaticMethod__1_System_String_System_Boolean__remarks">Remarks</h5>
+</td>
+      </tr>
+    </tbody>
+  </table>
+  <h5 id="DotNext_Reflection_Type_1_GetStaticMethod__1_System_String_System_Boolean__remarks">Remarks</h5>
   <div class="markdown level1 remarks"><p>The reflected method is represented by universal delegate type <a class="xref" href="DotNext.Procedure-1.html">Procedure&lt;A&gt;</a> which
 allocates arguments on the stack instead of registry-based allocated or any other optimizations
 performed by .NET Runtime.</p>
-</div>
-  <span class="small pull-right mobile-hide">
-    <span class="divider">|</span>
-    <a href="https://github.com/sakno/dotNext/new/gh-pages/apiSpec/new?filename=DotNext_Reflection_Type_1_GetStaticMethod__2_System_String_System_Boolean_.md&amp;value=---%0Auid%3A%20DotNext.Reflection.Type%601.GetStaticMethod%60%602(System.String%2CSystem.Boolean)%0Asummary%3A%20'*You%20can%20override%20summary%20for%20the%20API%20here%20using%20*MARKDOWN*%20syntax'%0A---%0A%0A*Please%20type%20below%20more%20information%20about%20this%20API%3A*%0A%0A">Improve this Doc</a>
-  </span>
-  <span class="small pull-right mobile-hide">
-    <a href="https://github.com/sakno/dotNext/blob/gh-pages/src/DotNext.Reflection/Reflection/Type.Methods.cs/#L23">View Source</a>
-  </span>
-  <a id="DotNext_Reflection_Type_1_GetStaticMethod_" data-uid="DotNext.Reflection.Type`1.GetStaticMethod*"></a>
-  <h4 id="DotNext_Reflection_Type_1_GetStaticMethod__2_System_String_System_Boolean_" data-uid="DotNext.Reflection.Type`1.GetStaticMethod``2(System.String,System.Boolean)">GetStaticMethod&lt;A, R&gt;(String, Boolean)</h4>
+</div>
+  <span class="small pull-right mobile-hide">
+    <span class="divider">|</span>
+    <a href="https://github.com/sakno/DotNext/new/gh-pages/apiSpec/new?filename=DotNext_Reflection_Type_1_GetStaticMethod__2_System_String_System_Boolean_.md&amp;value=---%0Auid%3A%20DotNext.Reflection.Type%601.GetStaticMethod%60%602(System.String%2CSystem.Boolean)%0Asummary%3A%20'*You%20can%20override%20summary%20for%20the%20API%20here%20using%20*MARKDOWN*%20syntax'%0A---%0A%0A*Please%20type%20below%20more%20information%20about%20this%20API%3A*%0A%0A">Improve this Doc</a>
+  </span>
+  <span class="small pull-right mobile-hide">
+    <a href="https://github.com/sakno/DotNext/blob/gh-pages/src/DotNext.Reflection/Reflection/Type.Methods.cs/#L23">View Source</a>
+  </span>
+  <a id="DotNext_Reflection_Type_1_GetStaticMethod_" data-uid="DotNext.Reflection.Type`1.GetStaticMethod*"></a>
+  <h4 id="DotNext_Reflection_Type_1_GetStaticMethod__2_System_String_System_Boolean_" data-uid="DotNext.Reflection.Type`1.GetStaticMethod``2(System.String,System.Boolean)">GetStaticMethod&lt;A, R&gt;(String, Boolean)</h4>
   <div class="markdown level1 summary"><p>Reflects static method declared in type <code data-dev-comment-type="typeparamref" class="typeparamref">T</code> which
 returns value of type <code data-dev-comment-type="typeparamref" class="typeparamref">R</code> and has arguments described
 by type <code data-dev-comment-type="typeparamref" class="typeparamref">A</code>.</p>
-</div>
-  <div class="markdown level1 conceptual"></div>
-  <h5 class="decalaration">Declaration</h5>
-  <div class="codewrapper">
+</div>
+  <div class="markdown level1 conceptual"></div>
+  <h5 class="decalaration">Declaration</h5>
+  <div class="codewrapper">
     <pre><code class="lang-csharp hljs">public static Method&lt;Function&lt;A, R&gt;&gt; GetStaticMethod&lt;A, R&gt;(string methodName, bool nonPublic = false)
-    where A : struct</code></pre>
-  </div>
-  <h5 class="parameters">Parameters</h5>
-  <table class="table table-bordered table-striped table-condensed">
-    <thead>
-      <tr>
-        <th>Type</th>
-        <th>Name</th>
-        <th>Description</th>
-      </tr>
-    </thead>
-    <tbody>
-      <tr>
-        <td><a class="xref" href="https://docs.microsoft.com/dotnet/api/system.string">String</a></td>
-        <td><span class="parametername">methodName</span></td>
+
+    where A : struct</code></pre>
+  </div>
+  <h5 class="parameters">Parameters</h5>
+  <table class="table table-bordered table-striped table-condensed">
+    <thead>
+      <tr>
+        <th>Type</th>
+        <th>Name</th>
+        <th>Description</th>
+      </tr>
+    </thead>
+    <tbody>
+      <tr>
+        <td><a class="xref" href="https://docs.microsoft.com/dotnet/api/system.string">String</a></td>
+        <td><span class="parametername">methodName</span></td>
         <td><p>The name of the method.</p>
-</td>
-      </tr>
-      <tr>
-        <td><a class="xref" href="https://docs.microsoft.com/dotnet/api/system.boolean">Boolean</a></td>
-        <td><span class="parametername">nonPublic</span></td>
+</td>
+      </tr>
+      <tr>
+        <td><a class="xref" href="https://docs.microsoft.com/dotnet/api/system.boolean">Boolean</a></td>
+        <td><span class="parametername">nonPublic</span></td>
         <td><p><span class="xref">true</span> to reflect non-public method.</p>
-</td>
-      </tr>
-    </tbody>
-  </table>
-  <h5 class="returns">Returns</h5>
-  <table class="table table-bordered table-striped table-condensed">
-    <thead>
-      <tr>
-        <th>Type</th>
-        <th>Description</th>
-      </tr>
-    </thead>
-    <tbody>
-      <tr>
-        <td><a class="xref" href="DotNext.Reflection.Method-1.html">Method</a>&lt;<a class="xref" href="DotNext.Function-2.html">Function</a>&lt;A, R&gt;&gt;</td>
+</td>
+      </tr>
+    </tbody>
+  </table>
+  <h5 class="returns">Returns</h5>
+  <table class="table table-bordered table-striped table-condensed">
+    <thead>
+      <tr>
+        <th>Type</th>
+        <th>Description</th>
+      </tr>
+    </thead>
+    <tbody>
+      <tr>
+        <td><a class="xref" href="DotNext.Reflection.Method-1.html">Method</a>&lt;<a class="xref" href="DotNext.Function-2.html">Function</a>&lt;A, R&gt;&gt;</td>
         <td><p>The reflected method; or <span class="xref">null</span> if method doesn't exist.</p>
-</td>
-      </tr>
-    </tbody>
-  </table>
-  <h5 class="typeParameters">Type Parameters</h5>
-  <table class="table table-bordered table-striped table-condensed">
-    <thead>
-      <tr>
-        <th>Name</th>
-        <th>Description</th>
-      </tr>
-    </thead>
-    <tbody>
-      <tr>
-        <td><span class="parametername">A</span></td>
+</td>
+      </tr>
+    </tbody>
+  </table>
+  <h5 class="typeParameters">Type Parameters</h5>
+  <table class="table table-bordered table-striped table-condensed">
+    <thead>
+      <tr>
+        <th>Name</th>
+        <th>Description</th>
+      </tr>
+    </thead>
+    <tbody>
+      <tr>
+        <td><span class="parametername">A</span></td>
         <td><p>The value type describing arguments of the method.</p>
-</td>
-      </tr>
-      <tr>
-        <td><span class="parametername">R</span></td>
+</td>
+      </tr>
+      <tr>
+        <td><span class="parametername">R</span></td>
         <td><p>The method return type.</p>
-</td>
-      </tr>
-    </tbody>
-  </table>
-  <h5 id="DotNext_Reflection_Type_1_GetStaticMethod__2_System_String_System_Boolean__remarks">Remarks</h5>
+</td>
+      </tr>
+    </tbody>
+  </table>
+  <h5 id="DotNext_Reflection_Type_1_GetStaticMethod__2_System_String_System_Boolean__remarks">Remarks</h5>
   <div class="markdown level1 remarks"><p>The reflected method is represented by universal delegate type <a class="xref" href="DotNext.Function-2.html">Function&lt;A, R&gt;</a> which
 allocates arguments on the stack instead of registry-based allocated or any other optimizations
 performed by .NET Runtime.</p>
-</div>
-  <span class="small pull-right mobile-hide">
-    <span class="divider">|</span>
-    <a href="https://github.com/sakno/dotNext/new/gh-pages/apiSpec/new?filename=DotNext_Reflection_Type_1_Initialize.md&amp;value=---%0Auid%3A%20DotNext.Reflection.Type%601.Initialize%0Asummary%3A%20'*You%20can%20override%20summary%20for%20the%20API%20here%20using%20*MARKDOWN*%20syntax'%0A---%0A%0A*Please%20type%20below%20more%20information%20about%20this%20API%3A*%0A%0A">Improve this Doc</a>
-  </span>
-  <span class="small pull-right mobile-hide">
-    <a href="https://github.com/sakno/dotNext/blob/gh-pages/src/DotNext.Reflection/Reflection/Type.cs/#L107">View Source</a>
-  </span>
-  <a id="DotNext_Reflection_Type_1_Initialize_" data-uid="DotNext.Reflection.Type`1.Initialize*"></a>
-  <h4 id="DotNext_Reflection_Type_1_Initialize" data-uid="DotNext.Reflection.Type`1.Initialize">Initialize()</h4>
+</div>
+  <span class="small pull-right mobile-hide">
+    <span class="divider">|</span>
+    <a href="https://github.com/sakno/DotNext/new/gh-pages/apiSpec/new?filename=DotNext_Reflection_Type_1_Initialize.md&amp;value=---%0Auid%3A%20DotNext.Reflection.Type%601.Initialize%0Asummary%3A%20'*You%20can%20override%20summary%20for%20the%20API%20here%20using%20*MARKDOWN*%20syntax'%0A---%0A%0A*Please%20type%20below%20more%20information%20about%20this%20API%3A*%0A%0A">Improve this Doc</a>
+  </span>
+  <span class="small pull-right mobile-hide">
+    <a href="https://github.com/sakno/DotNext/blob/gh-pages/src/DotNext.Reflection/Reflection/Type.cs/#L107">View Source</a>
+  </span>
+  <a id="DotNext_Reflection_Type_1_Initialize_" data-uid="DotNext.Reflection.Type`1.Initialize*"></a>
+  <h4 id="DotNext_Reflection_Type_1_Initialize" data-uid="DotNext.Reflection.Type`1.Initialize">Initialize()</h4>
   <div class="markdown level1 summary"><p>Calls static constructor of type <code data-dev-comment-type="typeparamref" class="typeparamref">T</code>.</p>
-</div>
-  <div class="markdown level1 conceptual"></div>
-  <h5 class="decalaration">Declaration</h5>
-  <div class="codewrapper">
-    <pre><code class="lang-csharp hljs">public static void Initialize()</code></pre>
-  </div>
-  <h5 id="DotNext_Reflection_Type_1_Initialize_remarks">Remarks</h5>
+</div>
+  <div class="markdown level1 conceptual"></div>
+  <h5 class="decalaration">Declaration</h5>
+  <div class="codewrapper">
+    <pre><code class="lang-csharp hljs">public static void Initialize()</code></pre>
+  </div>
+  <h5 id="DotNext_Reflection_Type_1_Initialize_remarks">Remarks</h5>
   <div class="markdown level1 remarks"><p>This method doesn't call static constructor if type is already initialized.</p>
-</div>
-  <span class="small pull-right mobile-hide">
-    <span class="divider">|</span>
-    <a href="https://github.com/sakno/dotNext/new/gh-pages/apiSpec/new?filename=DotNext_Reflection_Type_1_IsAssignableFrom__1.md&amp;value=---%0Auid%3A%20DotNext.Reflection.Type%601.IsAssignableFrom%60%601%0Asummary%3A%20'*You%20can%20override%20summary%20for%20the%20API%20here%20using%20*MARKDOWN*%20syntax'%0A---%0A%0A*Please%20type%20below%20more%20information%20about%20this%20API%3A*%0A%0A">Improve this Doc</a>
-  </span>
-  <span class="small pull-right mobile-hide">
-    <a href="https://github.com/sakno/dotNext/blob/gh-pages/src/DotNext.Reflection/Reflection/Type.cs/#L114">View Source</a>
-  </span>
-  <a id="DotNext_Reflection_Type_1_IsAssignableFrom_" data-uid="DotNext.Reflection.Type`1.IsAssignableFrom*"></a>
-  <h4 id="DotNext_Reflection_Type_1_IsAssignableFrom__1" data-uid="DotNext.Reflection.Type`1.IsAssignableFrom``1">IsAssignableFrom&lt;U&gt;()</h4>
+</div>
+  <span class="small pull-right mobile-hide">
+    <span class="divider">|</span>
+    <a href="https://github.com/sakno/DotNext/new/gh-pages/apiSpec/new?filename=DotNext_Reflection_Type_1_IsAssignableFrom__1.md&amp;value=---%0Auid%3A%20DotNext.Reflection.Type%601.IsAssignableFrom%60%601%0Asummary%3A%20'*You%20can%20override%20summary%20for%20the%20API%20here%20using%20*MARKDOWN*%20syntax'%0A---%0A%0A*Please%20type%20below%20more%20information%20about%20this%20API%3A*%0A%0A">Improve this Doc</a>
+  </span>
+  <span class="small pull-right mobile-hide">
+    <a href="https://github.com/sakno/DotNext/blob/gh-pages/src/DotNext.Reflection/Reflection/Type.cs/#L114">View Source</a>
+  </span>
+  <a id="DotNext_Reflection_Type_1_IsAssignableFrom_" data-uid="DotNext.Reflection.Type`1.IsAssignableFrom*"></a>
+  <h4 id="DotNext_Reflection_Type_1_IsAssignableFrom__1" data-uid="DotNext.Reflection.Type`1.IsAssignableFrom``1">IsAssignableFrom&lt;U&gt;()</h4>
   <div class="markdown level1 summary"><p>Determines whether an instance of a specified type can be assigned to an instance of the current type.</p>
-</div>
-  <div class="markdown level1 conceptual"></div>
-  <h5 class="decalaration">Declaration</h5>
-  <div class="codewrapper">
-    <pre><code class="lang-csharp hljs">public static bool IsAssignableFrom&lt;U&gt;()</code></pre>
-  </div>
-  <h5 class="returns">Returns</h5>
-  <table class="table table-bordered table-striped table-condensed">
-    <thead>
-      <tr>
-        <th>Type</th>
-        <th>Description</th>
-      </tr>
-    </thead>
-    <tbody>
-      <tr>
-        <td><a class="xref" href="https://docs.microsoft.com/dotnet/api/system.boolean">Boolean</a></td>
+</div>
+  <div class="markdown level1 conceptual"></div>
+  <h5 class="decalaration">Declaration</h5>
+  <div class="codewrapper">
+    <pre><code class="lang-csharp hljs">public static bool IsAssignableFrom&lt;U&gt;()</code></pre>
+  </div>
+  <h5 class="returns">Returns</h5>
+  <table class="table table-bordered table-striped table-condensed">
+    <thead>
+      <tr>
+        <th>Type</th>
+        <th>Description</th>
+      </tr>
+    </thead>
+    <tbody>
+      <tr>
+        <td><a class="xref" href="https://docs.microsoft.com/dotnet/api/system.boolean">Boolean</a></td>
         <td><p><span class="xref">true</span>, if instance of type <code data-dev-comment-type="typeparamref" class="typeparamref">U</code> can be assigned to type <code data-dev-comment-type="typeparamref" class="typeparamref">T</code>.</p>
-</td>
-      </tr>
-    </tbody>
-  </table>
-  <h5 class="typeParameters">Type Parameters</h5>
-  <table class="table table-bordered table-striped table-condensed">
-    <thead>
-      <tr>
-        <th>Name</th>
-        <th>Description</th>
-      </tr>
-    </thead>
-    <tbody>
-      <tr>
-        <td><span class="parametername">U</span></td>
+</td>
+      </tr>
+    </tbody>
+  </table>
+  <h5 class="typeParameters">Type Parameters</h5>
+  <table class="table table-bordered table-striped table-condensed">
+    <thead>
+      <tr>
+        <th>Name</th>
+        <th>Description</th>
+      </tr>
+    </thead>
+    <tbody>
+      <tr>
+        <td><span class="parametername">U</span></td>
         <td><p>The type to compare with the current type.</p>
-</td>
-      </tr>
-    </tbody>
-  </table>
-  <span class="small pull-right mobile-hide">
-    <span class="divider">|</span>
-    <a href="https://github.com/sakno/dotNext/new/gh-pages/apiSpec/new?filename=DotNext_Reflection_Type_1_IsAssignableTo__1.md&amp;value=---%0Auid%3A%20DotNext.Reflection.Type%601.IsAssignableTo%60%601%0Asummary%3A%20'*You%20can%20override%20summary%20for%20the%20API%20here%20using%20*MARKDOWN*%20syntax'%0A---%0A%0A*Please%20type%20below%20more%20information%20about%20this%20API%3A*%0A%0A">Improve this Doc</a>
-  </span>
-  <span class="small pull-right mobile-hide">
-    <a href="https://github.com/sakno/dotNext/blob/gh-pages/src/DotNext.Reflection/Reflection/Type.cs/#L121">View Source</a>
-  </span>
-  <a id="DotNext_Reflection_Type_1_IsAssignableTo_" data-uid="DotNext.Reflection.Type`1.IsAssignableTo*"></a>
-  <h4 id="DotNext_Reflection_Type_1_IsAssignableTo__1" data-uid="DotNext.Reflection.Type`1.IsAssignableTo``1">IsAssignableTo&lt;U&gt;()</h4>
+</td>
+      </tr>
+    </tbody>
+  </table>
+  <span class="small pull-right mobile-hide">
+    <span class="divider">|</span>
+    <a href="https://github.com/sakno/DotNext/new/gh-pages/apiSpec/new?filename=DotNext_Reflection_Type_1_IsAssignableTo__1.md&amp;value=---%0Auid%3A%20DotNext.Reflection.Type%601.IsAssignableTo%60%601%0Asummary%3A%20'*You%20can%20override%20summary%20for%20the%20API%20here%20using%20*MARKDOWN*%20syntax'%0A---%0A%0A*Please%20type%20below%20more%20information%20about%20this%20API%3A*%0A%0A">Improve this Doc</a>
+  </span>
+  <span class="small pull-right mobile-hide">
+    <a href="https://github.com/sakno/DotNext/blob/gh-pages/src/DotNext.Reflection/Reflection/Type.cs/#L121">View Source</a>
+  </span>
+  <a id="DotNext_Reflection_Type_1_IsAssignableTo_" data-uid="DotNext.Reflection.Type`1.IsAssignableTo*"></a>
+  <h4 id="DotNext_Reflection_Type_1_IsAssignableTo__1" data-uid="DotNext.Reflection.Type`1.IsAssignableTo``1">IsAssignableTo&lt;U&gt;()</h4>
   <div class="markdown level1 summary"><p>Determines whether an instance of the current type can be assigned to an instance of the specified type.</p>
-</div>
-  <div class="markdown level1 conceptual"></div>
-  <h5 class="decalaration">Declaration</h5>
-  <div class="codewrapper">
-    <pre><code class="lang-csharp hljs">public static bool IsAssignableTo&lt;U&gt;()</code></pre>
-  </div>
-  <h5 class="returns">Returns</h5>
-  <table class="table table-bordered table-striped table-condensed">
-    <thead>
-      <tr>
-        <th>Type</th>
-        <th>Description</th>
-      </tr>
-    </thead>
-    <tbody>
-      <tr>
-        <td><a class="xref" href="https://docs.microsoft.com/dotnet/api/system.boolean">Boolean</a></td>
+</div>
+  <div class="markdown level1 conceptual"></div>
+  <h5 class="decalaration">Declaration</h5>
+  <div class="codewrapper">
+    <pre><code class="lang-csharp hljs">public static bool IsAssignableTo&lt;U&gt;()</code></pre>
+  </div>
+  <h5 class="returns">Returns</h5>
+  <table class="table table-bordered table-striped table-condensed">
+    <thead>
+      <tr>
+        <th>Type</th>
+        <th>Description</th>
+      </tr>
+    </thead>
+    <tbody>
+      <tr>
+        <td><a class="xref" href="https://docs.microsoft.com/dotnet/api/system.boolean">Boolean</a></td>
         <td><p><span class="xref">true</span>, if instance of type <code data-dev-comment-type="typeparamref" class="typeparamref">T</code> can be assigned to type <code data-dev-comment-type="typeparamref" class="typeparamref">U</code>.</p>
-</td>
-      </tr>
-    </tbody>
-  </table>
-  <h5 class="typeParameters">Type Parameters</h5>
-  <table class="table table-bordered table-striped table-condensed">
-    <thead>
-      <tr>
-        <th>Name</th>
-        <th>Description</th>
-      </tr>
-    </thead>
-    <tbody>
-      <tr>
-        <td><span class="parametername">U</span></td>
+</td>
+      </tr>
+    </tbody>
+  </table>
+  <h5 class="typeParameters">Type Parameters</h5>
+  <table class="table table-bordered table-striped table-condensed">
+    <thead>
+      <tr>
+        <th>Name</th>
+        <th>Description</th>
+      </tr>
+    </thead>
+    <tbody>
+      <tr>
+        <td><span class="parametername">U</span></td>
         <td><p>The type to compare with the current type.</p>
-</td>
-      </tr>
-    </tbody>
-  </table>
-  <span class="small pull-right mobile-hide">
-    <span class="divider">|</span>
-    <a href="https://github.com/sakno/dotNext/new/gh-pages/apiSpec/new?filename=DotNext_Reflection_Type_1_NewInstance__1___0__System_Boolean_.md&amp;value=---%0Auid%3A%20DotNext.Reflection.Type%601.NewInstance%60%601(%60%600%40%2CSystem.Boolean)%0Asummary%3A%20'*You%20can%20override%20summary%20for%20the%20API%20here%20using%20*MARKDOWN*%20syntax'%0A---%0A%0A*Please%20type%20below%20more%20information%20about%20this%20API%3A*%0A%0A">Improve this Doc</a>
-  </span>
-  <span class="small pull-right mobile-hide">
-    <a href="https://github.com/sakno/dotNext/blob/gh-pages/src/DotNext.Reflection/Reflection/Type.Ctors.cs/#L37">View Source</a>
-  </span>
-  <a id="DotNext_Reflection_Type_1_NewInstance_" data-uid="DotNext.Reflection.Type`1.NewInstance*"></a>
-  <h4 id="DotNext_Reflection_Type_1_NewInstance__1___0__System_Boolean_" data-uid="DotNext.Reflection.Type`1.NewInstance``1(``0@,System.Boolean)">NewInstance&lt;A&gt;(A, Boolean)</h4>
+</td>
+      </tr>
+    </tbody>
+  </table>
+  <span class="small pull-right mobile-hide">
+    <span class="divider">|</span>
+    <a href="https://github.com/sakno/DotNext/new/gh-pages/apiSpec/new?filename=DotNext_Reflection_Type_1_NewInstance__1___0__System_Boolean_.md&amp;value=---%0Auid%3A%20DotNext.Reflection.Type%601.NewInstance%60%601(%60%600%40%2CSystem.Boolean)%0Asummary%3A%20'*You%20can%20override%20summary%20for%20the%20API%20here%20using%20*MARKDOWN*%20syntax'%0A---%0A%0A*Please%20type%20below%20more%20information%20about%20this%20API%3A*%0A%0A">Improve this Doc</a>
+  </span>
+  <span class="small pull-right mobile-hide">
+    <a href="https://github.com/sakno/DotNext/blob/gh-pages/src/DotNext.Reflection/Reflection/Type.Ctors.cs/#L37">View Source</a>
+  </span>
+  <a id="DotNext_Reflection_Type_1_NewInstance_" data-uid="DotNext.Reflection.Type`1.NewInstance*"></a>
+  <h4 id="DotNext_Reflection_Type_1_NewInstance__1___0__System_Boolean_" data-uid="DotNext.Reflection.Type`1.NewInstance``1(``0@,System.Boolean)">NewInstance&lt;A&gt;(A, Boolean)</h4>
   <div class="markdown level1 summary"><p>Creates a new instance of type <code data-dev-comment-type="typeparamref" class="typeparamref">T</code>.</p>
-</div>
-  <div class="markdown level1 conceptual"></div>
-  <h5 class="decalaration">Declaration</h5>
-  <div class="codewrapper">
+</div>
+  <div class="markdown level1 conceptual"></div>
+  <h5 class="decalaration">Declaration</h5>
+  <div class="codewrapper">
     <pre><code class="lang-csharp hljs">public static T NewInstance&lt;A&gt;(in A args, bool nonPublic = false)
-    where A : struct</code></pre>
-  </div>
-  <h5 class="parameters">Parameters</h5>
-  <table class="table table-bordered table-striped table-condensed">
-    <thead>
-      <tr>
-        <th>Type</th>
-        <th>Name</th>
-        <th>Description</th>
-      </tr>
-    </thead>
-    <tbody>
-      <tr>
-        <td><span class="xref">A</span></td>
-        <td><span class="parametername">args</span></td>
+
+    where A : struct</code></pre>
+  </div>
+  <h5 class="parameters">Parameters</h5>
+  <table class="table table-bordered table-striped table-condensed">
+    <thead>
+      <tr>
+        <th>Type</th>
+        <th>Name</th>
+        <th>Description</th>
+      </tr>
+    </thead>
+    <tbody>
+      <tr>
+        <td><span class="xref">A</span></td>
+        <td><span class="parametername">args</span></td>
         <td><p>The structure containing arguments to be passed into constructor.</p>
-</td>
-      </tr>
-      <tr>
-        <td><a class="xref" href="https://docs.microsoft.com/dotnet/api/system.boolean">Boolean</a></td>
-        <td><span class="parametername">nonPublic</span></td>
+</td>
+      </tr>
+      <tr>
+        <td><a class="xref" href="https://docs.microsoft.com/dotnet/api/system.boolean">Boolean</a></td>
+        <td><span class="parametername">nonPublic</span></td>
         <td><p>True to reflect non-public constructor.</p>
-</td>
-      </tr>
-    </tbody>
-  </table>
-  <h5 class="returns">Returns</h5>
-  <table class="table table-bordered table-striped table-condensed">
-    <thead>
-      <tr>
-        <th>Type</th>
-        <th>Description</th>
-      </tr>
-    </thead>
-    <tbody>
-      <tr>
-        <td><span class="xref">T</span></td>
+</td>
+      </tr>
+    </tbody>
+  </table>
+  <h5 class="returns">Returns</h5>
+  <table class="table table-bordered table-striped table-condensed">
+    <thead>
+      <tr>
+        <th>Type</th>
+        <th>Description</th>
+      </tr>
+    </thead>
+    <tbody>
+      <tr>
+        <td><span class="xref">T</span></td>
         <td><p>A new instance of type <code data-dev-comment-type="typeparamref" class="typeparamref">T</code>.</p>
-</td>
-      </tr>
-    </tbody>
-  </table>
-  <h5 class="typeParameters">Type Parameters</h5>
-  <table class="table table-bordered table-striped table-condensed">
-    <thead>
-      <tr>
-        <th>Name</th>
-        <th>Description</th>
-      </tr>
-    </thead>
-    <tbody>
-      <tr>
-        <td><span class="parametername">A</span></td>
+</td>
+      </tr>
+    </tbody>
+  </table>
+  <h5 class="typeParameters">Type Parameters</h5>
+  <table class="table table-bordered table-striped table-condensed">
+    <thead>
+      <tr>
+        <th>Name</th>
+        <th>Description</th>
+      </tr>
+    </thead>
+    <tbody>
+      <tr>
+        <td><span class="parametername">A</span></td>
         <td><p>A structure describing constructor signature.</p>
-</td>
-      </tr>
-    </tbody>
-  </table>
-  <h5 class="exceptions">Exceptions</h5>
-  <table class="table table-bordered table-striped table-condensed">
-    <thead>
-      <tr>
-        <th>Type</th>
-        <th>Condition</th>
-      </tr>
-    </thead>
-    <tbody>
-      <tr>
-        <td><a class="xref" href="DotNext.Reflection.MissingConstructorException.html">MissingConstructorException</a></td>
+</td>
+      </tr>
+    </tbody>
+  </table>
+  <h5 class="exceptions">Exceptions</h5>
+  <table class="table table-bordered table-striped table-condensed">
+    <thead>
+      <tr>
+        <th>Type</th>
+        <th>Condition</th>
+      </tr>
+    </thead>
+    <tbody>
+      <tr>
+        <td><a class="xref" href="DotNext.Reflection.MissingConstructorException.html">MissingConstructorException</a></td>
         <td><p>Constructor doesn't exist.</p>
-</td>
-      </tr>
-    </tbody>
-  </table>
-  <span class="small pull-right mobile-hide">
-    <span class="divider">|</span>
-    <a href="https://github.com/sakno/dotNext/new/gh-pages/apiSpec/new?filename=DotNext_Reflection_Type_1_RequireConstructor__1_System_Boolean_.md&amp;value=---%0Auid%3A%20DotNext.Reflection.Type%601.RequireConstructor%60%601(System.Boolean)%0Asummary%3A%20'*You%20can%20override%20summary%20for%20the%20API%20here%20using%20*MARKDOWN*%20syntax'%0A---%0A%0A*Please%20type%20below%20more%20information%20about%20this%20API%3A*%0A%0A">Improve this Doc</a>
-  </span>
-  <span class="small pull-right mobile-hide">
-    <a href="https://github.com/sakno/dotNext/blob/gh-pages/src/DotNext.Reflection/Reflection/Type.Ctors.cs/#L25">View Source</a>
-  </span>
-  <a id="DotNext_Reflection_Type_1_RequireConstructor_" data-uid="DotNext.Reflection.Type`1.RequireConstructor*"></a>
-  <h4 id="DotNext_Reflection_Type_1_RequireConstructor__1_System_Boolean_" data-uid="DotNext.Reflection.Type`1.RequireConstructor``1(System.Boolean)">RequireConstructor&lt;A&gt;(Boolean)</h4>
+</td>
+      </tr>
+    </tbody>
+  </table>
+  <span class="small pull-right mobile-hide">
+    <span class="divider">|</span>
+    <a href="https://github.com/sakno/DotNext/new/gh-pages/apiSpec/new?filename=DotNext_Reflection_Type_1_RequireConstructor__1_System_Boolean_.md&amp;value=---%0Auid%3A%20DotNext.Reflection.Type%601.RequireConstructor%60%601(System.Boolean)%0Asummary%3A%20'*You%20can%20override%20summary%20for%20the%20API%20here%20using%20*MARKDOWN*%20syntax'%0A---%0A%0A*Please%20type%20below%20more%20information%20about%20this%20API%3A*%0A%0A">Improve this Doc</a>
+  </span>
+  <span class="small pull-right mobile-hide">
+    <a href="https://github.com/sakno/DotNext/blob/gh-pages/src/DotNext.Reflection/Reflection/Type.Ctors.cs/#L25">View Source</a>
+  </span>
+  <a id="DotNext_Reflection_Type_1_RequireConstructor_" data-uid="DotNext.Reflection.Type`1.RequireConstructor*"></a>
+  <h4 id="DotNext_Reflection_Type_1_RequireConstructor__1_System_Boolean_" data-uid="DotNext.Reflection.Type`1.RequireConstructor``1(System.Boolean)">RequireConstructor&lt;A&gt;(Boolean)</h4>
   <div class="markdown level1 summary"><p>Reflects constructor as function.</p>
-</div>
-  <div class="markdown level1 conceptual"></div>
-  <h5 class="decalaration">Declaration</h5>
-  <div class="codewrapper">
+</div>
+  <div class="markdown level1 conceptual"></div>
+  <h5 class="decalaration">Declaration</h5>
+  <div class="codewrapper">
     <pre><code class="lang-csharp hljs">public static Constructor&lt;Function&lt;A, T&gt;&gt; RequireConstructor&lt;A&gt;(bool nonPublic = false)
-    where A : struct</code></pre>
-  </div>
-  <h5 class="parameters">Parameters</h5>
-  <table class="table table-bordered table-striped table-condensed">
-    <thead>
-      <tr>
-        <th>Type</th>
-        <th>Name</th>
-        <th>Description</th>
-      </tr>
-    </thead>
-    <tbody>
-      <tr>
-        <td><a class="xref" href="https://docs.microsoft.com/dotnet/api/system.boolean">Boolean</a></td>
-        <td><span class="parametername">nonPublic</span></td>
+
+    where A : struct</code></pre>
+  </div>
+  <h5 class="parameters">Parameters</h5>
+  <table class="table table-bordered table-striped table-condensed">
+    <thead>
+      <tr>
+        <th>Type</th>
+        <th>Name</th>
+        <th>Description</th>
+      </tr>
+    </thead>
+    <tbody>
+      <tr>
+        <td><a class="xref" href="https://docs.microsoft.com/dotnet/api/system.boolean">Boolean</a></td>
+        <td><span class="parametername">nonPublic</span></td>
         <td><p><span class="xref">true</span> to reflect non-public constructor.</p>
-</td>
-      </tr>
-    </tbody>
-  </table>
-  <h5 class="returns">Returns</h5>
-  <table class="table table-bordered table-striped table-condensed">
-    <thead>
-      <tr>
-        <th>Type</th>
-        <th>Description</th>
-      </tr>
-    </thead>
-    <tbody>
-      <tr>
-        <td><a class="xref" href="DotNext.Reflection.Constructor-1.html">Constructor</a>&lt;<a class="xref" href="DotNext.Function-2.html">Function</a>&lt;A, T&gt;&gt;</td>
+</td>
+      </tr>
+    </tbody>
+  </table>
+  <h5 class="returns">Returns</h5>
+  <table class="table table-bordered table-striped table-condensed">
+    <thead>
+      <tr>
+        <th>Type</th>
+        <th>Description</th>
+      </tr>
+    </thead>
+    <tbody>
+      <tr>
+        <td><a class="xref" href="DotNext.Reflection.Constructor-1.html">Constructor</a>&lt;<a class="xref" href="DotNext.Function-2.html">Function</a>&lt;A, T&gt;&gt;</td>
         <td><p>Constructor for type <code data-dev-comment-type="typeparamref" class="typeparamref">T</code>.</p>
-</td>
-      </tr>
-    </tbody>
-  </table>
-  <h5 class="typeParameters">Type Parameters</h5>
-  <table class="table table-bordered table-striped table-condensed">
-    <thead>
-      <tr>
-        <th>Name</th>
-        <th>Description</th>
-      </tr>
-    </thead>
-    <tbody>
-      <tr>
-        <td><span class="parametername">A</span></td>
+</td>
+      </tr>
+    </tbody>
+  </table>
+  <h5 class="typeParameters">Type Parameters</h5>
+  <table class="table table-bordered table-striped table-condensed">
+    <thead>
+      <tr>
+        <th>Name</th>
+        <th>Description</th>
+      </tr>
+    </thead>
+    <tbody>
+      <tr>
+        <td><span class="parametername">A</span></td>
         <td><p>A structure describing constructor signature.</p>
-</td>
-      </tr>
-    </tbody>
-  </table>
-  <h5 class="exceptions">Exceptions</h5>
-  <table class="table table-bordered table-striped table-condensed">
-    <thead>
-      <tr>
-        <th>Type</th>
-        <th>Condition</th>
-      </tr>
-    </thead>
-    <tbody>
-      <tr>
-        <td><a class="xref" href="DotNext.Reflection.MissingConstructorException.html">MissingConstructorException</a></td>
+</td>
+      </tr>
+    </tbody>
+  </table>
+  <h5 class="exceptions">Exceptions</h5>
+  <table class="table table-bordered table-striped table-condensed">
+    <thead>
+      <tr>
+        <th>Type</th>
+        <th>Condition</th>
+      </tr>
+    </thead>
+    <tbody>
+      <tr>
+        <td><a class="xref" href="DotNext.Reflection.MissingConstructorException.html">MissingConstructorException</a></td>
         <td><p>Constructor doesn't exist.</p>
-</td>
-      </tr>
-    </tbody>
-  </table>
-  <span class="small pull-right mobile-hide">
-    <span class="divider">|</span>
-    <a href="https://github.com/sakno/dotNext/new/gh-pages/apiSpec/new?filename=DotNext_Reflection_Type_1_RequireMethod__1_System_String_System_Boolean_.md&amp;value=---%0Auid%3A%20DotNext.Reflection.Type%601.RequireMethod%60%601(System.String%2CSystem.Boolean)%0Asummary%3A%20'*You%20can%20override%20summary%20for%20the%20API%20here%20using%20*MARKDOWN*%20syntax'%0A---%0A%0A*Please%20type%20below%20more%20information%20about%20this%20API%3A*%0A%0A">Improve this Doc</a>
-  </span>
-  <span class="small pull-right mobile-hide">
-    <a href="https://github.com/sakno/dotNext/blob/gh-pages/src/DotNext.Reflection/Reflection/Type.Methods.cs/#L152">View Source</a>
-  </span>
-  <a id="DotNext_Reflection_Type_1_RequireMethod_" data-uid="DotNext.Reflection.Type`1.RequireMethod*"></a>
-  <h4 id="DotNext_Reflection_Type_1_RequireMethod__1_System_String_System_Boolean_" data-uid="DotNext.Reflection.Type`1.RequireMethod``1(System.String,System.Boolean)">RequireMethod&lt;A&gt;(String, Boolean)</h4>
+</td>
+      </tr>
+    </tbody>
+  </table>
+  <span class="small pull-right mobile-hide">
+    <span class="divider">|</span>
+    <a href="https://github.com/sakno/DotNext/new/gh-pages/apiSpec/new?filename=DotNext_Reflection_Type_1_RequireMethod__1_System_String_System_Boolean_.md&amp;value=---%0Auid%3A%20DotNext.Reflection.Type%601.RequireMethod%60%601(System.String%2CSystem.Boolean)%0Asummary%3A%20'*You%20can%20override%20summary%20for%20the%20API%20here%20using%20*MARKDOWN*%20syntax'%0A---%0A%0A*Please%20type%20below%20more%20information%20about%20this%20API%3A*%0A%0A">Improve this Doc</a>
+  </span>
+  <span class="small pull-right mobile-hide">
+    <a href="https://github.com/sakno/DotNext/blob/gh-pages/src/DotNext.Reflection/Reflection/Type.Methods.cs/#L152">View Source</a>
+  </span>
+  <a id="DotNext_Reflection_Type_1_RequireMethod_" data-uid="DotNext.Reflection.Type`1.RequireMethod*"></a>
+  <h4 id="DotNext_Reflection_Type_1_RequireMethod__1_System_String_System_Boolean_" data-uid="DotNext.Reflection.Type`1.RequireMethod``1(System.String,System.Boolean)">RequireMethod&lt;A&gt;(String, Boolean)</h4>
   <div class="markdown level1 summary"><p>Reflects instance method declared in type <code data-dev-comment-type="typeparamref" class="typeparamref">T</code> without return value
 and has arguments described by type <code data-dev-comment-type="typeparamref" class="typeparamref">A</code>.</p>
-</div>
-  <div class="markdown level1 conceptual"></div>
-  <h5 class="decalaration">Declaration</h5>
-  <div class="codewrapper">
+</div>
+  <div class="markdown level1 conceptual"></div>
+  <h5 class="decalaration">Declaration</h5>
+  <div class="codewrapper">
     <pre><code class="lang-csharp hljs">public static Method&lt;Procedure&lt;T, A&gt;&gt; RequireMethod&lt;A&gt;(string methodName, bool nonPublic = false)
-    where A : struct</code></pre>
-  </div>
-  <h5 class="parameters">Parameters</h5>
-  <table class="table table-bordered table-striped table-condensed">
-    <thead>
-      <tr>
-        <th>Type</th>
-        <th>Name</th>
-        <th>Description</th>
-      </tr>
-    </thead>
-    <tbody>
-      <tr>
-        <td><a class="xref" href="https://docs.microsoft.com/dotnet/api/system.string">String</a></td>
-        <td><span class="parametername">methodName</span></td>
+
+    where A : struct</code></pre>
+  </div>
+  <h5 class="parameters">Parameters</h5>
+  <table class="table table-bordered table-striped table-condensed">
+    <thead>
+      <tr>
+        <th>Type</th>
+        <th>Name</th>
+        <th>Description</th>
+      </tr>
+    </thead>
+    <tbody>
+      <tr>
+        <td><a class="xref" href="https://docs.microsoft.com/dotnet/api/system.string">String</a></td>
+        <td><span class="parametername">methodName</span></td>
         <td><p>The name of the method.</p>
-</td>
-      </tr>
-      <tr>
-        <td><a class="xref" href="https://docs.microsoft.com/dotnet/api/system.boolean">Boolean</a></td>
-        <td><span class="parametername">nonPublic</span></td>
+</td>
+      </tr>
+      <tr>
+        <td><a class="xref" href="https://docs.microsoft.com/dotnet/api/system.boolean">Boolean</a></td>
+        <td><span class="parametername">nonPublic</span></td>
         <td><p><span class="xref">true</span> to reflect non-public method.</p>
-</td>
-      </tr>
-    </tbody>
-  </table>
-  <h5 class="returns">Returns</h5>
-  <table class="table table-bordered table-striped table-condensed">
-    <thead>
-      <tr>
-        <th>Type</th>
-        <th>Description</th>
-      </tr>
-    </thead>
-    <tbody>
-      <tr>
-        <td><a class="xref" href="DotNext.Reflection.Method-1.html">Method</a>&lt;<a class="xref" href="DotNext.Procedure-2.html">Procedure</a>&lt;T, A&gt;&gt;</td>
+</td>
+      </tr>
+    </tbody>
+  </table>
+  <h5 class="returns">Returns</h5>
+  <table class="table table-bordered table-striped table-condensed">
+    <thead>
+      <tr>
+        <th>Type</th>
+        <th>Description</th>
+      </tr>
+    </thead>
+    <tbody>
+      <tr>
+        <td><a class="xref" href="DotNext.Reflection.Method-1.html">Method</a>&lt;<a class="xref" href="DotNext.Procedure-2.html">Procedure</a>&lt;T, A&gt;&gt;</td>
         <td><p>The reflected method; or <span class="xref">null</span>.</p>
-</td>
-      </tr>
-    </tbody>
-  </table>
-  <h5 class="typeParameters">Type Parameters</h5>
-  <table class="table table-bordered table-striped table-condensed">
-    <thead>
-      <tr>
-        <th>Name</th>
-        <th>Description</th>
-      </tr>
-    </thead>
-    <tbody>
-      <tr>
-        <td><span class="parametername">A</span></td>
+</td>
+      </tr>
+    </tbody>
+  </table>
+  <h5 class="typeParameters">Type Parameters</h5>
+  <table class="table table-bordered table-striped table-condensed">
+    <thead>
+      <tr>
+        <th>Name</th>
+        <th>Description</th>
+      </tr>
+    </thead>
+    <tbody>
+      <tr>
+        <td><span class="parametername">A</span></td>
         <td><p>The value type describing arguments of the method.</p>
-</td>
-      </tr>
-    </tbody>
-  </table>
-  <h5 id="DotNext_Reflection_Type_1_RequireMethod__1_System_String_System_Boolean__remarks">Remarks</h5>
+</td>
+      </tr>
+    </tbody>
+  </table>
+  <h5 id="DotNext_Reflection_Type_1_RequireMethod__1_System_String_System_Boolean__remarks">Remarks</h5>
   <div class="markdown level1 remarks"><p>The reflected method is represented by universal delegate type <a class="xref" href="DotNext.Procedure-2.html">Procedure&lt;T, A&gt;</a> which
 allocates arguments on the stack instead of registry-based allocated or any other optimizations
 performed by .NET Runtime.</p>
-</div>
-  <h5 class="exceptions">Exceptions</h5>
-  <table class="table table-bordered table-striped table-condensed">
-    <thead>
-      <tr>
-        <th>Type</th>
-        <th>Condition</th>
-      </tr>
-    </thead>
-    <tbody>
-      <tr>
-        <td><a class="xref" href="DotNext.Reflection.MissingMethodException.html">MissingMethodException</a></td>
+</div>
+  <h5 class="exceptions">Exceptions</h5>
+  <table class="table table-bordered table-striped table-condensed">
+    <thead>
+      <tr>
+        <th>Type</th>
+        <th>Condition</th>
+      </tr>
+    </thead>
+    <tbody>
+      <tr>
+        <td><a class="xref" href="DotNext.Reflection.MissingMethodException.html">MissingMethodException</a></td>
         <td><p>The method doesn't exist.</p>
-</td>
-      </tr>
-    </tbody>
-  </table>
-  <span class="small pull-right mobile-hide">
-    <span class="divider">|</span>
-    <a href="https://github.com/sakno/dotNext/new/gh-pages/apiSpec/new?filename=DotNext_Reflection_Type_1_RequireMethod__2_System_String_System_Boolean_.md&amp;value=---%0Auid%3A%20DotNext.Reflection.Type%601.RequireMethod%60%602(System.String%2CSystem.Boolean)%0Asummary%3A%20'*You%20can%20override%20summary%20for%20the%20API%20here%20using%20*MARKDOWN*%20syntax'%0A---%0A%0A*Please%20type%20below%20more%20information%20about%20this%20API%3A*%0A%0A">Improve this Doc</a>
-  </span>
-  <span class="small pull-right mobile-hide">
-    <a href="https://github.com/sakno/dotNext/blob/gh-pages/src/DotNext.Reflection/Reflection/Type.Methods.cs/#L82">View Source</a>
-  </span>
-  <a id="DotNext_Reflection_Type_1_RequireMethod_" data-uid="DotNext.Reflection.Type`1.RequireMethod*"></a>
-  <h4 id="DotNext_Reflection_Type_1_RequireMethod__2_System_String_System_Boolean_" data-uid="DotNext.Reflection.Type`1.RequireMethod``2(System.String,System.Boolean)">RequireMethod&lt;A, R&gt;(String, Boolean)</h4>
+</td>
+      </tr>
+    </tbody>
+  </table>
+  <span class="small pull-right mobile-hide">
+    <span class="divider">|</span>
+    <a href="https://github.com/sakno/DotNext/new/gh-pages/apiSpec/new?filename=DotNext_Reflection_Type_1_RequireMethod__2_System_String_System_Boolean_.md&amp;value=---%0Auid%3A%20DotNext.Reflection.Type%601.RequireMethod%60%602(System.String%2CSystem.Boolean)%0Asummary%3A%20'*You%20can%20override%20summary%20for%20the%20API%20here%20using%20*MARKDOWN*%20syntax'%0A---%0A%0A*Please%20type%20below%20more%20information%20about%20this%20API%3A*%0A%0A">Improve this Doc</a>
+  </span>
+  <span class="small pull-right mobile-hide">
+    <a href="https://github.com/sakno/DotNext/blob/gh-pages/src/DotNext.Reflection/Reflection/Type.Methods.cs/#L82">View Source</a>
+  </span>
+  <a id="DotNext_Reflection_Type_1_RequireMethod_" data-uid="DotNext.Reflection.Type`1.RequireMethod*"></a>
+  <h4 id="DotNext_Reflection_Type_1_RequireMethod__2_System_String_System_Boolean_" data-uid="DotNext.Reflection.Type`1.RequireMethod``2(System.String,System.Boolean)">RequireMethod&lt;A, R&gt;(String, Boolean)</h4>
   <div class="markdown level1 summary"><p>Reflects instance method declared in type <code data-dev-comment-type="typeparamref" class="typeparamref">T</code> which
 returns value of type <code data-dev-comment-type="typeparamref" class="typeparamref">R</code> and has arguments described
 by type <code data-dev-comment-type="typeparamref" class="typeparamref">A</code>.</p>
-</div>
-  <div class="markdown level1 conceptual"></div>
-  <h5 class="decalaration">Declaration</h5>
-  <div class="codewrapper">
+</div>
+  <div class="markdown level1 conceptual"></div>
+  <h5 class="decalaration">Declaration</h5>
+  <div class="codewrapper">
     <pre><code class="lang-csharp hljs">public static Method&lt;Function&lt;T, A, R&gt;&gt; RequireMethod&lt;A, R&gt;(string methodName, bool nonPublic = false)
-    where A : struct</code></pre>
-  </div>
-  <h5 class="parameters">Parameters</h5>
-  <table class="table table-bordered table-striped table-condensed">
-    <thead>
-      <tr>
-        <th>Type</th>
-        <th>Name</th>
-        <th>Description</th>
-      </tr>
-    </thead>
-    <tbody>
-      <tr>
-        <td><a class="xref" href="https://docs.microsoft.com/dotnet/api/system.string">String</a></td>
-        <td><span class="parametername">methodName</span></td>
+
+    where A : struct</code></pre>
+  </div>
+  <h5 class="parameters">Parameters</h5>
+  <table class="table table-bordered table-striped table-condensed">
+    <thead>
+      <tr>
+        <th>Type</th>
+        <th>Name</th>
+        <th>Description</th>
+      </tr>
+    </thead>
+    <tbody>
+      <tr>
+        <td><a class="xref" href="https://docs.microsoft.com/dotnet/api/system.string">String</a></td>
+        <td><span class="parametername">methodName</span></td>
         <td><p>The name of the method.</p>
-</td>
-      </tr>
-      <tr>
-        <td><a class="xref" href="https://docs.microsoft.com/dotnet/api/system.boolean">Boolean</a></td>
-        <td><span class="parametername">nonPublic</span></td>
+</td>
+      </tr>
+      <tr>
+        <td><a class="xref" href="https://docs.microsoft.com/dotnet/api/system.boolean">Boolean</a></td>
+        <td><span class="parametername">nonPublic</span></td>
         <td><p><span class="xref">true</span> to reflect non-public method.</p>
-</td>
-      </tr>
-    </tbody>
-  </table>
-  <h5 class="returns">Returns</h5>
-  <table class="table table-bordered table-striped table-condensed">
-    <thead>
-      <tr>
-        <th>Type</th>
-        <th>Description</th>
-      </tr>
-    </thead>
-    <tbody>
-      <tr>
-        <td><a class="xref" href="DotNext.Reflection.Method-1.html">Method</a>&lt;<a class="xref" href="DotNext.Function-3.html">Function</a>&lt;T, A, R&gt;&gt;</td>
+</td>
+      </tr>
+    </tbody>
+  </table>
+  <h5 class="returns">Returns</h5>
+  <table class="table table-bordered table-striped table-condensed">
+    <thead>
+      <tr>
+        <th>Type</th>
+        <th>Description</th>
+      </tr>
+    </thead>
+    <tbody>
+      <tr>
+        <td><a class="xref" href="DotNext.Reflection.Method-1.html">Method</a>&lt;<a class="xref" href="DotNext.Function-3.html">Function</a>&lt;T, A, R&gt;&gt;</td>
         <td><p>The reflected method.</p>
-</td>
-      </tr>
-    </tbody>
-  </table>
-  <h5 class="typeParameters">Type Parameters</h5>
-  <table class="table table-bordered table-striped table-condensed">
-    <thead>
-      <tr>
-        <th>Name</th>
-        <th>Description</th>
-      </tr>
-    </thead>
-    <tbody>
-      <tr>
-        <td><span class="parametername">A</span></td>
+</td>
+      </tr>
+    </tbody>
+  </table>
+  <h5 class="typeParameters">Type Parameters</h5>
+  <table class="table table-bordered table-striped table-condensed">
+    <thead>
+      <tr>
+        <th>Name</th>
+        <th>Description</th>
+      </tr>
+    </thead>
+    <tbody>
+      <tr>
+        <td><span class="parametername">A</span></td>
         <td><p>The value type describing arguments of the method.</p>
-</td>
-      </tr>
-      <tr>
-        <td><span class="parametername">R</span></td>
+</td>
+      </tr>
+      <tr>
+        <td><span class="parametername">R</span></td>
         <td><p>The method return type.</p>
-</td>
-      </tr>
-    </tbody>
-  </table>
-  <h5 id="DotNext_Reflection_Type_1_RequireMethod__2_System_String_System_Boolean__remarks">Remarks</h5>
+</td>
+      </tr>
+    </tbody>
+  </table>
+  <h5 id="DotNext_Reflection_Type_1_RequireMethod__2_System_String_System_Boolean__remarks">Remarks</h5>
   <div class="markdown level1 remarks"><p>The reflected method is represented by universal delegate type <a class="xref" href="DotNext.Function-3.html">Function&lt;T, A, R&gt;</a> which
 allocates arguments on the stack instead of registry-based allocated or any other optimizations
 performed by .NET Runtime.</p>
-</div>
-  <h5 class="exceptions">Exceptions</h5>
-  <table class="table table-bordered table-striped table-condensed">
-    <thead>
-      <tr>
-        <th>Type</th>
-        <th>Condition</th>
-      </tr>
-    </thead>
-    <tbody>
-      <tr>
-        <td><a class="xref" href="DotNext.Reflection.MissingMethodException.html">MissingMethodException</a></td>
+</div>
+  <h5 class="exceptions">Exceptions</h5>
+  <table class="table table-bordered table-striped table-condensed">
+    <thead>
+      <tr>
+        <th>Type</th>
+        <th>Condition</th>
+      </tr>
+    </thead>
+    <tbody>
+      <tr>
+        <td><a class="xref" href="DotNext.Reflection.MissingMethodException.html">MissingMethodException</a></td>
         <td><p>The method doesn't exist.</p>
-</td>
-      </tr>
-    </tbody>
-  </table>
-  <span class="small pull-right mobile-hide">
-    <span class="divider">|</span>
-    <a href="https://github.com/sakno/dotNext/new/gh-pages/apiSpec/new?filename=DotNext_Reflection_Type_1_RequireStaticMethod__1_System_String_System_Boolean_.md&amp;value=---%0Auid%3A%20DotNext.Reflection.Type%601.RequireStaticMethod%60%601(System.String%2CSystem.Boolean)%0Asummary%3A%20'*You%20can%20override%20summary%20for%20the%20API%20here%20using%20*MARKDOWN*%20syntax'%0A---%0A%0A*Please%20type%20below%20more%20information%20about%20this%20API%3A*%0A%0A">Improve this Doc</a>
-  </span>
-  <span class="small pull-right mobile-hide">
-    <a href="https://github.com/sakno/dotNext/blob/gh-pages/src/DotNext.Reflection/Reflection/Type.Methods.cs/#L117">View Source</a>
-  </span>
-  <a id="DotNext_Reflection_Type_1_RequireStaticMethod_" data-uid="DotNext.Reflection.Type`1.RequireStaticMethod*"></a>
-  <h4 id="DotNext_Reflection_Type_1_RequireStaticMethod__1_System_String_System_Boolean_" data-uid="DotNext.Reflection.Type`1.RequireStaticMethod``1(System.String,System.Boolean)">RequireStaticMethod&lt;A&gt;(String, Boolean)</h4>
+</td>
+      </tr>
+    </tbody>
+  </table>
+  <span class="small pull-right mobile-hide">
+    <span class="divider">|</span>
+    <a href="https://github.com/sakno/DotNext/new/gh-pages/apiSpec/new?filename=DotNext_Reflection_Type_1_RequireStaticMethod__1_System_String_System_Boolean_.md&amp;value=---%0Auid%3A%20DotNext.Reflection.Type%601.RequireStaticMethod%60%601(System.String%2CSystem.Boolean)%0Asummary%3A%20'*You%20can%20override%20summary%20for%20the%20API%20here%20using%20*MARKDOWN*%20syntax'%0A---%0A%0A*Please%20type%20below%20more%20information%20about%20this%20API%3A*%0A%0A">Improve this Doc</a>
+  </span>
+  <span class="small pull-right mobile-hide">
+    <a href="https://github.com/sakno/DotNext/blob/gh-pages/src/DotNext.Reflection/Reflection/Type.Methods.cs/#L117">View Source</a>
+  </span>
+  <a id="DotNext_Reflection_Type_1_RequireStaticMethod_" data-uid="DotNext.Reflection.Type`1.RequireStaticMethod*"></a>
+  <h4 id="DotNext_Reflection_Type_1_RequireStaticMethod__1_System_String_System_Boolean_" data-uid="DotNext.Reflection.Type`1.RequireStaticMethod``1(System.String,System.Boolean)">RequireStaticMethod&lt;A&gt;(String, Boolean)</h4>
   <div class="markdown level1 summary"><p>Reflects static method declared in type <code data-dev-comment-type="typeparamref" class="typeparamref">T</code> without return value
 and has arguments described by type <code data-dev-comment-type="typeparamref" class="typeparamref">A</code>.</p>
-</div>
-  <div class="markdown level1 conceptual"></div>
-  <h5 class="decalaration">Declaration</h5>
-  <div class="codewrapper">
+</div>
+  <div class="markdown level1 conceptual"></div>
+  <h5 class="decalaration">Declaration</h5>
+  <div class="codewrapper">
     <pre><code class="lang-csharp hljs">public static Method&lt;Procedure&lt;A&gt;&gt; RequireStaticMethod&lt;A&gt;(string methodName, bool nonPublic = false)
-    where A : struct</code></pre>
-  </div>
-  <h5 class="parameters">Parameters</h5>
-  <table class="table table-bordered table-striped table-condensed">
-    <thead>
-      <tr>
-        <th>Type</th>
-        <th>Name</th>
-        <th>Description</th>
-      </tr>
-    </thead>
-    <tbody>
-      <tr>
-        <td><a class="xref" href="https://docs.microsoft.com/dotnet/api/system.string">String</a></td>
-        <td><span class="parametername">methodName</span></td>
+
+    where A : struct</code></pre>
+  </div>
+  <h5 class="parameters">Parameters</h5>
+  <table class="table table-bordered table-striped table-condensed">
+    <thead>
+      <tr>
+        <th>Type</th>
+        <th>Name</th>
+        <th>Description</th>
+      </tr>
+    </thead>
+    <tbody>
+      <tr>
+        <td><a class="xref" href="https://docs.microsoft.com/dotnet/api/system.string">String</a></td>
+        <td><span class="parametername">methodName</span></td>
         <td><p>The name of the method.</p>
-</td>
-      </tr>
-      <tr>
-        <td><a class="xref" href="https://docs.microsoft.com/dotnet/api/system.boolean">Boolean</a></td>
-        <td><span class="parametername">nonPublic</span></td>
+</td>
+      </tr>
+      <tr>
+        <td><a class="xref" href="https://docs.microsoft.com/dotnet/api/system.boolean">Boolean</a></td>
+        <td><span class="parametername">nonPublic</span></td>
         <td><p><span class="xref">true</span> to reflect non-public method.</p>
-</td>
-      </tr>
-    </tbody>
-  </table>
-  <h5 class="returns">Returns</h5>
-  <table class="table table-bordered table-striped table-condensed">
-    <thead>
-      <tr>
-        <th>Type</th>
-        <th>Description</th>
-      </tr>
-    </thead>
-    <tbody>
-      <tr>
-        <td><a class="xref" href="DotNext.Reflection.Method-1.html">Method</a>&lt;<a class="xref" href="DotNext.Procedure-1.html">Procedure</a>&lt;A&gt;&gt;</td>
+</td>
+      </tr>
+    </tbody>
+  </table>
+  <h5 class="returns">Returns</h5>
+  <table class="table table-bordered table-striped table-condensed">
+    <thead>
+      <tr>
+        <th>Type</th>
+        <th>Description</th>
+      </tr>
+    </thead>
+    <tbody>
+      <tr>
+        <td><a class="xref" href="DotNext.Reflection.Method-1.html">Method</a>&lt;<a class="xref" href="DotNext.Procedure-1.html">Procedure</a>&lt;A&gt;&gt;</td>
         <td><p>The reflected method; or <span class="xref">null</span>.</p>
-</td>
-      </tr>
-    </tbody>
-  </table>
-  <h5 class="typeParameters">Type Parameters</h5>
-  <table class="table table-bordered table-striped table-condensed">
-    <thead>
-      <tr>
-        <th>Name</th>
-        <th>Description</th>
-      </tr>
-    </thead>
-    <tbody>
-      <tr>
-        <td><span class="parametername">A</span></td>
+</td>
+      </tr>
+    </tbody>
+  </table>
+  <h5 class="typeParameters">Type Parameters</h5>
+  <table class="table table-bordered table-striped table-condensed">
+    <thead>
+      <tr>
+        <th>Name</th>
+        <th>Description</th>
+      </tr>
+    </thead>
+    <tbody>
+      <tr>
+        <td><span class="parametername">A</span></td>
         <td><p>The value type describing arguments of the method.</p>
-</td>
-      </tr>
-    </tbody>
-  </table>
-  <h5 id="DotNext_Reflection_Type_1_RequireStaticMethod__1_System_String_System_Boolean__remarks">Remarks</h5>
+</td>
+      </tr>
+    </tbody>
+  </table>
+  <h5 id="DotNext_Reflection_Type_1_RequireStaticMethod__1_System_String_System_Boolean__remarks">Remarks</h5>
   <div class="markdown level1 remarks"><p>The reflected method is represented by universal delegate type <a class="xref" href="DotNext.Procedure-1.html">Procedure&lt;A&gt;</a> which
 allocates arguments on the stack instead of registry-based allocated or any other optimizations
 performed by .NET Runtime.</p>
-</div>
-  <h5 class="exceptions">Exceptions</h5>
-  <table class="table table-bordered table-striped table-condensed">
-    <thead>
-      <tr>
-        <th>Type</th>
-        <th>Condition</th>
-      </tr>
-    </thead>
-    <tbody>
-      <tr>
-        <td><a class="xref" href="DotNext.Reflection.MissingMethodException.html">MissingMethodException</a></td>
+</div>
+  <h5 class="exceptions">Exceptions</h5>
+  <table class="table table-bordered table-striped table-condensed">
+    <thead>
+      <tr>
+        <th>Type</th>
+        <th>Condition</th>
+      </tr>
+    </thead>
+    <tbody>
+      <tr>
+        <td><a class="xref" href="DotNext.Reflection.MissingMethodException.html">MissingMethodException</a></td>
         <td><p>The method doesn't exist.</p>
-</td>
-      </tr>
-    </tbody>
-  </table>
-  <span class="small pull-right mobile-hide">
-    <span class="divider">|</span>
-    <a href="https://github.com/sakno/dotNext/new/gh-pages/apiSpec/new?filename=DotNext_Reflection_Type_1_RequireStaticMethod__2_System_String_System_Boolean_.md&amp;value=---%0Auid%3A%20DotNext.Reflection.Type%601.RequireStaticMethod%60%602(System.String%2CSystem.Boolean)%0Asummary%3A%20'*You%20can%20override%20summary%20for%20the%20API%20here%20using%20*MARKDOWN*%20syntax'%0A---%0A%0A*Please%20type%20below%20more%20information%20about%20this%20API%3A*%0A%0A">Improve this Doc</a>
-  </span>
-  <span class="small pull-right mobile-hide">
-    <a href="https://github.com/sakno/dotNext/blob/gh-pages/src/DotNext.Reflection/Reflection/Type.Methods.cs/#L43">View Source</a>
-  </span>
-  <a id="DotNext_Reflection_Type_1_RequireStaticMethod_" data-uid="DotNext.Reflection.Type`1.RequireStaticMethod*"></a>
-  <h4 id="DotNext_Reflection_Type_1_RequireStaticMethod__2_System_String_System_Boolean_" data-uid="DotNext.Reflection.Type`1.RequireStaticMethod``2(System.String,System.Boolean)">RequireStaticMethod&lt;A, R&gt;(String, Boolean)</h4>
+</td>
+      </tr>
+    </tbody>
+  </table>
+  <span class="small pull-right mobile-hide">
+    <span class="divider">|</span>
+    <a href="https://github.com/sakno/DotNext/new/gh-pages/apiSpec/new?filename=DotNext_Reflection_Type_1_RequireStaticMethod__2_System_String_System_Boolean_.md&amp;value=---%0Auid%3A%20DotNext.Reflection.Type%601.RequireStaticMethod%60%602(System.String%2CSystem.Boolean)%0Asummary%3A%20'*You%20can%20override%20summary%20for%20the%20API%20here%20using%20*MARKDOWN*%20syntax'%0A---%0A%0A*Please%20type%20below%20more%20information%20about%20this%20API%3A*%0A%0A">Improve this Doc</a>
+  </span>
+  <span class="small pull-right mobile-hide">
+    <a href="https://github.com/sakno/DotNext/blob/gh-pages/src/DotNext.Reflection/Reflection/Type.Methods.cs/#L43">View Source</a>
+  </span>
+  <a id="DotNext_Reflection_Type_1_RequireStaticMethod_" data-uid="DotNext.Reflection.Type`1.RequireStaticMethod*"></a>
+  <h4 id="DotNext_Reflection_Type_1_RequireStaticMethod__2_System_String_System_Boolean_" data-uid="DotNext.Reflection.Type`1.RequireStaticMethod``2(System.String,System.Boolean)">RequireStaticMethod&lt;A, R&gt;(String, Boolean)</h4>
   <div class="markdown level1 summary"><p>Reflects static method declared in type <code data-dev-comment-type="typeparamref" class="typeparamref">T</code> which
 returns value of type <code data-dev-comment-type="typeparamref" class="typeparamref">R</code> and has arguments described
 by type <code data-dev-comment-type="typeparamref" class="typeparamref">A</code>.</p>
-</div>
-  <div class="markdown level1 conceptual"></div>
-  <h5 class="decalaration">Declaration</h5>
-  <div class="codewrapper">
+</div>
+  <div class="markdown level1 conceptual"></div>
+  <h5 class="decalaration">Declaration</h5>
+  <div class="codewrapper">
     <pre><code class="lang-csharp hljs">public static Method&lt;Function&lt;A, R&gt;&gt; RequireStaticMethod&lt;A, R&gt;(string methodName, bool nonPublic = false)
-    where A : struct</code></pre>
-  </div>
-  <h5 class="parameters">Parameters</h5>
-  <table class="table table-bordered table-striped table-condensed">
-    <thead>
-      <tr>
-        <th>Type</th>
-        <th>Name</th>
-        <th>Description</th>
-      </tr>
-    </thead>
-    <tbody>
-      <tr>
-        <td><a class="xref" href="https://docs.microsoft.com/dotnet/api/system.string">String</a></td>
-        <td><span class="parametername">methodName</span></td>
+
+    where A : struct</code></pre>
+  </div>
+  <h5 class="parameters">Parameters</h5>
+  <table class="table table-bordered table-striped table-condensed">
+    <thead>
+      <tr>
+        <th>Type</th>
+        <th>Name</th>
+        <th>Description</th>
+      </tr>
+    </thead>
+    <tbody>
+      <tr>
+        <td><a class="xref" href="https://docs.microsoft.com/dotnet/api/system.string">String</a></td>
+        <td><span class="parametername">methodName</span></td>
         <td><p>The name of the method.</p>
-</td>
-      </tr>
-      <tr>
-        <td><a class="xref" href="https://docs.microsoft.com/dotnet/api/system.boolean">Boolean</a></td>
-        <td><span class="parametername">nonPublic</span></td>
+</td>
+      </tr>
+      <tr>
+        <td><a class="xref" href="https://docs.microsoft.com/dotnet/api/system.boolean">Boolean</a></td>
+        <td><span class="parametername">nonPublic</span></td>
         <td><p><span class="xref">true</span> to reflect non-public method.</p>
-</td>
-      </tr>
-    </tbody>
-  </table>
-  <h5 class="returns">Returns</h5>
-  <table class="table table-bordered table-striped table-condensed">
-    <thead>
-      <tr>
-        <th>Type</th>
-        <th>Description</th>
-      </tr>
-    </thead>
-    <tbody>
-      <tr>
-        <td><a class="xref" href="DotNext.Reflection.Method-1.html">Method</a>&lt;<a class="xref" href="DotNext.Function-2.html">Function</a>&lt;A, R&gt;&gt;</td>
+</td>
+      </tr>
+    </tbody>
+  </table>
+  <h5 class="returns">Returns</h5>
+  <table class="table table-bordered table-striped table-condensed">
+    <thead>
+      <tr>
+        <th>Type</th>
+        <th>Description</th>
+      </tr>
+    </thead>
+    <tbody>
+      <tr>
+        <td><a class="xref" href="DotNext.Reflection.Method-1.html">Method</a>&lt;<a class="xref" href="DotNext.Function-2.html">Function</a>&lt;A, R&gt;&gt;</td>
         <td><p>The reflected method.</p>
-</td>
-      </tr>
-    </tbody>
-  </table>
-  <h5 class="typeParameters">Type Parameters</h5>
-  <table class="table table-bordered table-striped table-condensed">
-    <thead>
-      <tr>
-        <th>Name</th>
-        <th>Description</th>
-      </tr>
-    </thead>
-    <tbody>
-      <tr>
-        <td><span class="parametername">A</span></td>
+</td>
+      </tr>
+    </tbody>
+  </table>
+  <h5 class="typeParameters">Type Parameters</h5>
+  <table class="table table-bordered table-striped table-condensed">
+    <thead>
+      <tr>
+        <th>Name</th>
+        <th>Description</th>
+      </tr>
+    </thead>
+    <tbody>
+      <tr>
+        <td><span class="parametername">A</span></td>
         <td><p>The value type describing arguments of the method.</p>
-</td>
-      </tr>
-      <tr>
-        <td><span class="parametername">R</span></td>
+</td>
+      </tr>
+      <tr>
+        <td><span class="parametername">R</span></td>
         <td><p>The method return type.</p>
-</td>
-      </tr>
-    </tbody>
-  </table>
-  <h5 id="DotNext_Reflection_Type_1_RequireStaticMethod__2_System_String_System_Boolean__remarks">Remarks</h5>
+</td>
+      </tr>
+    </tbody>
+  </table>
+  <h5 id="DotNext_Reflection_Type_1_RequireStaticMethod__2_System_String_System_Boolean__remarks">Remarks</h5>
   <div class="markdown level1 remarks"><p>The reflected method is represented by universal delegate type <a class="xref" href="DotNext.Function-2.html">Function&lt;A, R&gt;</a> which
 allocates arguments on the stack instead of registry-based allocated or any other optimizations
 performed by .NET Runtime.</p>
-</div>
-  <h5 class="exceptions">Exceptions</h5>
-  <table class="table table-bordered table-striped table-condensed">
-    <thead>
-      <tr>
-        <th>Type</th>
-        <th>Condition</th>
-      </tr>
-    </thead>
-    <tbody>
-      <tr>
-        <td><a class="xref" href="DotNext.Reflection.MissingMethodException.html">MissingMethodException</a></td>
+</div>
+  <h5 class="exceptions">Exceptions</h5>
+  <table class="table table-bordered table-striped table-condensed">
+    <thead>
+      <tr>
+        <th>Type</th>
+        <th>Condition</th>
+      </tr>
+    </thead>
+    <tbody>
+      <tr>
+        <td><a class="xref" href="DotNext.Reflection.MissingMethodException.html">MissingMethodException</a></td>
         <td><p>The method doesn't exist.</p>
-</td>
-      </tr>
-    </tbody>
-  </table>
-  <span class="small pull-right mobile-hide">
-    <span class="divider">|</span>
-    <a href="https://github.com/sakno/dotNext/new/gh-pages/apiSpec/new?filename=DotNext_Reflection_Type_1_TryConvert__1___0_.md&amp;value=---%0Auid%3A%20DotNext.Reflection.Type%601.TryConvert%60%601(%60%600)%0Asummary%3A%20'*You%20can%20override%20summary%20for%20the%20API%20here%20using%20*MARKDOWN*%20syntax'%0A---%0A%0A*Please%20type%20below%20more%20information%20about%20this%20API%3A*%0A%0A">Improve this Doc</a>
-  </span>
-  <span class="small pull-right mobile-hide">
-    <a href="https://github.com/sakno/dotNext/blob/gh-pages/src/DotNext.Reflection/Reflection/Type.cs/#L129">View Source</a>
-  </span>
-  <a id="DotNext_Reflection_Type_1_TryConvert_" data-uid="DotNext.Reflection.Type`1.TryConvert*"></a>
-  <h4 id="DotNext_Reflection_Type_1_TryConvert__1___0_" data-uid="DotNext.Reflection.Type`1.TryConvert``1(``0)">TryConvert&lt;U&gt;(U)</h4>
+</td>
+      </tr>
+    </tbody>
+  </table>
+  <span class="small pull-right mobile-hide">
+    <span class="divider">|</span>
+    <a href="https://github.com/sakno/DotNext/new/gh-pages/apiSpec/new?filename=DotNext_Reflection_Type_1_TryConvert__1___0_.md&amp;value=---%0Auid%3A%20DotNext.Reflection.Type%601.TryConvert%60%601(%60%600)%0Asummary%3A%20'*You%20can%20override%20summary%20for%20the%20API%20here%20using%20*MARKDOWN*%20syntax'%0A---%0A%0A*Please%20type%20below%20more%20information%20about%20this%20API%3A*%0A%0A">Improve this Doc</a>
+  </span>
+  <span class="small pull-right mobile-hide">
+    <a href="https://github.com/sakno/DotNext/blob/gh-pages/src/DotNext.Reflection/Reflection/Type.cs/#L129">View Source</a>
+  </span>
+  <a id="DotNext_Reflection_Type_1_TryConvert_" data-uid="DotNext.Reflection.Type`1.TryConvert*"></a>
+  <h4 id="DotNext_Reflection_Type_1_TryConvert__1___0_" data-uid="DotNext.Reflection.Type`1.TryConvert``1(``0)">TryConvert&lt;U&gt;(U)</h4>
   <div class="markdown level1 summary"><p>Applies type cast to the given object respecting overloaded cast operator.</p>
-</div>
-  <div class="markdown level1 conceptual"></div>
-  <h5 class="decalaration">Declaration</h5>
-  <div class="codewrapper">
-    <pre><code class="lang-csharp hljs">public static Optional&lt;T&gt; TryConvert&lt;U&gt;(U value)</code></pre>
-  </div>
-  <h5 class="parameters">Parameters</h5>
-  <table class="table table-bordered table-striped table-condensed">
-    <thead>
-      <tr>
-        <th>Type</th>
-        <th>Name</th>
-        <th>Description</th>
-      </tr>
-    </thead>
-    <tbody>
-      <tr>
-        <td><span class="xref">U</span></td>
-        <td><span class="parametername">value</span></td>
+</div>
+  <div class="markdown level1 conceptual"></div>
+  <h5 class="decalaration">Declaration</h5>
+  <div class="codewrapper">
+    <pre><code class="lang-csharp hljs">public static Optional&lt;T&gt; TryConvert&lt;U&gt;(U value)</code></pre>
+  </div>
+  <h5 class="parameters">Parameters</h5>
+  <table class="table table-bordered table-striped table-condensed">
+    <thead>
+      <tr>
+        <th>Type</th>
+        <th>Name</th>
+        <th>Description</th>
+      </tr>
+    </thead>
+    <tbody>
+      <tr>
+        <td><span class="xref">U</span></td>
+        <td><span class="parametername">value</span></td>
         <td><p>The value to be converted.</p>
-</td>
-      </tr>
-    </tbody>
-  </table>
-  <h5 class="returns">Returns</h5>
-  <table class="table table-bordered table-striped table-condensed">
-    <thead>
-      <tr>
-        <th>Type</th>
-        <th>Description</th>
-      </tr>
-    </thead>
-    <tbody>
-      <tr>
-        <td><span class="xref">Optional</span>&lt;T&gt;</td>
+</td>
+      </tr>
+    </tbody>
+  </table>
+  <h5 class="returns">Returns</h5>
+  <table class="table table-bordered table-striped table-condensed">
+    <thead>
+      <tr>
+        <th>Type</th>
+        <th>Description</th>
+      </tr>
+    </thead>
+    <tbody>
+      <tr>
+        <td><span class="xref">Optional</span>&lt;T&gt;</td>
         <td><p>Optional conversion result if it is supported for the given type.</p>
-</td>
-      </tr>
-    </tbody>
-  </table>
-  <h5 class="typeParameters">Type Parameters</h5>
-  <table class="table table-bordered table-striped table-condensed">
-    <thead>
-      <tr>
-        <th>Name</th>
-        <th>Description</th>
-      </tr>
-    </thead>
-    <tbody>
-      <tr>
-        <td><span class="parametername">U</span></td>
+</td>
+      </tr>
+    </tbody>
+  </table>
+  <h5 class="typeParameters">Type Parameters</h5>
+  <table class="table table-bordered table-striped table-condensed">
+    <thead>
+      <tr>
+        <th>Name</th>
+        <th>Description</th>
+      </tr>
+    </thead>
+    <tbody>
+      <tr>
+        <td><span class="parametername">U</span></td>
         <td><p>The type of object to be converted.</p>
-</td>
-      </tr>
-    </tbody>
-  </table>
-  <span class="small pull-right mobile-hide">
-    <span class="divider">|</span>
-    <a href="https://github.com/sakno/dotNext/new/gh-pages/apiSpec/new?filename=DotNext_Reflection_Type_1_TryConvert__1___0__0__.md&amp;value=---%0Auid%3A%20DotNext.Reflection.Type%601.TryConvert%60%601(%60%600%2C%600%40)%0Asummary%3A%20'*You%20can%20override%20summary%20for%20the%20API%20here%20using%20*MARKDOWN*%20syntax'%0A---%0A%0A*Please%20type%20below%20more%20information%20about%20this%20API%3A*%0A%0A">Improve this Doc</a>
-  </span>
-  <span class="small pull-right mobile-hide">
-    <a href="https://github.com/sakno/dotNext/blob/gh-pages/src/DotNext.Reflection/Reflection/Type.cs/#L142">View Source</a>
-  </span>
-  <a id="DotNext_Reflection_Type_1_TryConvert_" data-uid="DotNext.Reflection.Type`1.TryConvert*"></a>
-  <h4 id="DotNext_Reflection_Type_1_TryConvert__1___0__0__" data-uid="DotNext.Reflection.Type`1.TryConvert``1(``0,`0@)">TryConvert&lt;U&gt;(U, out T)</h4>
+</td>
+      </tr>
+    </tbody>
+  </table>
+  <span class="small pull-right mobile-hide">
+    <span class="divider">|</span>
+    <a href="https://github.com/sakno/DotNext/new/gh-pages/apiSpec/new?filename=DotNext_Reflection_Type_1_TryConvert__1___0__0__.md&amp;value=---%0Auid%3A%20DotNext.Reflection.Type%601.TryConvert%60%601(%60%600%2C%600%40)%0Asummary%3A%20'*You%20can%20override%20summary%20for%20the%20API%20here%20using%20*MARKDOWN*%20syntax'%0A---%0A%0A*Please%20type%20below%20more%20information%20about%20this%20API%3A*%0A%0A">Improve this Doc</a>
+  </span>
+  <span class="small pull-right mobile-hide">
+    <a href="https://github.com/sakno/DotNext/blob/gh-pages/src/DotNext.Reflection/Reflection/Type.cs/#L142">View Source</a>
+  </span>
+  <a id="DotNext_Reflection_Type_1_TryConvert_" data-uid="DotNext.Reflection.Type`1.TryConvert*"></a>
+  <h4 id="DotNext_Reflection_Type_1_TryConvert__1___0__0__" data-uid="DotNext.Reflection.Type`1.TryConvert``1(``0,`0@)">TryConvert&lt;U&gt;(U, out T)</h4>
   <div class="markdown level1 summary"><p>Applies type cast to the given object respecting overloaded cast operator.</p>
-</div>
-  <div class="markdown level1 conceptual"></div>
-  <h5 class="decalaration">Declaration</h5>
-  <div class="codewrapper">
-    <pre><code class="lang-csharp hljs">public static bool TryConvert&lt;U&gt;(U value, out T result)</code></pre>
-  </div>
-  <h5 class="parameters">Parameters</h5>
-  <table class="table table-bordered table-striped table-condensed">
-    <thead>
-      <tr>
-        <th>Type</th>
-        <th>Name</th>
-        <th>Description</th>
-      </tr>
-    </thead>
-    <tbody>
-      <tr>
-        <td><span class="xref">U</span></td>
-        <td><span class="parametername">value</span></td>
+</div>
+  <div class="markdown level1 conceptual"></div>
+  <h5 class="decalaration">Declaration</h5>
+  <div class="codewrapper">
+    <pre><code class="lang-csharp hljs">public static bool TryConvert&lt;U&gt;(U value, out T result)</code></pre>
+  </div>
+  <h5 class="parameters">Parameters</h5>
+  <table class="table table-bordered table-striped table-condensed">
+    <thead>
+      <tr>
+        <th>Type</th>
+        <th>Name</th>
+        <th>Description</th>
+      </tr>
+    </thead>
+    <tbody>
+      <tr>
+        <td><span class="xref">U</span></td>
+        <td><span class="parametername">value</span></td>
         <td><p>The value to be converted.</p>
-</td>
-      </tr>
-      <tr>
-        <td><span class="xref">T</span></td>
-        <td><span class="parametername">result</span></td>
+</td>
+      </tr>
+      <tr>
+        <td><span class="xref">T</span></td>
+        <td><span class="parametername">result</span></td>
         <td><p>The conversion result.</p>
-</td>
-      </tr>
-    </tbody>
-  </table>
-  <h5 class="returns">Returns</h5>
-  <table class="table table-bordered table-striped table-condensed">
-    <thead>
-      <tr>
-        <th>Type</th>
-        <th>Description</th>
-      </tr>
-    </thead>
-    <tbody>
-      <tr>
-        <td><a class="xref" href="https://docs.microsoft.com/dotnet/api/system.boolean">Boolean</a></td>
+</td>
+      </tr>
+    </tbody>
+  </table>
+  <h5 class="returns">Returns</h5>
+  <table class="table table-bordered table-striped table-condensed">
+    <thead>
+      <tr>
+        <th>Type</th>
+        <th>Description</th>
+      </tr>
+    </thead>
+    <tbody>
+      <tr>
+        <td><a class="xref" href="https://docs.microsoft.com/dotnet/api/system.boolean">Boolean</a></td>
         <td><p><span class="xref">true</span>, if conversion is supported by the given type; otherwise, <span class="xref">false</span>.</p>
-</td>
-      </tr>
-    </tbody>
-  </table>
-  <h5 class="typeParameters">Type Parameters</h5>
-  <table class="table table-bordered table-striped table-condensed">
-    <thead>
-      <tr>
-        <th>Name</th>
-        <th>Description</th>
-      </tr>
-    </thead>
-    <tbody>
-      <tr>
-        <td><span class="parametername">U</span></td>
+</td>
+      </tr>
+    </tbody>
+  </table>
+  <h5 class="typeParameters">Type Parameters</h5>
+  <table class="table table-bordered table-striped table-condensed">
+    <thead>
+      <tr>
+        <th>Name</th>
+        <th>Description</th>
+      </tr>
+    </thead>
+    <tbody>
+      <tr>
+        <td><span class="parametername">U</span></td>
         <td><p>The type of object to be converted.</p>
-</td>
-      </tr>
-    </tbody>
-  </table>
-</article>
-          </div>
-          
-          <div class="hidden-sm col-md-2" role="complementary">
-            <div class="sideaffix">
-              <div class="contribution">
-                <ul class="nav">
-                  <li>
-                    <a href="https://github.com/sakno/dotNext/new/gh-pages/apiSpec/new?filename=DotNext_Reflection_Type_1.md&amp;value=---%0Auid%3A%20DotNext.Reflection.Type%601%0Asummary%3A%20'*You%20can%20override%20summary%20for%20the%20API%20here%20using%20*MARKDOWN*%20syntax'%0A---%0A%0A*Please%20type%20below%20more%20information%20about%20this%20API%3A*%0A%0A" class="contribution-link">Improve this Doc</a>
-                  </li>
-                  <li>
-                    <a href="https://github.com/sakno/dotNext/blob/gh-pages/src/DotNext.Reflection/Reflection/Type.Properties.cs/#L3" class="contribution-link">View Source</a>
-                  </li>
-                </ul>
-              </div>
-              <nav class="bs-docs-sidebar hidden-print hidden-xs hidden-sm affix" id="affix">
-              <!-- <p><a class="back-to-top" href="#top">Back to top</a><p> -->
-              </nav>
-            </div>
-          </div>
-        </div>
-      </div>
-      
-      <footer>
-        <div class="grad-bottom"></div>
-        <div class="footer">
-          <div class="container">
-            <span class="pull-right">
-              <a href="#top">Back to top</a>
-            </span>
-            
-            <span>Generated by <strong>DocFX</strong></span>
-          </div>
-        </div>
-      </footer>
-    </div>
-    
-    <script type="text/javascript" src="../styles/docfx.vendor.js"></script>
-    <script type="text/javascript" src="../styles/docfx.js"></script>
-    <script type="text/javascript" src="../styles/main.js"></script>
-  </body>
-</html>
+</td>
+      </tr>
+    </tbody>
+  </table>
+</article>
+          </div>
+          
+          <div class="hidden-sm col-md-2" role="complementary">
+            <div class="sideaffix">
+              <div class="contribution">
+                <ul class="nav">
+                  <li>
+                    <a href="https://github.com/sakno/DotNext/new/gh-pages/apiSpec/new?filename=DotNext_Reflection_Type_1.md&amp;value=---%0Auid%3A%20DotNext.Reflection.Type%601%0Asummary%3A%20'*You%20can%20override%20summary%20for%20the%20API%20here%20using%20*MARKDOWN*%20syntax'%0A---%0A%0A*Please%20type%20below%20more%20information%20about%20this%20API%3A*%0A%0A" class="contribution-link">Improve this Doc</a>
+                  </li>
+                  <li>
+                    <a href="https://github.com/sakno/DotNext/blob/gh-pages/src/DotNext.Reflection/Reflection/Type.Properties.cs/#L3" class="contribution-link">View Source</a>
+                  </li>
+                </ul>
+              </div>
+              <nav class="bs-docs-sidebar hidden-print hidden-xs hidden-sm affix" id="affix">
+              <!-- <p><a class="back-to-top" href="#top">Back to top</a><p> -->
+              </nav>
+            </div>
+          </div>
+        </div>
+      </div>
+      
+      <footer>
+        <div class="grad-bottom"></div>
+        <div class="footer">
+          <div class="container">
+            <span class="pull-right">
+              <a href="#top">Back to top</a>
+            </span>
+            
+            <span>Generated by <strong>DocFX</strong></span>
+          </div>
+        </div>
+      </footer>
+    </div>
+    
+    <script type="text/javascript" src="../styles/docfx.vendor.js"></script>
+    <script type="text/javascript" src="../styles/docfx.js"></script>
+    <script type="text/javascript" src="../styles/main.js"></script>
+  </body>
+</html>